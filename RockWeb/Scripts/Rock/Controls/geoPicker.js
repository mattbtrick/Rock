--- conflicted
+++ resolved
@@ -180,11 +180,7 @@
             */
             this.getMarkerImage = function getMarkerImage() {
 
-<<<<<<< HEAD
-                var pinImage = {
-=======
                 return {
->>>>>>> 8cfefb8f
                     path: 'M 0,0 C -2,-20 -10,-22 -10,-30 A 10,10 0 1,1 10,-30 C 10,-22 2,-20 0,0 z',
                     fillColor: '#FE7569',
                     fillOpacity: 1,
