/*
   Rock's Core CSS

    1. Imports - Used to import the various core less files
    2. HTML Overrides - Style overrides for basic HTML tags
    3. Utility Classes - Classes that we use often to keep from writing from repeating ourselves
    4. Bootstrap Overrides - When Bootstrap gets it wrong, we make it right (we know it's called delusion)
    5. ASP.Net Overrides - Yep they get it wrong too sometimes


*/


// 1. Imports
//--------------------------------
@import "./FontAwesome/mixins.less";
@import "./FontAwesome/variables.less";
@import "./JCrop/jcrop.less";

@import "_page-admin.less";
@import "_modal.less";
@import "_forms.less";
@import "_dashboard.less";
@import "_grid.less";

@import "_blocks-cms.less";
@import "_blocks-security.less";
@import "_blocks-reporting.less";
@import "_blocks-core.less";
@import "_blocks-groups.less";
@import "_blocks-finance.less";
@import "_blocks-crm.less";
@import "_blocks-communication.less";
@import "_blocks-checkinadmin.less";
@import "_blocks-workflow.less";
@import "_blocks-prayer.less";
@import "_blocks-events.less";
@import "_components.less";

@import "_page-specific.less";

@import "_scroll.less";
@import "_global-variables.less";
@import "_helpers.less";

@import "_ck-editor.less";

@import "./Bootstrap/mixins.less";





// 2. HTML Overrides
//--------------------------------

// text selection color
::selection {
	background: @text-selection-bg;
    color: @text-selection-color;
}
::-moz-selection {
	background: @text-selection-bg;
    color: @text-selection-color;
}



// 3. Utility Classes
//--------------------------------

.clickable {
    cursor: pointer;
}

.tip {
    background-color: #71a5bf;
    color: #fff;
    padding: 0 6px 2px;
    border-radius: 4px;
    font-size: 11px;

    &.tip-liquid,
    &.tip-lava {
        &:after {
            content: '{{ Lava }}';
        }
    }

    &.tip-html {
        &:after {
            content: '< HTML />';
        }
    }
}



.navigation-tip { // used to show the user directions to a page (e.g. 'Administration > General Settings')
    font-family: @font-family-monospace;
    padding: 2px 4px;
    font-size: 90%;
    color: @state-info-text;
    background-color: @state-info-bg;
    white-space: nowrap;
    border-radius: @border-radius-base;
}

// context help
a.help {
    margin-left: 6px;
    outline: 0;
    color: @help-color;
}

.help-message {
    font-weight: normal;
}

.photo {
    img {
        width: 100%;
    }
}

.well {
    & > h1,
    & > h2,
    & > h3,
    & > h4 {
        margin-top: 0;
    }
}

// 4. Bootstrap Overrides
//--------------------------------

// change the color of the none selected links
// by default bootsrap does not allow the color of a link roll-over to be a different color. Modified it to allow this.
.nav-pills {
    > li {
        > a {
            color: @nav-pills-link-color;

            &:hover {
                color: @nav-pills-active-link-hover-color;
                background-color: lighten(@nav-pills-active-link-hover-bg, 20%);
            }
        }
    }  
}

.form-right {
    .clearfix();
    text-align: right;
    margin-bottom: 12px;

    .control-label {
        display: block;
    }

    .input-group {
        float: right;
    }
}

.btn-tabled {
    a {
        &:hover {
            text-decoration: underline;
        }
    }
}

.control-label {
    font-weight: @font-weight-bold;
}

// add badge colors back to BS3
.badge-danger {
    background-color: @label-danger-bg !important;
    color: #fff !important;
}

.badge-warning {
    background-color: @label-warning-bg !important;
    color: #fff !important;
}

.badge-success {
    background-color: @label-success-bg !important;
    color: #fff !important;
}

.badge-info {
    background-color: @label-info-bg !important;
    color: #fff !important;
}

// add alternate popover title style that exists inside of the popover-content to use ajax updates
.popover-content {
    header {
        .clearfix();
        margin: -9px -14px 8px -14px;
        padding: 8px 14px;
        font-size: @font-size-base;
        font-weight: normal;
        line-height: 18px;
        background-color: @popover-title-bg;
        border-bottom: 1px solid darken(@popover-title-bg, 5%);
        border-radius: 5px 5px 0 0;

        img {
            float: left;
            margin-right: 6px;
            width: 32px;
        }

        h3 {
            float: left;
            font-size: 18px;
            margin-top: 2px;

            small {
                display: block;
            }
        }
    }
}


// list group additions

.list-group-item {
    .clearfix;

    .toggle-container {   
        display: inline-block;
    }

    .content {
        display: block;
        float: left;
    }
}


// .panel-variant(@border; @heading-text-color; @heading-bg-color; @heading-border;) {}
.panel {

    legend {
        border-color: red;// @axxxccent-color;
    }

    .panel-heading {
        .panel-title {
            small {
                opacity: .5;
            }
        }

        .checkbox {
            margin: 0;
        }

        .panel-labels {
            float: right;
        }

        .panel-actions {
            margin-top: 4px;
        }

        .form-group {
            margin-bottom: 0;
        }
<<<<<<< HEAD
=======

        
>>>>>>> 26ee9451
    }

    .panel-body {
        border-radius: 0 0 4px 4px;
    }

    .panel-footer {
        background-color: @panel-footer-bg;
        color: @panel-footer-color;
    }
}

.panel-widget {
    // .panel-variant(@border; @heading-text-color; @heading-bg-color; @heading-border;) {}
    .panel-variant(@panel-border; @panel-heading-text-color; @panel-heading-bg; @panel-heading-border;);

    .panel-heading {
        border: 0;

        .checkbox {
            display: inline;
            margin-top: 0;
            margin-bottom: 0;
            float: left;
        }

        .actions {
            a {
                margin-left: 4px;
            }
        }

        small {
            color: lighten(@panel-heading-text-color, 20%);
        }
    }
}

.panel-info {
    border-top-color: @panel-top-border-color;

    .panel-body {
        background-color: @body-bg;
    }

    .list-group-item {
        background-color: @body-bg;
    }
}

.panel-persondetails {
    // panel extensions    ->      .panel-variant(@border; @heading-text-color; @heading-bg-color; @heading-border;) {}
    .panel-variant(@panel-border; @panel-heading-text-color; @panel-heading-bg; @panel-heading-border;);

    border-top-color: @panel-top-border-color;

    .panel-heading {
        .actions {
            a {
                margin-left: 4px;
            }
        }
    }

    .panel-body {
        background-color: #fff;

        .form-group.static-control {
            .clearfix();
            margin-bottom: 2px;

            label {
                width: 40%;
                text-align: right;
                float: left;
                padding-right: 12px;
            }

            .form-control-static {
                width: 60%;
                float: left;
                padding-top: 0;
                overflow: hidden;
                text-overflow: ellipsis;
            }
        }

        i.fa.fa-bars {
            cursor: pointer;
        }
    }
}

.panel-block {
    //.panel-variant(@border; @heading-text-color; @heading-bg-color; @heading-border;)
    .panel-variant(@panel-border; @panel-heading-text-color; @panel-heading-bg; @panel-heading-border;);

    border-top-color: @panel-top-border-color;

    > .panel-heading {
        .clearfix();

        .panel-title {
            float: left;

            i {
                color: #6a6a6a;
            }
        }
    }

    .list-group-item {
        background-color: transparent;
    }

    .panel-body {

        .grid.grid-panel {
            margin: -15px;

            .grid-filter {
                border-radius: 0;
            }

            .table-bordered {
                border-width: 1px 0 0 0;

                & > tfoot > tr > td {
                    border: 0px;
                }
            }
        }
    }
}

.panel-analytics {
    .panel-body {
        padding-top: 0;
        padding-bottom: 0;

        & > .row > [class*="col-"]:first-child {
            padding-top: 15px;
            padding-bottom: 15px;

        }

        .col-md-9 {
            margin-right: -2px;
        }

        .grid.grid-panel {
            margin-bottom: 0;
        }

        @media @md {
            .row {
                margin-left: -16px;
            }
        }
    }

    .filter-options {
        background-color: @gray-lighter;
    }

    .analysis-types {
        padding: 15px 0;
        background-color: @gray-lighter;
        margin-bottom: 15px;
    }
}

// extensions for buttons    ->   .button-variant(@color; @background; @border) {}

.btn.aspNetDisabled {
    cursor: not-allowed;
    pointer-events: none; // Future-proof disabling of clicks
    .opacity(.65);
    .box-shadow(none);
}

.btn-action {
    .button-variant(@btn-action-color; @btn-action-bg; @btn-action-border);
}

.btn-security {
    .button-variant(@btn-security-color; @btn-security-bg; @btn-security-border);
}

.btn-authenication {
    .button-variant(@btn-default-color; @btn-default-bg; @btn-default-border);
    width: 100%;

    &:hover {
        background-color: darken(@btn-default-bg, 10%);
    }

    &.facebook:before {
        font-family: 'FontAwesome';
        content: @fa-var-facebook;
        margin-right: 12px;
    }

    &.google:before {
        font-family: 'FontAwesome';
        content: @fa-var-google;
        margin-right: 12px;
    }
}

.btn-minimal {
    text-decoration: none;
    color: lighten(@text-color, 30%);
    padding: 0;
}

// alert extentions
.alert { // styling for exceptions

    pre {
        border: 0;
        padding: 0;
        color: inherit;
        background-color: transparent;
    }
}

// make links in alerts the same color as the text with a nice dotted underline
.alert-success {
    a {
        color: @alert-success-text;
        border-bottom: @alert-success-link-border-bottom;
    }

    a.help {
        border-bottom: 0;
    }
}

.alert-info {
    a {
        color: @alert-info-text;
        border-bottom: @alert-info-link-border-bottom;
    }

    a.help {
        border-bottom: 0;
    }
}

.alert-warning {
    a {
        color: @alert-warning-text;
        border-bottom: @alert-warning-link-border-bottom;
    }
    a.help {
        border-bottom: 0;
    }
}

.alert-danger {
    a {
        color: @alert-danger-text;
        border-bottom: @alert-danger-link-border-bottom;
    }
    a.help {
        border-bottom: 0;
    }
}

.alert { // hide the styling of pre's inside of alerts
    pre {
        background-color: transparent;
        border: 0;
        padding: 0;
        color: inherit;
    }
}

// system errors

.system-error {
    pre {
        background-color: transparent;
        border: 0;
        color: inherit;
    }

    .close {
        color: inherit;
    }
}

// modify BS3 to use fontawesome for carousel icons
.carousel-control .fa-chevron-left,
.carousel-control .fa-chevron-right {
    position: absolute;
    top: 50%;
    z-index: 5;
    display: inline-block;
    margin-top: -10px;
}

.carousel-control .fa-chevron-left {
    left: 40px;
}

.carousel-control .fa-chevron-right {
    right: 40px;
}

// form extensions

.form-no-margin {
    margin: 0;
}

// list extensions

ul.list-padded {
    margin-top: 12px;

    li {
        margin-top: 12px;

        &:first-child {
            margin-top: 0;
        }
    }
}

// typography

h1.condensed,
h2.condensed,
h3.condensed,
h4.condensed,
h5.condensed,
h6.condensed {
    margin-top: 0;
    margin-bottom: 0;
}

// add 10 column row
.col-md-2-10 {
    padding-right: 15px;
    padding-left: 15px;
}

@media (min-width: 992px) {
    .col-md-2-10 {
        width: 20%;
        float: left;
        position: relative;
        min-height: 1px;
        padding-right: 15px;
        padding-left: 15px;
    }
}

// 5. ASP.Net Overrides
//--------------------------------

// to make asp.net panels look disabled when enabled is false
div.aspNetDisabled {
    opacity: 0.5;
}


// 6. Icon Overrides
//--------------------------------

// abstracted fixed width icon element
.icon-fw { 
      width: (18em / 14); // font-awesome
      text-align: center;
}
<|MERGE_RESOLUTION|>--- conflicted
+++ resolved
@@ -274,11 +274,8 @@
         .form-group {
             margin-bottom: 0;
         }
-<<<<<<< HEAD
-=======
 
         
->>>>>>> 26ee9451
     }
 
     .panel-body {
