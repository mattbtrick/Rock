<div class="panel panel-block">
    <div class="panel-body">
        <div class="row">
            {% for package in Packages %}

            <div class="col-sm-3 col-xs-6">
                <div class="packagesummary">

                    <div class="packagesummary-image">
                        <img class="img-responsive" src="{{ package.PackageIconBinaryFile.ImageUrl }}&h=140&w=280&mode=crop" srcset="{{ package.PackageIconBinaryFile.ImageUrl }}&h=140&w=280&mode=crop 1x, {{ package.PackageIconBinaryFile.ImageUrl }}&h=140&w=280&zoom=2&mode=crop 2x">
                    </div>
                    <div class="packagesummary-body">
                        <a href="{{ LinkedPages.DetailPage }}?PackageId={{ package.Id }}" class="stretched-link">
                            <h2>{{ package.Name }}</h2>
                        </a>
                        <p class="vendor text-sm text-muted">{{ package.Vendor.Name }}</p>
                    </div>
<<<<<<< HEAD
                    <div class="cost pull-right">
                      {% if package.IsFree == true %}
                        Free
                      {% elseif package.Price != null %}
                        ${{ package.Price }}
                      {% endif %}
=======

                    <div class="packagesummary-footer clearfix">
                        <div class="rating text-warning pull-left">
                            {{ package.Rating | RatingMarkup }}
                        </div>
                        <div class="cost text-color pull-right">
                            {% if package.Price == 0 %}
                            Free
                            {% else %}
                            ${{ package.Price }}
                            {% endif %}
                        </div>
>>>>>>> f40cfbd2
                    </div>
                </div>
            </div>

            {% endfor %}
        </div>
    </div>
</div><|MERGE_RESOLUTION|>--- conflicted
+++ resolved
@@ -15,27 +15,18 @@
                         </a>
                         <p class="vendor text-sm text-muted">{{ package.Vendor.Name }}</p>
                     </div>
-<<<<<<< HEAD
-                    <div class="cost pull-right">
-                      {% if package.IsFree == true %}
-                        Free
-                      {% elseif package.Price != null %}
-                        ${{ package.Price }}
-                      {% endif %}
-=======
 
                     <div class="packagesummary-footer clearfix">
                         <div class="rating text-warning pull-left">
                             {{ package.Rating | RatingMarkup }}
                         </div>
                         <div class="cost text-color pull-right">
-                            {% if package.Price == 0 %}
-                            Free
-                            {% else %}
-                            ${{ package.Price }}
+                            {% if package.IsFree == true %}
+                                Free
+                            {% elseif package.Price != null %}
+                                ${{ package.Price }}
                             {% endif %}
                         </div>
->>>>>>> f40cfbd2
                     </div>
                 </div>
             </div>
