--- conflicted
+++ resolved
@@ -5,40 +5,11 @@
     <div class="panel-body">
         <div class="row">
             {% for promo in Promos %}
-<<<<<<< HEAD
-                <div class="col-sm-3 col-xs-6">
-                    <div class="packagesummary">
-                        <a href="{{ LinkedPages.DetailPage }}?PackageId={{ promo.PackageId }}">
-                            <div class="packagesummary-image">
-                                <img class="img-responsive" src="{{ promo.PackageIconBinaryFile.ImageUrl }}&h=140&w=280&mode=crop" srcset="{{ promo.PackageIconBinaryFile.ImageUrl }}&h=140&w=280&mode=crop 1x, {{ promo.PackageIconBinaryFile.ImageUrl }}&h=140&w=280&zoom=2&mode=crop 2x" />
-                            </div>
-                            <div class="packagesummary-body">
-                                <h2>{{ promo.PackageName }}</h2>
-                                <p class="vendor">
-                                    {{ promo.PackageVendor }}
-                                </p>
-                            </div>
-                            <div class="packagesummary-footer clearfix">
-                                <div class="rating pull-left">
-                                    {{ promo.PackageRating | RatingMarkup }}
-                                </div>
-                                <div class="cost pull-right">
-                                    {% if promo.PackagePrice == 0 %}
-                                        Free
-                                    {% elseif promo.PackagePrice != null %}
-                                        ${{ promo.PackagePrice }}
-                                    {% endif %}
-                                </div>
-                            </div>
-                        </a>
-                    </div>
-                </div>
-=======
             <div class="col-sm-3 col-xs-6">
                 <div class="packagesummary">
                     <a href="{{ LinkedPages.DetailPage }}?PackageId={{ promo.PackageId }}">
                         <div class="packagesummary-image">
-                            <img class="img-responsive" src="{{ promo.PackageIconBinaryFile.ImageUrl }}&h=140&w=280&mode=crop" srcset="{{ promo.PackageIconBinaryFile.ImageUrl }}&h=140&w=280&mode=crop 1x, {{ promo.PackageIconBinaryFile.ImageUrl }}&h=140&w=280&zoom=2&mode=crop 2x">
+                            <img class="img-responsive" src="{{ promo.PackageIconBinaryFile.ImageUrl }}&h=140&w=280&mode=crop" srcset="{{ promo.PackageIconBinaryFile.ImageUrl }}&h=140&w=280&mode=crop 1x, {{ promo.PackageIconBinaryFile.ImageUrl }}&h=140&w=280&zoom=2&mode=crop 2x" />
                         </div>
                         <div class="packagesummary-body">
                             <h2 class="text-color">{{ promo.PackageName }}</h2>
@@ -52,16 +23,15 @@
                             </div>
                             <div class="cost text-color pull-right">
                                 {% if promo.PackagePrice == 0 %}
-                                Free
-                                {% else %}
-                                ${{ promo.PackagePrice }}
+                                    Free
+                                {% elseif promo.PackagePrice != null %}
+                                    ${{ promo.PackagePrice }}
                                 {% endif %}
                             </div>
                         </div>
                     </a>
                 </div>
             </div>
->>>>>>> f40cfbd2
             {% endfor %}
         </div>
     </div>
