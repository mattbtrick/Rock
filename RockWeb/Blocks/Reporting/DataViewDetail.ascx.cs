﻿// <copyright>
// Copyright by the Spark Development Network
//
// Licensed under the Rock Community License (the "License");
// you may not use this file except in compliance with the License.
// You may obtain a copy of the License at
//
// http://www.rockrms.com/license
//
// Unless required by applicable law or agreed to in writing, software
// distributed under the License is distributed on an "AS IS" BASIS,
// WITHOUT WARRANTIES OR CONDITIONS OF ANY KIND, either express or implied.
// See the License for the specific language governing permissions and
// limitations under the License.
// </copyright>
//
using System;
using System.Collections.Generic;
using System.ComponentModel;
using System.Data.Entity;
using System.Diagnostics;
using System.Linq;
using System.Text;
using System.Web.UI;
using System.Web.UI.WebControls;
using Rock;
using Rock.Attribute;
using Rock.Constants;
using Rock.Data;
using Rock.Model;
using Rock.Reporting;
using Rock.Security;
using Rock.Web;
using Rock.Web.Cache;
using Rock.Web.UI;
using Rock.Web.UI.Controls;

namespace RockWeb.Blocks.Reporting
{
    [DisplayName( "Data View Detail" )]
    [Category( "Reporting" )]
    [Description( "Shows the details of the given data view." )]

    [LinkedPage( "Data View Detail Page", "The page to display a data view.", false, order: 0 )]
    [LinkedPage( "Report Detail Page", "The page to display a report.", false, order: 1 )]
    [LinkedPage( "Group Detail Page", "The page to display a group.", false, order: 2 )]
    [IntegerField( "Database Timeout", "The number of seconds to wait before reporting a database timeout.", false, 180, order: 3 )]
    [LinkedPage( "Report Detail Page", "Page used to create new report.", false, order: 4 )]
    public partial class DataViewDetail : RockBlock, IDetailBlock
    {
        #region Properties

        private const string _ViewStateKeyShowResults = "ShowResults";
        private string _settingKeyShowResults = "data-view-show-results-{blockId}";

        /// <summary>
        /// Gets or sets the visibility of the Results Grid for the Data View.
        /// </summary>
        /// <value>
        ///   <c>true</c> if Results Grid is visible; otherwise, <c>false</c>.
        /// </value>
        protected bool ShowResults
        {
            get
            {
                return ViewState[_ViewStateKeyShowResults].ToStringSafe().AsBoolean();
            }

            set
            {
                if ( this.ShowResults != value )
                {
                    ViewState[_ViewStateKeyShowResults] = value;

                    SetUserPreference( _settingKeyShowResults, value.ToString() );
                }

                pnlResultsGrid.Visible = this.ShowResults;

                if ( this.ShowResults )
                {
                    btnToggleResults.Text = "Hide Results <i class='fa fa-chevron-up'></i>";
                    btnToggleResults.ToolTip = "Hide Results";
                    btnToggleResults.RemoveCssClass( "btn-primary" );
                    btnToggleResults.AddCssClass( "btn-default" );
                }
                else
                {
                    btnToggleResults.Text = "Show Results <i class='fa fa-chevron-down'></i>";
                    btnToggleResults.RemoveCssClass( "btn-default" );
                    btnToggleResults.AddCssClass( "btn-primary" );
                    btnToggleResults.ToolTip = "Show Results";
                }

                if ( !this.ShowResults )
                {
                    return;
                }

                // Execute the Data View and show the results.
                var dataViewService = new DataViewService( new RockContext() );

                var dataView = dataViewService.Get( hfDataViewId.Value.AsInteger() );

                if ( dataView == null )
                {
                    return;
                }

                BindGrid( gReport, dataView );
            }
        }

        #endregion

        #region Control Methods

        /// <summary>
        /// Raises the <see cref="E:System.Web.UI.Control.Init" /> event.
        /// </summary>
        /// <param name="e">An <see cref="T:System.EventArgs" /> object that contains the event data.</param>
        protected override void OnInit( EventArgs e )
        {
            base.OnInit( e );

            // Create unique user setting keys for this block.
            _settingKeyShowResults = _settingKeyShowResults.Replace( "{blockId}", this.BlockId.ToString() );

            // Switch does not automatically initialize again after a partial-postback.  This script 
            // looks for any switch elements that have not been initialized and re-initializes them.
            string script = @"
$(document).ready(function() {
    $('.switch > input').each( function () {
        $(this).parent().switch('init');
    });
});
";
            ScriptManager.RegisterStartupScript( this.Page, this.Page.GetType(), "toggle-switch-init", script, true );

            btnDelete.Attributes["onclick"] = string.Format( "javascript: return Rock.dialogs.confirmDelete(event, '{0}');", DataView.FriendlyTypeName );
            btnSecurity.EntityTypeId = EntityTypeCache.Get( typeof( Rock.Model.DataView ) ).Id;

            gReport.GridRebind += gReport_GridRebind;

            //// set postback timeout to whatever the DatabaseTimeout is plus an extra 5 seconds so that page doesn't timeout before the database does
            //// note: this only makes a difference on Postback, not on the initial page visit
            int databaseTimeout = GetAttributeValue( "DatabaseTimeout" ).AsIntegerOrNull() ?? 180;
            var sm = ScriptManager.GetCurrent( this.Page );
            if ( sm.AsyncPostBackTimeout < databaseTimeout + 5 )
            {
                sm.AsyncPostBackTimeout = databaseTimeout + 5;
                Server.ScriptTimeout = databaseTimeout + 5;
            }
        }

        /// <summary>
        /// Raises the <see cref="E:System.Web.UI.Control.Load" /> event.
        /// </summary>
        /// <param name="e">The <see cref="T:System.EventArgs" /> object that contains the event data.</param>
        protected override void OnLoad( EventArgs e )
        {
            base.OnLoad( e );

            if ( !Page.IsPostBack )
            {
                this.ShowResults = GetUserPreference( _settingKeyShowResults ).AsBoolean( true );

                string itemId = PageParameter( "DataViewId" );
                if ( !string.IsNullOrWhiteSpace( itemId ) )
                {
                    ShowDetail( itemId.AsInteger(), PageParameter( "ParentCategoryId" ).AsIntegerOrNull() );
                }
                else
                {
                    pnlDetails.Visible = false;
                }
            }
        }

        /// <summary>
        /// Restores the view-state information from a previous user control request that was saved by the <see cref="M:System.Web.UI.UserControl.SaveViewState" /> method.
        /// </summary>
        /// <param name="savedState">An <see cref="T:System.Object" /> that represents the user control state to be restored.</param>
        protected override void LoadViewState( object savedState )
        {
            base.LoadViewState( savedState );
            RockContext rockContext = new RockContext();
            CreateFilterControl( ViewState["EntityTypeId"] as int?, DataViewFilter.FromJson( ViewState["DataViewFilter"].ToString() ), false, rockContext );
        }

        /// <summary>
        /// Saves any user control view-state changes that have occurred since the last page postback.
        /// </summary>
        /// <returns>
        /// Returns the user control's current view state. If there is no view state associated with the control, it returns null.
        /// </returns>
        protected override object SaveViewState()
        {
            ViewState["DataViewFilter"] = ReportingHelper.GetFilterFromControls( phFilters ).ToJson();
            ViewState["EntityTypeId"] = etpEntityType.SelectedEntityTypeId;
            return base.SaveViewState();
        }

        #endregion

        #region Edit Events

        /// <summary>
        /// Handles the Click event of the btnEdit control.
        /// </summary>
        /// <param name="sender">The source of the event.</param>
        /// <param name="e">The <see cref="EventArgs" /> instance containing the event data.</param>
        protected void btnEdit_Click( object sender, EventArgs e )
        {
            var service = new DataViewService( new RockContext() );
            var item = service.Get( int.Parse( hfDataViewId.Value ) );
            ShowEditDetails( item );
        }

        /// <summary>
        /// Handles the Click event of the Copy button control.
        /// </summary>
        /// <param name="sender">The source of the event.</param>
        /// <param name="e">The <see cref="EventArgs" /> instance containing the event data.</param>
        protected void btnCopy_Click( object sender, EventArgs e )
        {
            // Create a new Data View using the current item as a template.
            var id = int.Parse( hfDataViewId.Value );

            var dataViewService = new DataViewService( new RockContext() );

            var newItem = dataViewService.GetNewFromTemplate( id );

            if ( newItem == null )
            {
                return;
            }

            newItem.Name += " (Copy)";

            // Reset the stored identifier for the active Data View.
            hfDataViewId.Value = "0";

            ShowEditDetails( newItem );
        }

        /// <summary>
        /// Handles the Click event of the btnSave control.
        /// </summary>
        /// <param name="sender">The source of the event.</param>
        /// <param name="e">The <see cref="EventArgs" /> instance containing the event data.</param>
        protected void btnSave_Click( object sender, EventArgs e )
        {
            DataView dataView = null;

            var rockContext = new RockContext();
            DataViewService service = new DataViewService( rockContext );

            int dataViewId = int.Parse( hfDataViewId.Value );
            int? origDataViewFilterId = null;

            if ( dataViewId == 0 )
            {
                dataView = new DataView();
                dataView.IsSystem = false;
            }
            else
            {
                dataView = service.Get( dataViewId );
                origDataViewFilterId = dataView.DataViewFilterId;
            }

            dataView.Name = tbName.Text;
            dataView.Description = tbDescription.Text;
            dataView.TransformEntityTypeId = ddlTransform.SelectedValueAsInt();
            dataView.EntityTypeId = etpEntityType.SelectedEntityTypeId;
            dataView.CategoryId = cpCategory.SelectedValueAsInt();
            dataView.IncludeDeceased = cbIncludeDeceased.Checked;
            dataView.PersistedScheduleIntervalMinutes = swPersistDataView.Checked ? ipPersistedScheduleInterval.IntervalInMinutes : null;

            var newDataViewFilter = ReportingHelper.GetFilterFromControls( phFilters );

            if ( !Page.IsValid )
            {
                return;
            }

            if ( !dataView.IsValid )
            {
                // Controls will render the error messages                    
                return;
            }

            var adding = dataView.Id.Equals( 0 );

            rockContext.WrapTransaction( () =>
            {
                if ( adding )
                {
                    service.Add( dataView );

                    // We need to save the new data view so we can bind the data view filters.
                    rockContext.SaveChanges();
                }

                if ( origDataViewFilterId.HasValue )
                {
                    // delete old report filter so that we can add the new filter (but with original guids), then drop the old filter
                    DataViewFilterService dataViewFilterService = new DataViewFilterService( rockContext );
                    DataViewFilter origDataViewFilter = dataViewFilterService.Get( origDataViewFilterId.Value );

                    dataView.DataViewFilterId = null;

                    DeleteDataViewFilter( origDataViewFilter, dataViewFilterService, rockContext );
                }

                dataView.DataViewFilter = newDataViewFilter;
                rockContext.SaveChanges();
            } );

            if ( dataView.PersistedScheduleIntervalMinutes.HasValue )
            {
                try
                {
                    Stopwatch stopwatch = Stopwatch.StartNew();
                    dataView.PersistResult( GetAttributeValue( "DatabaseTimeout" ).AsIntegerOrNull() ?? 180 );
                    stopwatch.Stop();
                    dataView.PersistedLastRefreshDateTime = RockDateTime.Now;
                    dataView.PersistedLastRunDurationMilliseconds = Convert.ToInt32( stopwatch.Elapsed.TotalMilliseconds );
                    rockContext.SaveChanges();
                }
                catch ( Exception ex )
                {
                    this.LogException( ex );
                    var sqlTimeoutException = ReportingHelper.FindSqlTimeoutException( ex );
                    if ( sqlTimeoutException != null )
                    {
                        nbPersistError.NotificationBoxType = NotificationBoxType.Warning;
                        nbPersistError.Text = "This dataview did not persist in a timely manner. You can try again or adjust the timeout setting of this block.";
                        return;
                    }

                    nbPersistError.NotificationBoxType = NotificationBoxType.Danger;
                    nbPersistError.Text = "An error occurred when persisting the dataview";
                    nbPreviewError.Details = ex.Message;
                    return;
                }
            }

            if ( adding )
            {
                // add EDIT and ADMINISTRATE to the person who added the dataView
                Rock.Security.Authorization.AllowPerson( dataView, Authorization.EDIT, this.CurrentPerson, rockContext );
                Rock.Security.Authorization.AllowPerson( dataView, Authorization.ADMINISTRATE, this.CurrentPerson, rockContext );
            }

            var qryParams = new Dictionary<string, string>();
            qryParams["DataViewId"] = dataView.Id.ToString();
            qryParams["ParentCategoryId"] = null;
            NavigateToCurrentPageReference( qryParams );
        }

        /// <summary>
        /// Handles the Click event of the btnCancel control.
        /// </summary>
        /// <param name="sender">The source of the event.</param>
        /// <param name="e">The <see cref="EventArgs" /> instance containing the event data.</param>
        protected void btnCancel_Click( object sender, EventArgs e )
        {
            // Check if we are editing an existing Data View.
            int dataViewId = hfDataViewId.Value.AsInteger();

            if ( dataViewId == 0 )
            {
                // If not, check if we are editing a new copy of an existing Data View.
                dataViewId = PageParameter( "DataViewId" ).AsInteger();
            }

            if ( dataViewId == 0 )
            {
                int? parentCategoryId = PageParameter( "ParentCategoryId" ).AsIntegerOrNull();
                if ( parentCategoryId.HasValue )
                {
                    // Cancelling on Add, and we know the parentCategoryId, so we are probably in treeview mode, so navigate to the current page
                    var qryParams = new Dictionary<string, string>();
                    qryParams["CategoryId"] = parentCategoryId.ToString();
                    qryParams["DataViewId"] = null;
                    qryParams["ParentCategoryId"] = null;
                    NavigateToCurrentPageReference( qryParams );
                }
                else
                {
                    // Cancelling on Add.  Return to Grid
                    NavigateToParentPage();
                }
            }
            else
            {
                // Cancelling on Edit.  Return to Details
                DataViewService service = new DataViewService( new RockContext() );
                DataView item = service.Get( dataViewId );
                ShowReadonlyDetails( item );
            }
        }

        /// <summary>
        /// Handles the Click event of the btnDelete control.
        /// </summary>
        /// <param name="sender">The source of the event.</param>
        /// <param name="e">The <see cref="EventArgs" /> instance containing the event data.</param>
        protected void btnDelete_Click( object sender, EventArgs e )
        {
            int? categoryId = null;

            var rockContext = new RockContext();
            var dataViewService = new DataViewService( rockContext );
            var dataView = dataViewService.Get( int.Parse( hfDataViewId.Value ) );

            if ( dataView != null )
            {
                string errorMessage;
                if ( !dataViewService.CanDelete( dataView, out errorMessage ) )
                {
                    ShowReadonlyDetails( dataView );
                    mdDeleteWarning.Show( errorMessage, ModalAlertType.Information );
                }
                else
                {
                    categoryId = dataView.CategoryId;

                    // delete report filter
                    try
                    {
                        DataViewFilterService dataViewFilterService = new DataViewFilterService( rockContext );
                        DeleteDataViewFilter( dataView.DataViewFilter, dataViewFilterService, rockContext );
                    }
                    catch
                    {
                        // intentionally ignore if delete fails
                    }

                    dataViewService.Delete( dataView );
                    rockContext.SaveChanges();

                    // reload page, selecting the deleted data view's parent
                    var qryParams = new Dictionary<string, string>();
                    if ( categoryId != null )
                    {
                        qryParams["CategoryId"] = categoryId.ToString();
                    }

                    qryParams["DataViewId"] = null;
                    qryParams["ParentCategoryId"] = null;
                    NavigateToCurrentPageReference( qryParams );
                }
            }
        }

        /// <summary>
        /// Handles the Click event of the btnToggleResults control.
        /// </summary>
        /// <param name="sender">The source of the event.</param>
        /// <param name="e">The <see cref="EventArgs"/> instance containing the event data.</param>
        protected void btnToggleResults_Click( object sender, EventArgs e )
        {
            this.ShowResults = !this.ShowResults;
        }


        /// <summary>
        /// Handles the Click event of the lbCreateReport control.
        /// </summary>
        /// <param name="sender">The source of the event.</param>
        /// <param name="e">The <see cref="EventArgs"/> instance containing the event data.</param>
        protected void lbCreateReport_Click( object sender, EventArgs e )
        {
            var queryParams = new Dictionary<string, string>();
            queryParams.Add( "ReportId", "0" );
            if ( hfDataViewId.ValueAsInt() != default( int ) )
            {
                queryParams.Add( "DataViewId", hfDataViewId.ValueAsInt().ToString() );
            }
            NavigateToLinkedPage( "ReportDetailPage", queryParams );
        }

        protected void lbResetRunCount_Click( object sender, EventArgs e )
        {
            var dataViewId = hfDataViewId.ValueAsInt();
            if ( dataViewId > 0 )
            {
                var rockContext = new RockContext();
                var dataViewService = new DataViewService( rockContext );
                var dataView = dataViewService.Get( dataViewId );
                if ( dataView != null )
                {
                    dataView.RunCount = 0;
                    dataView.RunCountLastRefreshDateTime = RockDateTime.Now;
                    rockContext.SaveChanges();
                    ShowReadonlyDetails( dataView );
                }
            }
        }
        #endregion

        #region Internal Methods

        /// <summary>
        /// Loads the drop downs.
        /// </summary>
        private void LoadDropDowns( DataView dataView )
        {
            var rockContext = new RockContext();
            etpEntityType.EntityTypes = new EntityTypeService( rockContext )
                .GetReportableEntities( this.CurrentPerson )
                .OrderBy( t => t.FriendlyName ).ToList();
        }

        /// <summary>
        /// Binds the data transformations.
        /// </summary>
        /// <param name="rockContext">The rock context.</param>
        public void BindDataTransformations( RockContext rockContext )
        {
            ddlTransform.Items.Clear();
            int? entityTypeId = etpEntityType.SelectedEntityTypeId;
            if ( entityTypeId.HasValue )
            {
                var filteredEntityType = EntityTypeCache.Get( entityTypeId.Value );
                foreach ( var component in DataTransformContainer.GetComponentsByTransformedEntityName( filteredEntityType.Name ).OrderBy( c => c.Title ) )
                {
                    if ( component.IsAuthorized( Authorization.VIEW, this.CurrentPerson ) )
                    {
                        var transformEntityType = EntityTypeCache.Get( component.TypeName );
                        ListItem li = new ListItem( component.Title, transformEntityType.Id.ToString() );
                        ddlTransform.Items.Add( li );
                    }
                }
            }

            ddlTransform.Items.Insert( 0, new ListItem( string.Empty, string.Empty ) );
        }

        /// <summary>
        /// Shows the detail.
        /// </summary>
        /// <param name="dataViewId">The data view identifier.</param>
        public void ShowDetail( int dataViewId )
        {
            ShowDetail( dataViewId, null );
        }

        /// <summary>
        /// Shows the detail.
        /// </summary>
        /// <param name="dataViewId">The data view identifier.</param>
        /// <param name="parentCategoryId">The parent category id.</param>
        public void ShowDetail( int dataViewId, int? parentCategoryId )
        {
            pnlDetails.Visible = false;

            var rockContext = new RockContext();

            var dataViewService = new DataViewService( rockContext );
            DataView dataView = null;

            if ( !dataViewId.Equals( 0 ) )
            {
                dataView = dataViewService.Get( dataViewId );
                pdAuditDetails.SetEntity( dataView, ResolveRockUrl( "~" ) );
            }

            if ( dataView == null )
            {
                dataView = new DataView { Id = 0, IsSystem = false, CategoryId = parentCategoryId };
                dataView.Name = string.Empty;

                // hide the panel drawer that show created and last modified dates
                pdAuditDetails.Visible = false;
            }

            if ( !dataView.IsAuthorized( Authorization.VIEW, CurrentPerson ) )
            {
                return;
            }

            pnlDetails.Visible = true;
            hfDataViewId.Value = dataView.Id.ToString();
            hlblEditDataViewId.Text = "Id: " + dataView.Id.ToString();

            // render UI based on Authorized and IsSystem
            bool readOnly = false;
            nbEditModeMessage.Text = string.Empty;

            string authorizationMessage = string.Empty;

            if ( !dataView.IsAuthorizedForAllDataViewComponents( Authorization.EDIT, CurrentPerson, rockContext, out authorizationMessage ) )
            {
                readOnly = true;
                nbEditModeMessage.Text = authorizationMessage;
            }

            if ( dataView.IsSystem )
            {
                readOnly = true;
                nbEditModeMessage.Text = EditModeMessage.ReadOnlySystem( DataView.FriendlyTypeName );
            }

            btnSecurity.Visible = dataView.IsAuthorized( Authorization.ADMINISTRATE, CurrentPerson );
            btnSecurity.Title = dataView.Name;
            btnSecurity.EntityId = dataView.Id;

            if ( readOnly )
            {
                btnEdit.Visible = false;
                btnDelete.Visible = false;
                lbResetRunCount.Visible = false;
                ShowReadonlyDetails( dataView );
            }
            else
            {
                btnEdit.Visible = true;
                string errorMessage = string.Empty;
                btnDelete.Enabled = dataViewService.CanDelete( dataView, out errorMessage );
                if ( !btnDelete.Enabled )
                {
                    btnDelete.ToolTip = errorMessage;
                    btnDelete.Attributes["onclick"] = null;
                }

                if ( dataView.Id > 0 )
                {
                    ShowReadonlyDetails( dataView );
                }
                else
                {
                    ShowEditDetails( dataView );
                }
            }
        }

        /// <summary>
        /// Shows the edit.
        /// </summary>
        /// <param name="dataView">The data view.</param>
        public void ShowEditDetails( DataView dataView )
        {
            if ( dataView.Id > 0 )
            {
                lActionTitle.Text = ActionTitle.Edit( DataView.FriendlyTypeName ).FormatAsHtmlTitle();
            }
            else
            {
                lActionTitle.Text = ActionTitle.Add( DataView.FriendlyTypeName ).FormatAsHtmlTitle();
            }

            if ( dataView.Id == default( int ) || string.IsNullOrWhiteSpace( GetAttributeValue( "ReportDetailPage" ) ) )
            {
                lbCreateReport.Visible = false;
            }

            SetEditMode( true );
            LoadDropDowns( dataView );

            if ( dataView.DataViewFilter == null || dataView.DataViewFilter.ExpressionType == FilterExpressionType.Filter )
            {
                dataView.DataViewFilter = new DataViewFilter();
                dataView.DataViewFilter.Guid = new Guid();
                dataView.DataViewFilter.ExpressionType = FilterExpressionType.GroupAll;
            }

            tbName.Text = dataView.Name;
            tbDescription.Text = dataView.Description;

            if ( dataView.EntityTypeId.HasValue )
            {
                etpEntityType.SelectedEntityTypeId = dataView.EntityTypeId;
                etpEntityType.Enabled = false;
            }
            else
            {
                etpEntityType.Enabled = true;
            }

            cpCategory.SetValue( dataView.CategoryId );

            ipPersistedScheduleInterval.IntervalInMinutes = dataView.PersistedScheduleIntervalMinutes;

            SetPersistenceScheduleVisibility( dataView.PersistedScheduleIntervalMinutes > 0 );

            var rockContext = new RockContext();
            BindDataTransformations( rockContext );
            ddlTransform.SetValue( dataView.TransformEntityTypeId ?? 0 );

            BindIncludeDeceasedControl( dataView.EntityTypeId, dataView.IncludeDeceased );
            CreateFilterControl( dataView.EntityTypeId, dataView.DataViewFilter, true, rockContext );
        }

        /// <summary>
        /// Shows the readonly details.
        /// </summary>
        /// <param name="dataView">The data view.</param>
        private void ShowReadonlyDetails( DataView dataView )
        {
            SetEditMode( false );
            hfDataViewId.SetValue( dataView.Id );
            lReadOnlyTitle.Text = dataView.Name.FormatAsHtmlTitle();
            hlblDataViewId.Text = "Id: " + dataView.Id.ToString();
            if ( dataView.Id == default( int ) || string.IsNullOrWhiteSpace( GetAttributeValue( "ReportDetailPage" ) ) )
            {
                lbViewCreateReport.Visible = false;
            }

            lDescription.Text = dataView.Description.ConvertMarkdownToHtml();

            DescriptionList descriptionListMain = new DescriptionList();

            if ( dataView.EntityType != null )
            {
                descriptionListMain.Add( "Applies To", dataView.EntityType.FriendlyName );
            }

            if ( dataView.Category != null )
            {
                descriptionListMain.Add( "Category", dataView.Category.Name );
            }

            if ( dataView.TransformEntityType != null )
            {
                descriptionListMain.Add( "Post-filter Transformation", dataView.TransformEntityType.FriendlyName );
            }

            if ( dataView.IncludeDeceased )
            {
                descriptionListMain.Add( "Include Deceased", dataView.IncludeDeceased.ToYesNo() );
            }

            lblMainDetails.Text = descriptionListMain.Html;

            SetupTimeToRunLabel( dataView );
            SetupNumberOfRuns( dataView );
            SetupLastRun( dataView );

            DescriptionList descriptionListFilters = new DescriptionList();

            if ( dataView.DataViewFilter != null && dataView.EntityTypeId.HasValue )
            {
                var entityTypeCache = EntityTypeCache.Get( dataView.EntityTypeId.Value );
                if ( entityTypeCache != null )
                {
                    var entityTypeType = entityTypeCache.GetEntityType();
                    if ( entityTypeType != null )
                    {
                        descriptionListFilters.Add( "Filter", dataView.DataViewFilter.ToString( entityTypeType ) );
                    }
                }
            }

            lFilters.Text = descriptionListFilters.Html;

            DescriptionList descriptionListPersisted = new DescriptionList();
            hlblPersisted.Visible = dataView.PersistedScheduleIntervalMinutes.HasValue && dataView.PersistedLastRefreshDateTime.HasValue;
            if ( hlblPersisted.Visible )
            {
                hlblPersisted.Text = string.Format( "Persisted {0}", dataView.PersistedLastRefreshDateTime.ToElapsedString() );
            }

            lPersisted.Text = descriptionListPersisted.Html;

            DescriptionList descriptionListDataviews = new DescriptionList();
            var dataViewFilterEntityId = EntityTypeCache.Get( typeof( Rock.Reporting.DataFilter.OtherDataViewFilter ) ).Id;

            var rockContext = new RockContext();
            DataViewService dataViewService = new DataViewService( rockContext );

            var dataViews = dataViewService.Queryable().AsNoTracking()
                .Where( d => d.DataViewFilter.ChildFilters
                    .Any( f => f.Selection == dataView.Id.ToString()
                        && f.EntityTypeId == dataViewFilterEntityId ) )
                .OrderBy( d => d.Name );

            StringBuilder sbDataViews = new StringBuilder();
            var dataViewDetailPage = GetAttributeValue( "DataViewDetailPage" );

            foreach ( var dataview in dataViews )
            {
                if ( !string.IsNullOrWhiteSpace( dataViewDetailPage ) )
                {
                    sbDataViews.Append( "<a href=\"" + LinkedPageUrl( "DataViewDetailPage", new Dictionary<string, string>() { { "DataViewId", dataview.Id.ToString() } } ) + "\">" + dataview.Name + "</a><br/>" );
                }
                else
                {
                    sbDataViews.Append( dataview.Name + "<br/>" );
                }
            }

            descriptionListDataviews.Add( "Data Views", sbDataViews );
            lDataViews.Text = descriptionListDataviews.Html;

            DescriptionList descriptionListReports = new DescriptionList();
            StringBuilder sbReports = new StringBuilder();

            ReportService reportService = new ReportService( rockContext );
            var reports = reportService.Queryable().AsNoTracking().Where( r => r.DataViewId == dataView.Id ).OrderBy( r => r.Name );
            var reportDetailPage = GetAttributeValue( "ReportDetailPage" );

            foreach ( var report in reports )
            {
                if ( !string.IsNullOrWhiteSpace( reportDetailPage ) )
                {
                    sbReports.Append( "<a href=\"" + LinkedPageUrl( "ReportDetailPage", new Dictionary<string, string>() { { "ReportId", report.Id.ToString() } } ) + "\">" + report.Name + "</a><br/>" );
                }
                else
                {
                    sbReports.Append( report.Name + "<br/>" );
                }
            }

            descriptionListReports.Add( "Reports", sbReports );
            lReports.Text = descriptionListReports.Html;

            // Group-Roles using DataView in Group Sync
            DescriptionList descriptionListGroupSync = new DescriptionList();
            StringBuilder sbGroups = new StringBuilder();

            GroupSyncService groupSyncService = new GroupSyncService( rockContext );
            var groupSyncs = groupSyncService
                .Queryable()
                .Where( a => a.SyncDataViewId == dataView.Id )
                .ToList();

            var groupDetailPage = GetAttributeValue( "GroupDetailPage" );

            if ( groupSyncs.Count() > 0 )
            {
                foreach ( var groupSync in groupSyncs )
                {
                    string groupAndRole = string.Format( "{0} - {1}", ( groupSync.Group != null ? groupSync.Group.Name : "(Id: " + groupSync.GroupId.ToStringSafe() + ")" ), groupSync.GroupTypeRole.Name );

                    if ( !string.IsNullOrWhiteSpace( groupDetailPage ) )
                    {
                        sbGroups.Append( "<a href=\"" + LinkedPageUrl( "GroupDetailPage", new Dictionary<string, string>() { { "GroupId", groupSync.GroupId.ToString() } } ) + "\">" + groupAndRole + "</a><br/>" );
                    }
                    else
                    {
                        sbGroups.Append( string.Format( "{0}<br/>", groupAndRole ) );
                    }
                }

                descriptionListGroupSync.Add( "Groups", sbGroups );
                lGroups.Text = descriptionListGroupSync.Html;
            }

            ShowReport( dataView );
        }

        private void SetupLastRun( DataView dataView )
        {
            if ( dataView.LastRunDateTime == null )
            {
                return;
            }

            hlLastRun.Text = string.Format( "Last Run: {0}", dataView.LastRunDateTime.ToShortDateString() );
            hlLastRun.LabelType = LabelType.Default;
        }

        private void SetupNumberOfRuns( DataView dataView )
        {
            hlRunSince.Text = "Not Run";
            hlRunSince.LabelType = LabelType.Info;

            var lastRefreshDateTime = dataView.CreatedDateTime;

            if ( dataView.RunCountLastRefreshDateTime == null )
            {
                lastRefreshDateTime = dataView.RunCountLastRefreshDateTime;
            }

            var status = "Since Creation";
            if ( lastRefreshDateTime != null )
            {
                status = string.Format( "Since {0}", lastRefreshDateTime.Value.ToShortDateString() );
            }

            if ( dataView.RunCount == null || dataView.RunCount.Value == 0 )
            {
                hlRunSince.LabelType = LabelType.Warning;
                hlRunSince.Text = string.Format( "Not Run {0}", status );
                return;
            }

            hlRunSince.Text = string.Format( "{0:0} Runs {1}", dataView.RunCount, status );
        }

        private void SetupTimeToRunLabel( DataView dataView )
        {
            hlTimeToRun.Text = "";
            hlTimeToRun.LabelType = LabelType.Default;

            if ( dataView == null || dataView.TimeToRunDurationMilliseconds == null )
            {
                return;
            }

            var labelValue = dataView.TimeToRunDurationMilliseconds.Value;
            var labelUnit = "ms";
            var labelType = LabelType.Success;
            if ( labelValue > 1000 )
            {
                labelValue = labelValue / 1000;
                labelUnit = "s";

                if ( labelValue > 10 )
                {
                    labelType = LabelType.Warning;
                }
            }

            if ( labelValue > 60 && labelUnit == "s" )
            {
                labelValue = labelValue / 60;
                labelUnit = "m";

                if ( labelValue > 1 )
                {
                    labelType = LabelType.Danger;
                }
            }

            hlTimeToRun.LabelType = labelType;
            var isValueAWholeNumber = Math.Abs( labelValue % 1 ) < 0.01;
            if ( isValueAWholeNumber )
            {
                hlTimeToRun.Text = string.Format( "Time To Run: {0:0}{1}", labelValue, labelUnit );
            }
            else
            {
                hlTimeToRun.Text = string.Format( "Time To Run: {0:0.0}{1}", labelValue, labelUnit );
            }

        }

        /// <summary>
        /// Shows the report.
        /// </summary>
        /// <param name="dataView">The data view.</param>
        private void ShowReport( DataView dataView )
        {
            var rockContext = new RockContext();
            if ( dataView.EntityTypeId.HasValue && dataView.IsAuthorized( Authorization.VIEW, CurrentPerson ) )
            {
                string authorizationMessage = string.Empty;

                bool isPersonDataSet = dataView.EntityTypeId == EntityTypeCache.Get( typeof( Rock.Model.Person ) ).Id;

                if ( isPersonDataSet )
                {
                    gReport.PersonIdField = "Id";
                    gReport.DataKeyNames = new string[] { "Id" };
                }
                else
                {
                    gReport.PersonIdField = null;
                }

                if ( dataView.EntityTypeId.HasValue )
                {
                    var entityTypeCache = EntityTypeCache.Get( dataView.EntityTypeId.Value, rockContext );
                    if ( entityTypeCache != null )
                    {
                        gReport.RowItemText = entityTypeCache.FriendlyName;
                    }
                }

                pnlResultsGrid.Visible = true;

                BindGrid( gReport, dataView );
            }
            else
            {
                pnlResultsGrid.Visible = false;
            }
        }

        /// <summary>
        /// Shows the preview.
        /// </summary>
        /// <param name="entityTypeId">The entity type id.</param>
        /// <param name="filter">The filter.</param>
        private void ShowPreview( DataView dataView )
        {
            BindGrid( gPreview, dataView, 15 );

            modalPreview.Show();
        }

        /// <summary>
        /// Sets the edit mode.
        /// </summary>
        /// <param name="editable">if set to <c>true</c> [editable].</param>
        private void SetEditMode( bool editable )
        {
            pnlEditDetails.Visible = editable;
            pnlViewDetails.Visible = !editable;
        }

        /// <summary>
        /// Binds the grid.
        /// </summary>
        /// <param name="grid">The grid.</param>
        /// <param name="dataView">The data view.</param>
        /// <returns></returns>
        private bool BindGrid( Grid grid, DataView dataView, int? fetchRowCount = null )
        {
            // Making an unsaved copy of the DataView so the runs do not get counted.
            var dv = new DataView
            {
                Name = dataView.Name,
                TransformEntityTypeId = dataView.TransformEntityTypeId,
                TransformEntityType = dataView.TransformEntityType,
                EntityTypeId = dataView.EntityTypeId,
<<<<<<< HEAD
                EntityType = dataView.EntityType,
                DataViewFilterId = dataView.DataViewFilterId,
                DataViewFilter = dataView.DataViewFilter
=======
                DataViewFilter = dataView.DataViewFilter,
                IncludeDeceased = dataView.IncludeDeceased
>>>>>>> d2c034ca
            };

            grid.DataSource = null;

            // Only respect the ShowResults option if fetchRowCount is null
            if ( !this.ShowResults && fetchRowCount == null )
            {
                return false;
            }


            if ( dv.EntityTypeId.HasValue )
            {
                var cachedEntityType = EntityTypeCache.Get( dv.EntityTypeId.Value );
                if ( cachedEntityType != null && cachedEntityType.AssemblyName != null )
                {
                    Type entityType = cachedEntityType.GetEntityType();

                    if ( entityType != null )
                    {
                        try
                        {
                            grid.CreatePreviewColumns( entityType );
                            var dbContext = dv.GetDbContext();
                            var dataViewGetQueryArgs = new DataViewGetQueryArgs
                            {
                                SortProperty = grid.SortProperty,
                                DbContext = dbContext,
                                DatabaseTimeoutSeconds = GetAttributeValue( "DatabaseTimeout" ).AsIntegerOrNull() ?? 180
                            };

                            var qry = dv.GetQuery( dataViewGetQueryArgs );

                            if ( fetchRowCount.HasValue )
                            {
                                qry = qry.Take( fetchRowCount.Value );
                            }

                            grid.SetLinqDataSource( qry.AsNoTracking() );
                            grid.DataBind();
                        }
                        catch ( Exception ex )
                        {
                            this.LogException( ex );
                            var sqlTimeoutException = ReportingHelper.FindSqlTimeoutException( ex );
                            var errorBox = ( grid == gPreview ) ? nbPreviewError : nbGridError;

                            if ( sqlTimeoutException != null )
                            {
                                errorBox.NotificationBoxType = NotificationBoxType.Warning;
                                errorBox.Text = "This dataview did not complete in a timely manner. You can try again or adjust the timeout setting of this block.";
                                return false;
                            }
                            else
                            {
                                if ( ex is RockDataViewFilterExpressionException )
                                {
                                    RockDataViewFilterExpressionException rockDataViewFilterExpressionException = ex as RockDataViewFilterExpressionException;
                                    errorBox.Text = rockDataViewFilterExpressionException.GetFriendlyMessage( dataView );
                                }
                                else
                                {
                                    errorBox.Text = "There was a problem with one of the filters for this data view.";
                                }

                                errorBox.NotificationBoxType = NotificationBoxType.Danger;

                                errorBox.Details = ex.Message;
                                errorBox.Visible = true;
                                return false;
                            }
                        }
                    }
                }
            }


            if ( dv.EntityTypeId.HasValue )
            {
                grid.RowItemText = EntityTypeCache.Get( dv.EntityTypeId.Value ).FriendlyName;
            }

            if ( grid.DataSource != null )
            {
                grid.ExportFilename = dv.Name;
                return true;
            }

            return false;
        }

        #endregion

        #region Activities and Actions

        /// <summary>
        /// Handles the GridRebind event of the gReport control.
        /// </summary>
        /// <param name="sender">The source of the event.</param>
        /// <param name="e">The <see cref="EventArgs" /> instance containing the event data.</param>
        protected void gReport_GridRebind( object sender, EventArgs e )
        {
            var service = new DataViewService( new RockContext() );
            var item = service.Get( int.Parse( hfDataViewId.Value ) );
            ShowReport( item );
        }

        /// <summary>
        /// Handles the Click event of the btnPreview control.
        /// </summary>
        /// <param name="sender">The source of the event.</param>
        /// <param name="e">The <see cref="EventArgs" /> instance containing the event data.</param>
        protected void btnPreview_Click( object sender, EventArgs e )
        {
            DataView dv = new DataView();
            var rockContext = new RockContext();

            dv.TransformEntityTypeId = ddlTransform.SelectedValueAsInt();
            dv.TransformEntityType = dv.TransformEntityTypeId.HasValue ? new EntityTypeService( rockContext ).Get( dv.TransformEntityTypeId.Value ) : null;
            dv.EntityTypeId = etpEntityType.SelectedEntityTypeId;
            dv.EntityType = etpEntityType.SelectedEntityTypeId.HasValue ? new EntityTypeService( rockContext ).Get( dv.EntityTypeId.Value ) : null;
            dv.DataViewFilter = ReportingHelper.GetFilterFromControls( phFilters );
            dv.IncludeDeceased = cbIncludeDeceased.Checked;
            ShowPreview( dv );
        }

        /// <summary>
        /// Handles the AddFilterClick event of the groupControl control.
        /// </summary>
        /// <param name="sender">The source of the event.</param>
        /// <param name="e">The <see cref="System.EventArgs"/> instance containing the event data.</param>
        protected void groupControl_AddFilterClick( object sender, EventArgs e )
        {
            FilterGroup groupControl = sender as FilterGroup;
            FilterField filterField = new FilterField();
            filterField.ValidationGroup = this.BlockValidationGroup;
            filterField.DataViewFilterGuid = Guid.NewGuid();
            filterField.DeleteClick += filterControl_DeleteClick;
            groupControl.Controls.Add( filterField );
            filterField.ID = string.Format( "ff_{0}", filterField.DataViewFilterGuid.ToString( "N" ) );
            filterField.FilteredEntityTypeName = groupControl.FilteredEntityTypeName;
            filterField.Expanded = true;
        }

        /// <summary>
        /// Handles the AddGroupClick event of the groupControl control.
        /// </summary>
        /// <param name="sender">The source of the event.</param>
        /// <param name="e">The <see cref="System.EventArgs"/> instance containing the event data.</param>
        protected void groupControl_AddGroupClick( object sender, EventArgs e )
        {
            FilterGroup groupControl = sender as FilterGroup;
            FilterGroup childGroupControl = new FilterGroup();

            childGroupControl.AddFilterClick += groupControl_AddFilterClick;
            childGroupControl.AddGroupClick += groupControl_AddGroupClick;
            childGroupControl.DeleteGroupClick += groupControl_DeleteGroupClick;

            childGroupControl.DataViewFilterGuid = Guid.NewGuid();
            groupControl.Controls.Add( childGroupControl );
            childGroupControl.ID = string.Format( "fg_{0}", childGroupControl.DataViewFilterGuid.ToString( "N" ) );
            childGroupControl.FilteredEntityTypeName = groupControl.FilteredEntityTypeName;
            childGroupControl.FilterType = FilterExpressionType.GroupAll;
        }

        /// <summary>
        /// Handles the DeleteClick event of the filterControl control.
        /// </summary>
        /// <param name="sender">The source of the event.</param>
        /// <param name="e">The <see cref="System.EventArgs"/> instance containing the event data.</param>
        protected void filterControl_DeleteClick( object sender, EventArgs e )
        {
            FilterField fieldControl = sender as FilterField;
            fieldControl.Parent.Controls.Remove( fieldControl );
        }

        /// <summary>
        /// Handles the DeleteGroupClick event of the groupControl control.
        /// </summary>
        /// <param name="sender">The source of the event.</param>
        /// <param name="e">The <see cref="System.EventArgs"/> instance containing the event data.</param>
        protected void groupControl_DeleteGroupClick( object sender, EventArgs e )
        {
            FilterGroup groupControl = sender as FilterGroup;
            groupControl.Parent.Controls.Remove( groupControl );
        }

        /// <summary>
        /// Deletes the data view filter.
        /// </summary>
        /// <param name="dataViewFilter">The data view filter.</param>
        /// <param name="service">The service.</param>
        private void DeleteDataViewFilter( DataViewFilter dataViewFilter, DataViewFilterService service, RockContext rockContext )
        {
            if ( dataViewFilter != null )
            {
                foreach ( var childFilter in dataViewFilter.ChildFilters.ToList() )
                {
                    DeleteDataViewFilter( childFilter, service, rockContext );
                }

                dataViewFilter.DataViewId = null;
                dataViewFilter.RelatedDataViewId = null;

                rockContext.SaveChanges();

                service.Delete( dataViewFilter );

            }
        }

        /// <summary>
        /// Creates the filter control.
        /// </summary>
        /// <param name="filteredEntityTypeId">The filtered entity type identifier.</param>
        /// <param name="filter">The filter.</param>
        /// <param name="setSelection">if set to <c>true</c> [set selection].</param>
        /// <param name="rockContext">The rock context.</param>
        private void CreateFilterControl( int? filteredEntityTypeId, DataViewFilter filter, bool setSelection, RockContext rockContext )
        {
            phFilters.Controls.Clear();
            if ( filter != null && filteredEntityTypeId.HasValue )
            {
                var filteredEntityType = EntityTypeCache.Get( filteredEntityTypeId.Value );
                CreateFilterControl( phFilters, filter, filteredEntityType.Name, setSelection, rockContext );

                var filtersWithErrors = phFilters.ControlsOfTypeRecursive<FilterField>().Where( a => a.HasFilterError ).ToList();
                nbFiltersError.Visible = false;
                if ( filtersWithErrors.Any() )
                {
                    nbFiltersError.Visible = true;
                    if ( filtersWithErrors.Count == 1 )
                    {
                        var filterWithError = filtersWithErrors[0];
                        nbFiltersError.Text = "One of the data filters has an <a href='#filtererror'>error</a>.";
                    }
                    else
                    {
                        nbFiltersError.Text = "There are data filter <a href='#filtererror'>errors</a>";
                    }
                }
            }
        }

        /// <summary>
        /// Creates the filter control.
        /// </summary>
        /// <param name="parentControl">The parent control.</param>
        /// <param name="filter">The filter.</param>
        /// <param name="filteredEntityTypeName">Name of the filtered entity type.</param>
        /// <param name="setSelection">if set to <c>true</c> [set selection].</param>
        /// <param name="rockContext">The rock context.</param>
        private void CreateFilterControl( Control parentControl, DataViewFilter filter, string filteredEntityTypeName, bool setSelection, RockContext rockContext )
        {
            try
            {
                if ( filter.ExpressionType == FilterExpressionType.Filter )
                {
                    var filterControl = new FilterField();
                    filterControl.ValidationGroup = this.BlockValidationGroup;
                    parentControl.Controls.Add( filterControl );
                    filterControl.DataViewFilterGuid = filter.Guid;
                    filterControl.ID = string.Format( "ff_{0}", filterControl.DataViewFilterGuid.ToString( "N" ) );
                    filterControl.FilteredEntityTypeName = filteredEntityTypeName;
                    if ( filter.EntityTypeId.HasValue )
                    {
                        var entityTypeCache = EntityTypeCache.Get( filter.EntityTypeId.Value, rockContext );
                        if ( entityTypeCache != null )
                        {
                            filterControl.FilterEntityTypeName = entityTypeCache.Name;
                        }
                    }

                    filterControl.Expanded = filter.Expanded;
                    if ( setSelection )
                    {
                        try
                        {
                            filterControl.SetSelection( filter.Selection );
                        }
                        catch ( Exception ex )
                        {
                            this.LogException( new Exception( "Exception setting selection for DataViewFilter: " + filter.Guid, ex ) );
                        }
                    }

                    filterControl.DeleteClick += filterControl_DeleteClick;
                }
                else
                {
                    var groupControl = new FilterGroup();
                    parentControl.Controls.Add( groupControl );
                    groupControl.DataViewFilterGuid = filter.Guid;
                    groupControl.ID = string.Format( "fg_{0}", groupControl.DataViewFilterGuid.ToString( "N" ) );
                    groupControl.FilteredEntityTypeName = filteredEntityTypeName;
                    groupControl.IsDeleteEnabled = parentControl is FilterGroup;
                    if ( setSelection )
                    {
                        groupControl.FilterType = filter.ExpressionType;
                    }

                    groupControl.AddFilterClick += groupControl_AddFilterClick;
                    groupControl.AddGroupClick += groupControl_AddGroupClick;
                    groupControl.DeleteGroupClick += groupControl_DeleteGroupClick;
                    foreach ( var childFilter in filter.ChildFilters )
                    {
                        CreateFilterControl( groupControl, childFilter, filteredEntityTypeName, setSelection, rockContext );
                    }
                }
            }
            catch ( Exception ex )
            {
                this.LogException( new Exception( "Exception creating FilterControl for DataViewFilter: " + filter.Guid, ex ) );
            }
        }

        /// <summary>
        /// Handles the SelectedIndexChanged event of the ddlEntityType control.
        /// </summary>
        /// <param name="sender">The source of the event.</param>
        /// <param name="e">The <see cref="EventArgs" /> instance containing the event data.</param>
        protected void etpEntityType_SelectedIndexChanged( object sender, EventArgs e )
        {
            var dataViewFilter = new DataViewFilter();
            dataViewFilter.Guid = Guid.NewGuid();
            dataViewFilter.ExpressionType = FilterExpressionType.GroupAll;
            var rockContext = new RockContext();

            BindDataTransformations( rockContext );

            var emptyFilter = new DataViewFilter();
            emptyFilter.ExpressionType = FilterExpressionType.Filter;
            emptyFilter.Guid = Guid.NewGuid();
            dataViewFilter.ChildFilters.Add( emptyFilter );

            BindIncludeDeceasedControl( etpEntityType.SelectedEntityTypeId );

            CreateFilterControl( etpEntityType.SelectedEntityTypeId, dataViewFilter, true, rockContext );
        }

        /// <summary>
        /// Creates the filter control.
        /// </summary>
        /// /// <param name="sender">The source of the event.</param>
        /// <param name="filteredEntityTypeId">The filtered entity type identifier.</param>
        /// <param name="includeDeceased">if set to <c>true</c> [editable].</param>
        private void BindIncludeDeceasedControl( int? filteredEntityTypeId, bool includeDeceased = false )
        {
            if ( filteredEntityTypeId.HasValue )
            {
                var filteredEntityType = EntityTypeCache.Get( filteredEntityTypeId.Value );
                if ( filteredEntityType != null )
                {
                    var isPersonDataView = filteredEntityType.Id == EntityTypeCache.Get( typeof( Rock.Model.Person ) ).Id;
                    cbIncludeDeceased.Visible = isPersonDataView;
                    if ( isPersonDataView )
                    {
                        cbIncludeDeceased.Checked = includeDeceased;
                    }
                    else
                    {
                        cbIncludeDeceased.Checked = false;
                    }
                }
            }
        }

        #endregion

        #region Persisted Schedule Settings

        /// <summary>
        /// Set and validate the persistence schedule settings.
        /// </summary>
        /// <param name="isEnabled"></param>
        /// <param name="persistedScheduleIntervalMinutes"></param>
        /// <param name="scheduleUnit">The schedule unit, or null if the unit should be determined by the interval.</param>
        private void SetPersistenceScheduleVisibility( bool isEnabled )
        {
            swPersistDataView.Checked = isEnabled;
            pnlSpeedSettings.Visible = isEnabled;
        }

        /// <summary>
        /// Handles the CheckedChanged event of the swPersistDataView control.
        /// </summary>
        /// <param name="sender">The source of the event.</param>
        /// <param name="e">The <see cref="EventArgs" /> instance containing the event data.</param>
        protected void swPersistDataView_CheckedChanged( object sender, EventArgs e )
        {
            SetPersistenceScheduleVisibility( swPersistDataView.Checked );
        }

        #endregion
    }
}<|MERGE_RESOLUTION|>--- conflicted
+++ resolved
@@ -1019,14 +1019,10 @@
                 TransformEntityTypeId = dataView.TransformEntityTypeId,
                 TransformEntityType = dataView.TransformEntityType,
                 EntityTypeId = dataView.EntityTypeId,
-<<<<<<< HEAD
                 EntityType = dataView.EntityType,
                 DataViewFilterId = dataView.DataViewFilterId,
-                DataViewFilter = dataView.DataViewFilter
-=======
                 DataViewFilter = dataView.DataViewFilter,
                 IncludeDeceased = dataView.IncludeDeceased
->>>>>>> d2c034ca
             };
 
             grid.DataSource = null;
