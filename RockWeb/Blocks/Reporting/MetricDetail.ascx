﻿<%@ Control Language="C#" AutoEventWireup="true" CodeFile="MetricDetail.ascx.cs" Inherits="RockWeb.Blocks.Reporting.MetricDetail" %>

<asp:UpdatePanel ID="upnlContent" runat="server">
    <ContentTemplate>

        <asp:Panel ID="pnlDetails" CssClass="panel panel-block" runat="server">
            <asp:HiddenField ID="hfMetricId" runat="server" />
            <asp:HiddenField ID="hfMetricCategoryId" runat="server" />

            <div class="panel-heading">
                <h1 class="panel-title"><i class="fa fa-signal"></i>
                    <asp:Literal ID="lReadOnlyTitle" runat="server" /></h1>

                <div class="panel-labels">
                    <Rock:HighlightLabel ID="hlType" runat="server" LabelType="Type" />
                    <Rock:HighlightLabel ID="hlScheduleFriendlyText" runat="server" />
                    <Rock:HighlightLabel ID="ltLastRunDateTime" runat="server" />
                </div>
            </div>
            <Rock:PanelDrawer ID="pdAuditDetails" runat="server"></Rock:PanelDrawer>
            <div class="panel-body">

                <Rock:NotificationBox ID="nbEditModeMessage" runat="server" NotificationBoxType="Info" CssClass="margin-t-md" />
                <asp:ValidationSummary ID="ValidationSummary1" runat="server" HeaderText="Please correct the following:" CssClass="alert alert-validation" />

                <div id="pnlEditDetails" runat="server">

                    <div class="row">
                        <div class="col-md-6">
                            <Rock:DataTextBox ID="tbTitle" runat="server" SourceTypeName="Rock.Model.Metric, Rock" PropertyName="Title" />
                            <Rock:DataTextBox ID="tbSubtitle" runat="server" SourceTypeName="Rock.Model.Metric, Rock" PropertyName="Subtitle" />
                        </div>
                        <div class="col-md-6">
                            <Rock:DataTextBox ID="tbIconCssClass" runat="server" SourceTypeName="Rock.Model.Metric, Rock" PropertyName="IconCssClass" Label="Icon CSS Class" />
                        </div>
                    </div>

                    <div class="row">
                        <div class="col-md-12">
                            <Rock:DataTextBox ID="tbDescription" runat="server" SourceTypeName="Rock.Model.Metric, Rock" PropertyName="Description" TextMode="MultiLine" Rows="3" />
                        </div>
                    </div>

                    <div class="row">
                        <div class="col-md-6">
                            <Rock:PersonPicker ID="ppMetricChampionPerson" runat="server" Label="Metric Champion" Help="Person responsible for overseeing the metric and meeting the goals established." />
                            <Rock:CategoryPicker ID="cpMetricCategories" runat="server" AllowMultiSelect="true" Label="Categories" />
                        </div>
                        <div class="col-md-6">
                            <Rock:PersonPicker ID="ppAdminPerson" runat="server" Label="Administrator" Help="Person responsible for entering the metric values." />
                        </div>
                    </div>

                    <div class="row">
                        <div class="col-md-6">
                            <Rock:RockTextBox ID="tbYAxisLabel" runat="server" Label="Units Label" Help="The label that will be used for the Y Axis when displayed as a chart" />
                        </div>
                        <div class="col-md-6">
                            <Rock:RockCheckBox ID="cbIsCumulative" runat="server" Label="Cumulative" Help="Helps to calculate year to date metrics." />
                            <Rock:RockCheckBox ID="cbEnableAnalytics" runat="server" Label="Enable Analytics" Help="If this is enabled, a SQL View named 'AnalyticsFactMetric{{Metric.Name}}' will be made available that can be used by Analytic tools, such as Power BI" />
                        </div>
                        <div class="col-xs-12">
                            <Rock:AttributeValuesContainer ID="avcEditAttributeValues" runat="server" />
                        </div>
                    </div>

                    <div class="well">
                        <div class="row">
                            <div class="col-md-12">
                                <Rock:RockDropDownList ID="ddlSourceType" runat="server" Label="Source Type" AutoPostBack="true" OnSelectedIndexChanged="ddlSourceType_SelectedIndexChanged" />

                                <asp:Panel ID="pnlSQLSourceType" runat="server">
                                    <label>Source SQL</label><a class="help" href="javascript: $('.js-sourcesql-help').toggle;"><i class="fa fa-question-circle"></i></a>
                                    <div class="alert alert-info js-sourcesql-help" id="nbSQLHelp" runat="server" style="display: none;"></div>
                                    <Rock:CodeEditor ID="ceSourceSql" runat="server" EditorMode="Sql" />
                                </asp:Panel>

                                <asp:Panel ID="pnlLavaSourceType" runat="server">
                                    <label>Source Lava</label><a class="help" href="javascript: $('.js-sourcelava-help').toggle;"><i class="fa fa-question-circle"></i></a>
                                    <div class="alert alert-info js-sourcelava-help" id="nbLavaHelp" runat="server" style="display: none;"></div>
                                    <Rock:CodeEditor ID="ceSourceLava" runat="server" EditorMode="Lava" />
                                </asp:Panel>

                                <asp:Panel ID="pnlDataviewSourceType" runat="server">
<<<<<<< HEAD
                                      <div class="row">
                                        <div class="col-md-6"><Rock:DataViewItemPicker ID="dvpDataView" runat="server" Label="Source Data View" /></div>
=======
                                    <div class="row">
                                        <div class="col-md-6"><Rock:DataViewItemPicker ID="dvpDataView" runat="server" Label="Source Data View" OnSelectItem="dvpDataView_SelectItem" /></div>
>>>>>>> 4d5495fe
                                        <div class="col-md-6"><Rock:RockCheckBox ID="cbAutoPartionPrimaryCampus" runat="server" Label="Auto Partition on Primary Campus" Visible="false" Help="Enabling this feature will auto partition the individuals in the data view based on their primary campus. This must be selected for the campus partion to work." /></div>
                                    </div>
                                    <Rock:NotificationBox ID="nbDataViewHelp" runat="server" Visible="false" />
                                </asp:Panel>

                                <Rock:RockControlWrapper ID="rcwSchedule" runat="server" Label="Schedule" Help="Select the schedule of when the metric values should be calculated.">
                                    <Rock:RockRadioButtonList ID="rblScheduleSelect" runat="server" CssClass="margin-b-sm" OnSelectedIndexChanged="rblScheduleSelect_SelectedIndexChanged" AutoPostBack="true" RepeatDirection="Horizontal" />

                                    <Rock:RockDropDownList ID="ddlSchedule" runat="server" />

                                    <asp:HiddenField ID="hfUniqueScheduleId" runat="server" />
                                    <Rock:ScheduleBuilder ID="sbSchedule" runat="server" ShowDuration="false" ShowScheduleFriendlyTextAsToolTip="true" />
                                </Rock:RockControlWrapper>
                            </div>
                        </div>
                    </div>

                    <Rock:ModalAlert ID="mdMetricPartitionsGridWarning" runat="server" />

                    <Rock:NotificationBox ID="mdMetricPartitionsEntityTypeWarning" runat="server" NotificationBoxType="Danger" Visible="false" />
                    <Rock:PanelWidget ID="pwMetricPartitions" runat="server" Title="Series Partitions" TitleIconCssClass="fa fa-pause">
                        <Rock:NotificationBox ID="nbMetricValuesWarning" runat="server" NotificationBoxType="Info" CssClass="margin-t-md" />
                        <Rock:Grid ID="gMetricPartitions" runat="server" AllowSorting="false" AllowPaging="false" DisplayType="Light" DataKeyNames="Guid" OnRowSelected="gMetricPartitions_RowSelected" RowItemText="Series Partition">
                            <Columns>
                                <Rock:ReorderField />
                                <Rock:RockBoundField DataField="Label" HeaderText="Label" SortExpression="Label" />
                                <Rock:RockBoundField DataField="EntityTypeName" HeaderText="Type" SortExpression="EntityTypeName" />
                                <Rock:RockBoundField DataField="EntityTypeQualifier" HeaderText="" SortExpression="EntityTypeQualifier" />
                                <Rock:BoolField DataField="IsRequired" HeaderText="Is Required" ItemStyle-HorizontalAlign="Center" HeaderStyle-HorizontalAlign="Center" SortExpression="IsRequired" />
                                <Rock:DeleteField OnClick="gMetricPartitions_Delete" />
                            </Columns>
                        </Rock:Grid>
                    </Rock:PanelWidget>

                    <div class="actions">
                        <asp:LinkButton ID="btnSave" runat="server" AccessKey="s" ToolTip="Alt+s" Text="Save" CssClass="btn btn-primary" OnClick="btnSave_Click" />
                        <asp:LinkButton ID="btnCancel" runat="server" AccessKey="c" ToolTip="Alt+c" Text="Cancel" CssClass="btn btn-link" CausesValidation="false" OnClick="btnCancel_Click" />
                    </div>

                </div>

                <fieldset id="fieldsetViewDetails" runat="server">
                    <div class="row">
                        <div class="col-sm-12">
                            <Rock:NotificationBox ID="nbActivityChartMessage" runat="server" NotificationBoxType="Info" />
                            <div id="pnlActivityChart" runat="server" class="chart-banner">
                                <canvas id="chartCanvas" runat="server" />
                            </div>
                        </div>
                    </div>

                    <div class="row">
                        <div class="col-md-6">
                            <asp:Literal ID="lblMainDetails" runat="server" />
                        </div>
                    </div>
                    <div class="row">
                        <div class="col-xs-12">
                            <Rock:AttributeValuesContainer ID="avcDisplayAttributeValues" runat="server" />
                        </div>
                    </div>

                    <div class="actions">
                        <asp:LinkButton ID="btnEdit" runat="server" AccessKey="e" ToolTip="Alt+e" Text="Edit" CssClass="btn btn-primary" OnClick="btnEdit_Click" CausesValidation="false" />
                        <Rock:ModalAlert ID="mdDeleteWarning" runat="server" />
                        <asp:LinkButton ID="btnDelete" runat="server" Text="Delete" CssClass="btn btn-link" OnClick="btnDelete_Click" CausesValidation="false" />
                        <Rock:SecurityButton ID="btnSecurity" runat="server" class="btn btn-sm btn-square btn-security pull-right" />
                    </div>

                </fieldset>

            </div>

            <!-- Series Partition Detail Modal  -->
            <Rock:ModalDialog ID="mdMetricPartitionDetail" runat="server" Title="Series Partition" ValidationGroup="vg-series-partition" OnSaveClick="mdMetricPartitionDetail_SaveClick">
                <Content>
                    <asp:HiddenField ID="hfMetricPartitionGuid" runat="server" />

                    <div class="row">
                        <div class="col-md-6">
                            <Rock:RockTextBox ID="tbMetricPartitionLabel" runat="server" Label="Label" Required="true" ValidationGroup="vg-series-partition" />
                            <Rock:EntityTypePicker ID="etpMetricPartitionEntityType" runat="server" Label="Entity Type" AutoPostBack="true" OnSelectedIndexChanged="etpMetricPartitionEntityType_SelectedIndexChanged" />
                        </div>
                        <div class="col-md-6">
                            <Rock:RockCheckBox ID="cbMetricPartitionIsRequired" runat="server" Label="Is Required" />
                            <Rock:RockControlWrapper ID="rcwAdvanced" runat="server" Label=" ">
                                <Rock:PanelWidget ID="pwMetricPartitionAdvanced" Title="Advanced" runat="server">
                                    <Rock:RockTextBox ID="tbMetricPartitionEntityTypeQualifierColumn" runat="server" Label="Entity Type Qualifier Column" />
                                    <Rock:RockTextBox ID="tbMetricPartitionEntityTypeQualifierValue" runat="server" Label="Entity Type Qualifier Value" />
                                    <Rock:RockDropDownList ID="ddlMetricPartitionDefinedTypePicker" runat="server" Visible="false" Label="Entity Type Qualifier Value" />
                                </Rock:PanelWidget>
                            </Rock:RockControlWrapper>
                        </div>
                    </div>

                </Content>
            </Rock:ModalDialog>

        </asp:Panel>

    </ContentTemplate>
</asp:UpdatePanel><|MERGE_RESOLUTION|>--- conflicted
+++ resolved
@@ -82,13 +82,8 @@
                                 </asp:Panel>
 
                                 <asp:Panel ID="pnlDataviewSourceType" runat="server">
-<<<<<<< HEAD
-                                      <div class="row">
-                                        <div class="col-md-6"><Rock:DataViewItemPicker ID="dvpDataView" runat="server" Label="Source Data View" /></div>
-=======
                                     <div class="row">
                                         <div class="col-md-6"><Rock:DataViewItemPicker ID="dvpDataView" runat="server" Label="Source Data View" OnSelectItem="dvpDataView_SelectItem" /></div>
->>>>>>> 4d5495fe
                                         <div class="col-md-6"><Rock:RockCheckBox ID="cbAutoPartionPrimaryCampus" runat="server" Label="Auto Partition on Primary Campus" Visible="false" Help="Enabling this feature will auto partition the individuals in the data view based on their primary campus. This must be selected for the campus partion to work." /></div>
                                     </div>
                                     <Rock:NotificationBox ID="nbDataViewHelp" runat="server" Visible="false" />
