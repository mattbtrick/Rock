--- conflicted
+++ resolved
@@ -105,13 +105,8 @@
                             <Rock:DataTextBox ID="dtbProvidedNextSteps" runat="server" Label="Provided Next Steps" TextMode="MultiLine" Rows="3" SourceTypeName="Rock.Model.BenevolenceRequest, Rock" PropertyName="ResultSummary" />
                         </div>
                     </div>
-<<<<<<< HEAD
                 
                     <Rock:Grid ID="gResults" runat="server" DisplayType="Light" AllowSorting="false" ShowActionRow="true" RowItemText="Result" AllowPaging="false" OnRowSelected="gResults_RowSelected">
-=======
-
-                    <Rock:Grid ID="gResults" runat="server" DisplayType="Light" AllowSorting="true" ShowActionRow="true" RowItemText="Result" AllowPaging="false" OnRowSelected="gResults_RowSelected">
->>>>>>> e23a4b5e
                         <Columns>
                             <Rock:RockBoundField DataField="ResultTypeName" HeaderText="Result Type" SortExpression="ResultType" />
                             <Rock:CurrencyField DataField="Amount" HeaderText="Amount" SortExpression="Amount" />
