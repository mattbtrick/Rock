﻿// <copyright>
// Copyright 2013 by the Spark Development Network
//
// Licensed under the Apache License, Version 2.0 (the "License");
// you may not use this file except in compliance with the License.
// You may obtain a copy of the License at
//
// http://www.apache.org/licenses/LICENSE-2.0
//
// Unless required by applicable law or agreed to in writing, software
// distributed under the License is distributed on an "AS IS" BASIS,
// WITHOUT WARRANTIES OR CONDITIONS OF ANY KIND, either express or implied.
// See the License for the specific language governing permissions and
// limitations under the License.
// </copyright>
//
using System;
using System.Collections.Generic;
using System.ComponentModel;
using System.Linq;
using System.Text;
using System.Web.UI;
using System.Web.UI.WebControls;
using Rock;
using Rock.Attribute;
using Rock.Data;
using Rock.Financial;
using Rock.Model;
using Rock.Web.Cache;
using Rock.Web.UI;
using Rock.Web.UI.Controls;

namespace RockWeb.Blocks.Finance
{
    #region Block Attributes

    /// <summary>
    /// Add a new one-time or scheduled transaction
    /// </summary>
    [DisplayName( "Transaction Entry" )]
    [Category( "Finance" )]
    [Description( "Creates a new financial transaction or scheduled transaction." )]

    [FinancialGatewayField( "Credit Card Gateway", "The payment gateway to use for Credit Card transactions", false, "", "", 0, "CCGateway" )]
    [FinancialGatewayField( "ACH Card Gateway", "The payment gateway to use for ACH (bank account) transactions", false, "", "", 1, "ACHGateway" )]
    [TextField( "Batch Name Prefix", "The batch prefix name to use when creating a new batch", false, "Online Giving", "", 2 )]
    [DefinedValueField( Rock.SystemGuid.DefinedType.FINANCIAL_SOURCE_TYPE, "Source", "The Financial Source Type to use when creating transactions", false, false, 
        Rock.SystemGuid.DefinedValue.FINANCIAL_SOURCE_TYPE_WEBSITE, "", 3 )]
    [BooleanField( "Impersonation", "Allow (only use on an internal page used by staff)", "Don't Allow",
        "Should the current user be able to view and edit other people's transactions?  IMPORTANT: This should only be enabled on an internal page that is secured to trusted users", false, "", 4 )]
    [AccountsField( "Accounts", "The accounts to display.  By default all active accounts with a Public Name will be displayed", false, "", "", 6 )]
    [BooleanField( "Additional Accounts", "Display option for selecting additional accounts", "Don't display option",
        "Should users be allowed to select additional accounts?  If so, any active account with a Public Name value will be available", true, "", 7 )]
    [BooleanField( "Scheduled Transactions", "Allow", "Don't Allow",
        "If the selected gateway(s) allow scheduled transactions, should that option be provided to user", true, "", 8, "AllowScheduled" )]
    [BooleanField( "Prompt for Phone", "Should the user be prompted for their phone number?", false, "", 9, "DisplayPhone" )]
    [BooleanField( "Prompt for Email", "Should the user be prompted for their email address?", true, "", 10, "DisplayEmail" )]
    [GroupLocationTypeField( Rock.SystemGuid.GroupType.GROUPTYPE_FAMILY, "Address Type", "The location type to use for the person's address", false,
        Rock.SystemGuid.DefinedValue.GROUP_LOCATION_TYPE_HOME, "", 11 )]
    [SystemEmailField( "Confirm Account", "Confirm Account Email Template", false, Rock.SystemGuid.SystemEmail.SECURITY_CONFIRM_ACCOUNT, "Email Templates", 12, "ConfirmAccountTemplate" )]
    [CustomDropdownListField( "Layout Style", "How the sections of this page should be displayed", "Vertical,Fluid", false, "Vertical", "", 5 )]

    // Text Options

    [TextField( "Panel Title", "The text to display in panel heading", false, "Gifts", "Text Options", 13 )]

    [TextField( "Contribution Info Title", "The text to display as heading of section for selecting account and amount.", false, "Contribution Information", "Text Options", 14 )]
    [TextField( "Add Account Text", "The button text to display for adding an additional account", false, "Add Another Account", "Text Options", 15 )]

    [TextField( "Personal Info Title", "The text to display as heading of section for entering personal information.", false, "Personal Information", "Text Options", 16 )]

    [TextField( "Payment Info Title", "The text to display as heading of section for entering credit card or bank account information.", false, "Payment Information", "Text Options", 17 )]

    [TextField( "Confirmation Title", "The text to display as heading of section for confirming information entered.", false, "Confirm Information", "Text Options", 18 )]
    [CodeEditorField( "Confirmation Header", "The text (HTML) to display at the top of the confirmation section.  <span class='tip tip-lava'></span> <span class='tip tip-html'></span>", 
        CodeEditorMode.Html, CodeEditorTheme.Rock, 200, true, @"
<p>
    Please confirm the information below. Once you have confirmed that the information is 
    accurate click the 'Finish' button to complete your transaction.
</p>
", "Text Options", 19 )]
    [CodeEditorField( "Confirmation Footer", "The text (HTML) to display at the bottom of the confirmation section. <span class='tip tip-lava'></span> <span class='tip tip-html'></span>", 
        CodeEditorMode.Html, CodeEditorTheme.Rock, 200, true, @"
<div class='alert alert-info'>
    By clicking the 'finish' button below I agree to allow {{ OrganizationName }} 
    to transfer the amount above from my account. I acknowledge that I may
    update the transaction information at any time by returning to this website. Please 
    call the Finance Office if you have any additional questions.
</div>
", "Text Options", 20 )]

    [TextField( "Success Title", "The text to display as heading of section for displaying details of gift.", false, "Gift Information", "Text Options", 21 )]
    [CodeEditorField( "Success Header", "The text (HTML) to display at the top of the success section. <span class='tip tip-lava'></Fspan> <span class='tip tip-html'></span>", 
        CodeEditorMode.Html, CodeEditorTheme.Rock, 200, true, @"
<p>
    Thank you for your generous contribution.  Your support is helping {{ OrganizationName }} actively
    achieve our mission.  We are so grateful for your commitment.
</p>
", "Text Options", 22 )]
    [CodeEditorField( "Success Footer", "The text (HTML) to display at the bottom of the success section. <span class='tip tip-lava'></span> <span class='tip tip-html'></span>", 
        CodeEditorMode.Html, CodeEditorTheme.Rock, 200, true, @"
", "Text Options", 23 )]

    [TextField( "Save Account Title", "The text to display as heading of section for saving payment information.", false, "Make Giving Even Easier", "Text Options", 24 )]

    [DefinedValueField( "2E6540EA-63F0-40FE-BE50-F2A84735E600", "Connection Status", "The connection status to use for new individuals (default: 'Web Prospect'.)", true, false, "368DD475-242C-49C4-A42C-7278BE690CC2", "", 25 )]
    [DefinedValueField( "8522BADD-2871-45A5-81DD-C76DA07E2E7E", "Record Status", "The record status to use for new individuals (default: 'Pending'.)", true, false, "283999EC-7346-42E3-B807-BCE9B2BABB49", "", 26 )]
    #endregion

    public partial class TransactionEntry : Rock.Web.UI.RockBlock
    {
        #region Fields

        private bool _showRepeatingOptions = false;
        private FinancialGateway _ccGateway;
        private FinancialGateway _achGateway;

        #endregion

        #region Properties

        /// <summary>
        /// Gets or sets a value indicating whether [fluid layout].
        /// </summary>
        /// <value>
        ///   <c>true</c> if [fluid layout]; otherwise, <c>false</c>.
        /// </value>
        protected bool FluidLayout { get; set; }

        /// <summary>
        /// Gets or sets the target person.
        /// </summary>
        protected Person TargetPerson { get; private set; }

        /// <summary>
        /// Gets or sets the group location identifier.
        /// </summary>
        /// <value>
        /// The group location identifier.
        /// </value>
        protected int? GroupLocationId 
        {
            get { return ViewState["GroupLocationId"] as int?; }
            set { ViewState["GroupLocationId"] = value; }
        }

        /// <summary>
        /// Gets or sets the accounts that are available for user to add to the list.
        /// </summary>
        protected List<AccountItem> AvailableAccounts
        {
            get
            {
                var accounts = ViewState["AvailableAccounts"] as List<AccountItem>;
                if ( accounts == null )
                {
                    accounts = new List<AccountItem>();
                }

                return accounts;
            }

            set
            {
                ViewState["AvailableAccounts"] = value;
            }
        }

        /// <summary>
        /// Gets or sets the accounts that are currently displayed to the user
        /// </summary>
        protected List<AccountItem> SelectedAccounts
        {
            get
            {
                var accounts = ViewState["SelectedAccounts"] as List<AccountItem>;
                if ( accounts == null )
                {
                    accounts = new List<AccountItem>();
                }

                return accounts;
            }

            set
            {
                ViewState["SelectedAccounts"] = value;
            }
        }

        /// <summary>
        /// Gets or sets the payment transaction code.
        /// </summary>
        protected string TransactionCode
        {
            get { return ViewState["TransactionCode"] as string ?? string.Empty; }
            set { ViewState["TransactionCode"] = value; }
        }

        /// <summary>
        /// Gets or sets the currency type value identifier.
        /// </summary>
        protected int? CreditCardTypeValueId
        {
            get { return ViewState["CreditCardTypeValueId"] as int?; }
            set { ViewState["CreditCardTypeValueId"] = value; }
        }

        /// <summary>
        /// Gets or sets the payment schedule id.
        /// </summary>
        protected string ScheduleId
        {
            get { return ViewState["ScheduleId"] as string ?? string.Empty; }
            set { ViewState["ScheduleId"] = value; }
        }

        #endregion

        #region Base Control Methods

        /// <summary>
        /// Raises the <see cref="E:System.Web.UI.Control.Init" /> event.
        /// </summary>
        /// <param name="e">An <see cref="T:System.EventArgs" /> object that contains the event data.</param>
        protected override void OnInit( EventArgs e )
        {
            base.OnInit( e );

            if ( !Page.IsPostBack )
            {
                lPanelTitle1.Text = GetAttributeValue( "PanelTitle" );
                lPanelTitle2.Text = GetAttributeValue( "PanelTitle" );
                lContributionInfoTitle.Text = GetAttributeValue( "ContributionInfoTitle" );
                lPersonalInfoTitle.Text = GetAttributeValue( "PersonalInfoTitle" );
                lPaymentInfoTitle.Text = GetAttributeValue( "PaymentInfoTitle" );
                lConfirmationTitle.Text = GetAttributeValue( "ConfirmationTitle" );
                lSuccessTitle.Text = GetAttributeValue( "SuccessTitle" );
                lSaveAcccountTitle.Text = GetAttributeValue( "SaveAccountTitle" );
            }

            // Enable payment options based on the configured gateways
            bool ccEnabled = false;
            bool achEnabled = false;
            GatewayComponent ccGatewayComponent = null;
            GatewayComponent achGatewayComponent = null;
            var supportedFrequencies = new List<DefinedValueCache>();

            using ( var rockContext = new RockContext() )
            {
                // If impersonation is allowed, and a valid person key was used, set the target to that person
                if ( GetAttributeValue( "Impersonation" ).AsBooleanOrNull() ?? false )
                {
                    string personKey = PageParameter( "Person" );
                    if ( !string.IsNullOrWhiteSpace( personKey ) )
                    {
                        TargetPerson = new PersonService( rockContext ).GetByUrlEncodedKey( personKey );
                    }
                }

                // if TargetPerson wasn't set by Impersonation, try to get it from the PersonId parameter (if specified)
                if ( TargetPerson == null )
                {
                    int? personId = PageParameter( "PersonId" ).AsIntegerOrNull();
                    if ( personId.HasValue )
                    {
                        TargetPerson = new PersonService( rockContext ).Get( personId.Value );
                    }
                }

                if ( TargetPerson == null )
                {
                    TargetPerson = CurrentPerson;
                }

                var financialGatewayService = new FinancialGatewayService( rockContext );
                Guid? ccGatewayGuid = GetAttributeValue( "CCGateway" ).AsGuidOrNull();
                if ( ccGatewayGuid.HasValue )
                {
                    _ccGateway = financialGatewayService.Get( ccGatewayGuid.Value );
                    if ( _ccGateway != null )
                    {
                        _ccGateway.LoadAttributes( rockContext );
                        ccGatewayComponent = _ccGateway.GetGatewayComponent();
                        if ( ccGatewayComponent != null )
                        {
                            ccEnabled = true;
                            txtCardFirstName.Visible = ccGatewayComponent.SplitNameOnCard;
                            txtCardLastName.Visible = ccGatewayComponent.SplitNameOnCard;
                            txtCardName.Visible = !ccGatewayComponent.SplitNameOnCard;
                            mypExpiration.MinimumYear = RockDateTime.Now.Year;
                        }
                    }
                }

                Guid? achGatewayGuid = GetAttributeValue( "ACHGateway" ).AsGuidOrNull();
                if ( achGatewayGuid.HasValue )
                {
                    _achGateway = financialGatewayService.Get( achGatewayGuid.Value );
                    if ( _achGateway != null )
                    {
                        _achGateway.LoadAttributes( rockContext );
                        achGatewayComponent = _achGateway.GetGatewayComponent();
                        achEnabled = achGatewayComponent != null;
                    }
                }
            }

            hfCurrentPage.Value = "1";
            RockPage page = Page as RockPage;
            if ( page != null )
            {
                page.PageNavigate += page_PageNavigate;
            }

            if ( ccEnabled || achEnabled )
            {
                if ( ccEnabled )
                {
                    supportedFrequencies = ccGatewayComponent.SupportedPaymentSchedules;
                    hfPaymentTab.Value = "CreditCard";
                }
                else
                {
                    supportedFrequencies = achGatewayComponent.SupportedPaymentSchedules;
                    hfPaymentTab.Value = "ACH";
                }

                if ( ccEnabled && achEnabled )
                {
                    phPills.Visible = true;

                    // If CC and ACH gateways are different, only allow frequencies supported by both payment gateways (if different)
                    if ( ccGatewayComponent.TypeId != _achGateway.TypeId )
                    {
                        supportedFrequencies = ccGatewayComponent.SupportedPaymentSchedules
                            .Where( c =>
                                achGatewayComponent.SupportedPaymentSchedules
                                    .Select( a => a.Id )
                                    .Contains( c.Id ) )
                            .ToList();
                    }

                    divCCPaymentInfo.AddCssClass( "tab-pane" );
                    divACHPaymentInfo.AddCssClass( "tab-pane" );
                }

                divCCPaymentInfo.Visible = ccEnabled;
                divACHPaymentInfo.Visible = achEnabled;

                if ( supportedFrequencies.Any() )
                {
                    bool allowScheduled = false;
                    if ( bool.TryParse( GetAttributeValue( "AllowScheduled" ), out allowScheduled ) && allowScheduled )
                    {
                        _showRepeatingOptions = true;
                        var oneTimeFrequency = DefinedValueCache.Read( Rock.SystemGuid.DefinedValue.TRANSACTION_FREQUENCY_ONE_TIME );
                        divRepeatingPayments.Visible = true;

                        btnFrequency.DataSource = supportedFrequencies;
                        btnFrequency.DataBind();

                        // If gateway didn't specifically support one-time, add it anyway for immediate gifts
                        if ( !supportedFrequencies.Where( f => f.Id == oneTimeFrequency.Id ).Any() )
                        {
                            btnFrequency.Items.Insert( 0, new ListItem( oneTimeFrequency.Value, oneTimeFrequency.Id.ToString() ) );
                        }

                        btnFrequency.SelectedValue = oneTimeFrequency.Id.ToString();
                        dtpStartDate.SelectedDate = RockDateTime.Today;
                    }
                }

                // Display Options
                btnAddAccount.Title = GetAttributeValue( "AddAccountText" );

                bool displayEmail = GetAttributeValue( "DisplayEmail" ).AsBoolean();
                txtEmail.Visible = displayEmail;
                tdEmailConfirm.Visible = displayEmail;
                tdEmailReceipt.Visible = displayEmail;

                bool displayPhone = GetAttributeValue( "DisplayPhone" ).AsBoolean();
                pnbPhone.Visible = displayPhone;
                tdPhoneConfirm.Visible = displayPhone;
                tdPhoneReceipt.Visible = displayPhone;

                FluidLayout = GetAttributeValue( "LayoutStyle" ) == "Fluid";

                BindSavedAccounts();

                if ( rblSavedCC.Items.Count > 0 )
                {
                    rblSavedCC.Items[0].Selected = true;
                    rblSavedCC.Visible = true;
                    divNewCard.Style[HtmlTextWriterStyle.Display] = "none";
                }
                else
                {
                    rblSavedCC.Visible = false;
                    divNewCard.Style[HtmlTextWriterStyle.Display] = "block";
                }

                if ( rblSavedAch.Items.Count > 0 )
                {
                    rblSavedAch.Items[0].Selected = true;
                    rblSavedAch.Visible = true;
                    divNewBank.Style[HtmlTextWriterStyle.Display] = "none";
                }
                else
                {
                    rblSavedAch.Visible = false;
                    divNewCard.Style[HtmlTextWriterStyle.Display] = "block";
                }

                RegisterScript();

                // Resolve the text field merge fields
                var configValues = new Dictionary<string, object>();
                Rock.Web.Cache.GlobalAttributesCache.Read().AttributeValues
                    .Where( v => v.Key.StartsWith( "Organization", StringComparison.CurrentCultureIgnoreCase ) )
                    .ToList()
                    .ForEach( v => configValues.Add( v.Key, v.Value ) );
                phConfirmationHeader.Controls.Add( new LiteralControl( GetAttributeValue( "ConfirmationHeader" ).ResolveMergeFields( configValues ) ) );
                phConfirmationFooter.Controls.Add( new LiteralControl( GetAttributeValue( "ConfirmationFooter" ).ResolveMergeFields( configValues ) ) );
                phSuccessHeader.Controls.Add( new LiteralControl( GetAttributeValue( "SuccessHeader" ).ResolveMergeFields( configValues ) ) );
                phSuccessFooter.Controls.Add( new LiteralControl( GetAttributeValue( "SuccessFooter" ).ResolveMergeFields( configValues ) ) );

                //// Temp values for testing...
                /*
                txtCreditCard.Text = "5105105105105100";
                txtCVV.Text = "023";

                txtBankName.Text = "Test Bank";
                txtRoutingNumber.Text = "111111118";
                txtAccountNumber.Text = "1111111111";
                 */
            }
        }

        /// <summary>
        /// Raises the <see cref="E:System.Web.UI.Control.Load" /> event.
        /// </summary>
        /// <param name="e">The <see cref="T:System.EventArgs" /> object that contains the event data.</param>
        protected override void OnLoad( EventArgs e )
        {
            base.OnLoad( e );

            // Hide the error box on every postback
            nbMessage.Visible = false;
            pnlDupWarning.Visible = false;
            nbSaveAccount.Visible = false;

            if ( _ccGateway != null || _achGateway != null )
            {
                // Save amounts from controls to the viewstate list
                foreach ( RepeaterItem item in rptAccountList.Items )
                {
                    var accountAmount = item.FindControl( "txtAccountAmount" ) as RockTextBox;
                    if ( accountAmount != null )
                    {
                        if ( SelectedAccounts.Count > item.ItemIndex )
                        {
                            decimal amount = decimal.MinValue;
                            if ( decimal.TryParse( accountAmount.Text, out amount ) )
                            {
                                SelectedAccounts[item.ItemIndex].Amount = amount;
                            }
                        }
                    }
                }

                // Update the total amount
                lblTotalAmount.Text = SelectedAccounts.Sum( f => f.Amount ).ToString( "F2" );

                // Set the frequency date label based on if 'One Time' is selected or not
                if ( btnFrequency.Items.Count > 0 )
                {
                    dtpStartDate.Label = btnFrequency.Items[0].Selected ? "When" : "First Gift";
                }

                // If there are both CC and ACH options, set the active tab based on the hidden field value that tracks the active tag
                if ( phPills.Visible )
                {
                    if ( hfPaymentTab.Value == "ACH" )
                    {
                        liCreditCard.RemoveCssClass( "active" );
                        liACH.AddCssClass( "active" );
                        divCCPaymentInfo.RemoveCssClass( "active" );
                        divACHPaymentInfo.AddCssClass( "active" );
                    }
                    else
                    {
                        liCreditCard.AddCssClass( "active" );
                        liACH.RemoveCssClass( "active" );
                        divCCPaymentInfo.AddCssClass( "active" );
                        divACHPaymentInfo.RemoveCssClass( "active" );
                    }
                }

                // Show or Hide the Credit card entry panel based on if a saved account exists and it's selected or not.
                divNewCard.Style[HtmlTextWriterStyle.Display] = ( rblSavedCC.Items.Count == 0 || rblSavedCC.Items[rblSavedCC.Items.Count - 1].Selected ) ? "block" : "none";

                // Show billing address based on if billing address checkbox is checked
                divBillingAddress.Style[HtmlTextWriterStyle.Display] = cbBillingAddress.Checked ? "block" : "none";

                // Show save account info based on if checkbox is checked
                divSaveAccount.Style[HtmlTextWriterStyle.Display] = cbSaveAccount.Checked ? "block" : "none";

                if ( !Page.IsPostBack )
                {
                    var rockContext = new RockContext();

                    SetPage( 1 );

                    // Get the list of accounts that can be used
                    GetAccounts();
                    BindAccounts();

                    // Set personal information if there is a currently logged in person
                    var person = GetPerson( false );
                    if ( person != null )
                    {
                        // If there is a currently logged in user, do not allow them to change their name.
                        txtCurrentName.Visible = true;
                        txtCurrentName.Text = person.FullName;
                        txtFirstName.Visible = false;
                        txtLastName.Visible = false;
                        txtEmail.Text = person.Email;

                        var personService = new PersonService( rockContext );

                        bool displayPhone = false;
                        if ( bool.TryParse( GetAttributeValue( "DisplayPhone" ), out displayPhone ) && displayPhone )
                        {
                            var phoneNumber = personService.GetPhoneNumber( person, DefinedValueCache.Read( new Guid( Rock.SystemGuid.DefinedValue.PERSON_PHONE_TYPE_HOME ) ) );

                            // If person did not have a home phone number, read the cell phone number (which would then 
                            // get saved as a home number also if they don't change it, which is ok ).
                            if ( phoneNumber == null || string.IsNullOrWhiteSpace( phoneNumber.Number ) )
                            {
                                phoneNumber = personService.GetPhoneNumber( person, DefinedValueCache.Read( new Guid( Rock.SystemGuid.DefinedValue.PERSON_PHONE_TYPE_MOBILE ) ) );
                            }

                            if ( phoneNumber != null )
                            {
                                pnbPhone.CountryCode = phoneNumber.CountryCode;
                                pnbPhone.Number = phoneNumber.ToString();
                            }
                            else
                            {
                                pnbPhone.CountryCode = PhoneNumber.DefaultCountryCode();
                                pnbPhone.Number = string.Empty;
                            }
                        }

                        Guid addressTypeGuid = Guid.Empty;
                        if ( !Guid.TryParse( GetAttributeValue( "AddressType" ), out addressTypeGuid ) )
                        {
                            addressTypeGuid = new Guid( Rock.SystemGuid.DefinedValue.GROUP_LOCATION_TYPE_HOME );
                        }

                        var groupLocation = personService.GetFirstLocation( person.Id, DefinedValueCache.Read( addressTypeGuid ).Id );
                        if ( groupLocation != null )
                        {
                            GroupLocationId = groupLocation.Id;
                            acAddress.SetValues( groupLocation.Location );
                        }
                        else
                        {
                            acAddress.SetValues( null );
                        }
                    }
                    else
                    {
                        txtCurrentName.Visible = false;
                        txtFirstName.Visible = true;
                        txtLastName.Visible = true;
                    }

                    SetPage( 1 );
                }
            }
            else
            {
                SetPage( 0 );
                ShowMessage( NotificationBoxType.Danger, "Configuration Error", "Please check the configuration of this block and make sure a valid Credit Card and/or ACH Financial Gateway has been selected." );
            }
        }

        #endregion

        #region Events

        /// <summary>
        /// Handles the SelectionChanged event of the btnAddAccount control.
        /// </summary>
        /// <param name="sender">The source of the event.</param>
        /// <param name="e">The <see cref="EventArgs"/> instance containing the event data.</param>
        protected void btnAddAccount_SelectionChanged( object sender, EventArgs e )
        {
            var selected = AvailableAccounts.Where( a => a.Id == ( btnAddAccount.SelectedValueAsId() ?? 0 ) ).ToList();
            AvailableAccounts = AvailableAccounts.Except( selected ).ToList();
            SelectedAccounts.AddRange( selected );

            BindAccounts();
        }

        /// <summary>
        /// Handles the PageNavigate event of the page control.
        /// </summary>
        /// <param name="sender">The source of the event.</param>
        /// <param name="e">The <see cref="HistoryEventArgs"/> instance containing the event data.</param>
        protected void page_PageNavigate( object sender, HistoryEventArgs e )
        {
            int pageId = e.State["GivingDetail"].AsInteger();
            if ( pageId > 0 )
            {
                SetPage( pageId );
            }
        }

        /// <summary>
        /// Handles the Click event of the btnPrev control.
        /// </summary>
        /// <param name="sender">The source of the event.</param>
        /// <param name="e">The <see cref="EventArgs"/> instance containing the event data.</param>
        protected void btnPrev_Click( object sender, EventArgs e )
        {
            // Previous should only be enabled on the confirmation page (2)
            switch ( hfCurrentPage.Value.AsInteger() )
            {
                case 2:
                    SetPage( 1 );
                    break;
            }
        }

        /// <summary>
        /// Handles the Click event of the btnNext control.
        /// </summary>
        /// <param name="sender">The source of the event.</param>
        /// <param name="e">The <see cref="EventArgs"/> instance containing the event data.</param>
        protected void btnNext_Click( object sender, EventArgs e )
        {
            string errorMessage = string.Empty;

            switch ( hfCurrentPage.Value.AsInteger() )
            {
                case 1:

                    if ( ProcessPaymentInfo( out errorMessage ) )
                    {
                        this.AddHistory( "GivingDetail", "1", null );
                        SetPage( 2 );
                    }
                    else
                    {
                        ShowMessage( NotificationBoxType.Danger, "Before we finish...", errorMessage );
                    }

                    break;

                case 2:

                    if ( ProcessConfirmation( out errorMessage ) )
                    {
                        this.AddHistory( "GivingDetail", "2", null );
                        SetPage( 3 );
                    }
                    else
                    {
                        ShowMessage( NotificationBoxType.Danger, "Payment Error", errorMessage );
                    }

                    break;
            }
        }

        /// <summary>
        /// Handles the Click event of the btnConfirm control.
        /// </summary>
        /// <param name="sender">The source of the event.</param>
        /// <param name="e">The <see cref="EventArgs"/> instance containing the event data.</param>
        protected void btnConfirm_Click( object sender, EventArgs e )
        {
            TransactionCode = string.Empty;

            string errorMessage = string.Empty;
            if ( ProcessConfirmation( out errorMessage ) )
            {
                SetPage( 3 );
            }
            else
            {
                ShowMessage( NotificationBoxType.Danger, "Payment Error", errorMessage );
            }
        }

        /// <summary>
        /// Handles the Click event of the lbSaveAccount control.
        /// </summary>
        /// <param name="sender">The source of the event.</param>
        /// <param name="e">The <see cref="EventArgs"/> instance containing the event data.</param>
        protected void lbSaveAccount_Click( object sender, EventArgs e )
        {
            if ( string.IsNullOrWhiteSpace( TransactionCode ) )
            {
                nbSaveAccount.Text = "Sorry, the account information cannot be saved as there's not a valid transaction code to reference";
                nbSaveAccount.Visible = true;
                return;
            }

            using ( var rockContext = new RockContext() )
            {
                if ( phCreateLogin.Visible )
                {
                    if ( string.IsNullOrWhiteSpace( txtUserName.Text ) || string.IsNullOrWhiteSpace( txtPassword.Text ) )
                    {
                        nbSaveAccount.Title = "Missing Informaton";
                        nbSaveAccount.Text = "A username and password are required when saving an account";
                        nbSaveAccount.NotificationBoxType = NotificationBoxType.Danger;
                        nbSaveAccount.Visible = true;
                        return;
                    }

                    if ( new UserLoginService( rockContext ).GetByUserName( txtUserName.Text ) != null )
                    {
                        nbSaveAccount.Title = "Invalid Username";
                        nbSaveAccount.Text = "The selected Username is already being used.  Please select a different Username";
                        nbSaveAccount.NotificationBoxType = NotificationBoxType.Danger;
                        nbSaveAccount.Visible = true;
                        return;
                    }

                    if ( txtPasswordConfirm.Text != txtPassword.Text )
                    {
                        nbSaveAccount.Title = "Invalid Password";
                        nbSaveAccount.Text = "The password and password confirmation do not match";
                        nbSaveAccount.NotificationBoxType = NotificationBoxType.Danger;
                        nbSaveAccount.Visible = true;
                        return;
                    }
                }

                if ( !string.IsNullOrWhiteSpace( txtSaveAccount.Text ) )
                {
                    GatewayComponent gateway = null;
                    var financialGateway = hfPaymentTab.Value == "ACH" ? _achGateway : _ccGateway;
                    if ( financialGateway != null )
                    {
                        gateway = financialGateway.GetGatewayComponent();
                    }

                    if ( gateway != null )
                    {
                        var ccCurrencyType = DefinedValueCache.Read( new Guid( Rock.SystemGuid.DefinedValue.CURRENCY_TYPE_CREDIT_CARD ) );
                        var achCurrencyType = DefinedValueCache.Read( new Guid( Rock.SystemGuid.DefinedValue.CURRENCY_TYPE_ACH ) );

                        string errorMessage = string.Empty;

                        PersonAlias authorizedPersonAlias = null;
                        string referenceNumber = string.Empty;
                        int? currencyTypeValueId = hfPaymentTab.Value == "ACH" ? achCurrencyType.Id : ccCurrencyType.Id;

                        if ( string.IsNullOrWhiteSpace( ScheduleId ) )
                        {
                            var transaction = new FinancialTransactionService( rockContext ).GetByTransactionCode( TransactionCode );
                            if ( transaction != null && transaction.AuthorizedPersonAlias != null )
                            {
                                authorizedPersonAlias = transaction.AuthorizedPersonAlias;
                                if ( transaction.FinancialGateway != null )
                                {
                                    transaction.FinancialGateway.LoadAttributes( rockContext );
                                }
                                referenceNumber = gateway.GetReferenceNumber( transaction, out errorMessage );
                            }
                        }
                        else
                        {
                            var scheduledTransaction = new FinancialScheduledTransactionService( rockContext ).GetByScheduleId( ScheduleId );
                            if ( scheduledTransaction != null )
                            {
                                authorizedPersonAlias = scheduledTransaction.AuthorizedPersonAlias;
                                if ( scheduledTransaction.FinancialGateway != null )
                                {
                                    scheduledTransaction.FinancialGateway.LoadAttributes( rockContext );
                                }
                                referenceNumber = gateway.GetReferenceNumber( scheduledTransaction, out errorMessage );
                            }
                        }

                        if ( authorizedPersonAlias != null && authorizedPersonAlias.Person != null )
                        {
                            if ( phCreateLogin.Visible )
                            {
                                var user = UserLoginService.Create(
                                    rockContext,
                                    authorizedPersonAlias.Person,
                                    Rock.Model.AuthenticationServiceType.Internal,
                                    EntityTypeCache.Read( Rock.SystemGuid.EntityType.AUTHENTICATION_DATABASE.AsGuid() ).Id,
                                    txtUserName.Text,
                                    txtPassword.Text,
                                    false );

                                var mergeObjects = GlobalAttributesCache.GetMergeFields( null );
                                mergeObjects.Add( "ConfirmAccountUrl", RootPath + "ConfirmAccount" );

                                var personDictionary = authorizedPersonAlias.Person.ToLiquid() as Dictionary<string, object>;
                                mergeObjects.Add( "Person", personDictionary );

                                mergeObjects.Add( "User", user );

                                var recipients = new List<Rock.Communication.RecipientData>();
                                recipients.Add( new Rock.Communication.RecipientData( authorizedPersonAlias.Person.Email, mergeObjects ) );

                                Rock.Communication.Email.Send( GetAttributeValue( "ConfirmAccountTemplate" ).AsGuid(), recipients, ResolveRockUrl( "~/" ), ResolveRockUrl( "~~/" ) );
                            }

                            var paymentInfo = GetPaymentInfo();

                            if ( errorMessage.Any() )
                            {
                                nbSaveAccount.Title = "Invalid Transaction";
                                nbSaveAccount.Text = "Sorry, the account information cannot be saved. " + errorMessage;
                                nbSaveAccount.NotificationBoxType = NotificationBoxType.Danger;
                                nbSaveAccount.Visible = true;
                            }
                            else
                            {
                                if ( authorizedPersonAlias != null )
                                {
                                    var savedAccount = new FinancialPersonSavedAccount();
                                    savedAccount.PersonAliasId = authorizedPersonAlias.Id;
                                    savedAccount.ReferenceNumber = referenceNumber;
                                    savedAccount.Name = txtSaveAccount.Text;
                                    savedAccount.MaskedAccountNumber = paymentInfo.MaskedNumber;
                                    savedAccount.TransactionCode = TransactionCode;
                                    savedAccount.FinancialGatewayId = financialGateway.Id;
                                    savedAccount.CurrencyTypeValueId = currencyTypeValueId;
                                    savedAccount.CreditCardTypeValueId = CreditCardTypeValueId;

                                    var savedAccountService = new FinancialPersonSavedAccountService( rockContext );
                                    savedAccountService.Add( savedAccount );
                                    rockContext.SaveChanges();

                                    cbSaveAccount.Visible = false;
                                    txtSaveAccount.Visible = false;
                                    phCreateLogin.Visible = false;
                                    divSaveActions.Visible = false;

                                    nbSaveAccount.Title = "Success";
                                    nbSaveAccount.Text = "The account has been saved for future use";
                                    nbSaveAccount.NotificationBoxType = NotificationBoxType.Success;
                                    nbSaveAccount.Visible = true;
                                }
                            }
                        }
                        else
                        {
                            nbSaveAccount.Title = "Invalid Transaction";
                            nbSaveAccount.Text = "Sorry, the account information cannot be saved as there's not a valid transaction code to reference.";
                            nbSaveAccount.NotificationBoxType = NotificationBoxType.Danger;
                            nbSaveAccount.Visible = true;
                        }
                    }
                    else
                    {
                        nbSaveAccount.Title = "Invalid Gateway";
                        nbSaveAccount.Text = "Sorry, the financial gateway information for this type of transaction is not valid.";
                        nbSaveAccount.NotificationBoxType = NotificationBoxType.Danger;
                        nbSaveAccount.Visible = true;
                    }
                }
                else
                {
                    nbSaveAccount.Title = "Missing Account Name";
                    nbSaveAccount.Text = "Please enter a name to use for this account.";
                    nbSaveAccount.NotificationBoxType = NotificationBoxType.Danger;
                    nbSaveAccount.Visible = true;
                }
            }
        }

        #endregion

        #region Methods

        #region Methods for the Payment Info Page (panel)

        /// <summary>
        /// Gets the accounts.
        /// </summary>
        private void GetAccounts()
        {
            var rockContext = new RockContext();
            var selectedGuids = GetAttributeValues( "Accounts" ).Select( Guid.Parse ).ToList();
            bool showAll = !selectedGuids.Any();

            bool additionalAccounts = true;
            if ( !bool.TryParse( GetAttributeValue( "AdditionalAccounts" ), out additionalAccounts ) )
            {
                additionalAccounts = true;
            }

            SelectedAccounts = new List<AccountItem>();
            AvailableAccounts = new List<AccountItem>();

            // Enumerate through all active accounts that have a public name
            foreach ( var account in new FinancialAccountService( rockContext ).Queryable()
                .Where( f =>
                    f.IsActive &&
                    f.PublicName != null &&
                    f.PublicName.Trim() != string.Empty &&
                    ( f.StartDate == null || f.StartDate <= RockDateTime.Today ) &&
                    ( f.EndDate == null || f.EndDate >= RockDateTime.Today ) )
                .OrderBy( f => f.Order ) )
            {
                var accountItem = new AccountItem( account.Id, account.Order, account.Name, account.CampusId, account.PublicName );
                if ( showAll )
                {
                    SelectedAccounts.Add( accountItem );
                }
                else
                {
                    if ( selectedGuids.Contains( account.Guid ) )
                    {
                        SelectedAccounts.Add( accountItem );
                    }
                    else
                    {
                        if ( additionalAccounts )
                        {
                            AvailableAccounts.Add( accountItem );
                        }
                    }
                }
            }
        }

        /// <summary>
        /// Binds the accounts.
        /// </summary>
        private void BindAccounts()
        {
            rptAccountList.DataSource = SelectedAccounts.OrderBy( a => a.Order ).ToList();
            rptAccountList.DataBind();

            btnAddAccount.Visible = AvailableAccounts.Any();
            btnAddAccount.DataSource = AvailableAccounts;
            btnAddAccount.DataBind();
        }

        /// <summary>
        /// Gets the person.
        /// </summary>
        /// <param name="create">if set to <c>true</c> [create].</param>
        /// <returns></returns>
        private Person GetPerson( bool create )
        {
            Person person = null;
            var rockContext = new RockContext();
            var personService = new PersonService( rockContext );

            Group familyGroup = null;

            int personId = ViewState["PersonId"] as int? ?? 0;
            if ( personId == 0 && TargetPerson != null )
            {
                personId = TargetPerson.Id;
            }

            if ( personId != 0 )
            {
                person = personService.Get( personId );
            }

            if ( create )
            {
                if ( person == null )
                {
                    // Check to see if there's only one person with same email, first name, and last name
                    if ( !string.IsNullOrWhiteSpace( txtEmail.Text ) &&
                        !string.IsNullOrWhiteSpace( txtFirstName.Text ) &&
                        !string.IsNullOrWhiteSpace( txtLastName.Text ) )
                    {
                        // Same logic as CreatePledge.ascx.cs
                        var personMatches = personService.GetByMatch( txtFirstName.Text, txtLastName.Text, txtEmail.Text );
                        if ( personMatches.Count() == 1 )
                        {
                            person = personMatches.FirstOrDefault();
                        }
                        else
                        {
                            person = null;
                        }
                    }

                    if ( person == null )
                    {
                        DefinedValueCache dvcConnectionStatus = DefinedValueCache.Read( GetAttributeValue( "ConnectionStatus" ).AsGuid() );
                        DefinedValueCache dvcRecordStatus = DefinedValueCache.Read( GetAttributeValue( "RecordStatus" ).AsGuid() );

                        // Create Person
                        person = new Person();
                        person.FirstName = txtFirstName.Text;
                        person.LastName = txtLastName.Text;
                        person.IsEmailActive = true;
                        person.EmailPreference = EmailPreference.EmailAllowed;
                        person.RecordTypeValueId = DefinedValueCache.Read( Rock.SystemGuid.DefinedValue.PERSON_RECORD_TYPE_PERSON.AsGuid() ).Id;
                        if ( dvcConnectionStatus != null )
                        {
                            person.ConnectionStatusValueId = dvcConnectionStatus.Id;
                        }

                        if ( dvcRecordStatus != null )
                        {
                            person.RecordStatusValueId = dvcRecordStatus.Id;
                        }

                        // Create Person/Family
                        familyGroup = PersonService.SaveNewPerson( person, rockContext, null, false );
                    }

                    ViewState["PersonId"] = person != null ? person.Id : 0;
                }
            }

            if ( create && person != null ) // person should never be null at this point
            {
                person.Email = txtEmail.Text;

                if ( GetAttributeValue( "DisplayPhone" ).AsBooleanOrNull() ?? false )
                {
                    var numberTypeId = DefinedValueCache.Read( new Guid( Rock.SystemGuid.DefinedValue.PERSON_PHONE_TYPE_HOME ) ).Id;
                    var phone = person.PhoneNumbers.FirstOrDefault( p => p.NumberTypeValueId == numberTypeId );
                    if ( phone == null )
                    {
                        phone = new PhoneNumber();
                        person.PhoneNumbers.Add( phone );
                        phone.NumberTypeValueId = numberTypeId;
                    }
                    phone.CountryCode = PhoneNumber.CleanNumber( pnbPhone.CountryCode );
                    phone.Number = PhoneNumber.CleanNumber( pnbPhone.Number );
                } 
                
                if ( familyGroup == null )
                {
                    var groupLocationService = new GroupLocationService( rockContext );
                    if ( GroupLocationId.HasValue )
                    {
                        familyGroup = groupLocationService.Queryable()
                            .Where( gl => gl.Id == GroupLocationId.Value )
                            .Select( gl => gl.Group )
                            .FirstOrDefault();
                    }
                    else
                    {
                        familyGroup = personService.GetFamilies( person.Id ).FirstOrDefault();
                    }
                }

                rockContext.SaveChanges();

                if ( familyGroup != null )
                {
                    GroupService.AddNewFamilyAddress(
                        rockContext,
                        familyGroup,
                        GetAttributeValue( "AddressType" ),
                        acAddress.Street1, acAddress.Street2, acAddress.City, acAddress.State, acAddress.PostalCode, acAddress.Country,
                        true );
                }
            }

            return person;
        }

        /// <summary>
        /// Binds the saved accounts.
        /// </summary>
        private void BindSavedAccounts()
        {
            rblSavedCC.Items.Clear();

            if ( TargetPerson != null )
            {
                // Get the saved accounts for the currently logged in user
                var savedAccounts = new FinancialPersonSavedAccountService( new RockContext() )
                    .GetByPersonId( TargetPerson.Id );

                if ( _ccGateway != null )
                {
                    var ccCurrencyType = DefinedValueCache.Read( new Guid( Rock.SystemGuid.DefinedValue.CURRENCY_TYPE_CREDIT_CARD ) );
<<<<<<< HEAD

                    rblSavedCC.DataSource = savedAccounts
                        .Where( a =>
                            a.FinancialGatewayId == _ccGateway.Id &&
                            a.CurrencyTypeValueId == ccCurrencyType.Id )
                        .OrderBy( a => a.Name )
                        .Select( a => new
                        {
                            Id = a.Id,
                            Name = "Use " + a.Name + " (" + a.MaskedAccountNumber + ")"
                        } ).ToList();
                    rblSavedCC.DataBind();
                    if ( rblSavedCC.Items.Count > 0 )
=======
                    if ( _achGateway.SupportsSavedAccount( ccCurrencyType ) )
>>>>>>> ac436208
                    {
                        rblSavedCC.DataSource = savedAccounts
                            .Where( a =>
                                a.GatewayEntityTypeId == _ccGateway.TypeId &&
                                a.CurrencyTypeValueId == ccCurrencyType.Id )
                            .OrderBy( a => a.Name )
                            .Select( a => new
                            {
                                Id = a.Id,
                                Name = "Use " + a.Name + " (" + a.MaskedAccountNumber + ")"
                            } ).ToList();
                        rblSavedCC.DataBind();
                        if ( rblSavedCC.Items.Count > 0 )
                        {
                            rblSavedCC.Items.Add( new ListItem( "Use a different card", "0" ) );
                        }
                    }
                }

                if ( _achGateway != null )
                {
                    var achCurrencyType = DefinedValueCache.Read( new Guid( Rock.SystemGuid.DefinedValue.CURRENCY_TYPE_ACH ) );
<<<<<<< HEAD

                    rblSavedAch.DataSource = savedAccounts
                        .Where( a =>
                            a.FinancialGatewayId == _achGateway.Id &&
                            a.CurrencyTypeValueId == achCurrencyType.Id )
                        .OrderBy( a => a.Name )
                        .Select( a => new
                        {
                            Id = a.Id,
                            Name = "Use " + a.Name + " (" + a.MaskedAccountNumber + ")"
                        } ).ToList();
                    rblSavedAch.DataBind();
                    if ( rblSavedAch.Items.Count > 0 )
=======
                    if ( _achGateway.SupportsSavedAccount( achCurrencyType ) )
>>>>>>> ac436208
                    {
                        rblSavedAch.DataSource = savedAccounts
                            .Where( a =>
                                a.GatewayEntityTypeId == _achGateway.TypeId &&
                                a.CurrencyTypeValueId == achCurrencyType.Id )
                            .OrderBy( a => a.Name )
                            .Select( a => new
                            {
                                Id = a.Id,
                                Name = "Use " + a.Name + " (" + a.MaskedAccountNumber + ")"
                            } ).ToList();
                        rblSavedAch.DataBind();
                        if ( rblSavedAch.Items.Count > 0 )
                        {
                            rblSavedAch.Items.Add( new ListItem( "Use a different bank account", "0" ) );
                        }
                    }
                }
            }
        }

        /// <summary>
        /// Processes the payment information.
        /// </summary>
        /// <param name="errorMessage">The error message.</param>
        /// <returns></returns>
        private bool ProcessPaymentInfo( out string errorMessage )
        {
            errorMessage = string.Empty;

            var errorMessages = new List<string>();

            // Validate that an amount was entered
            if ( SelectedAccounts.Sum( a => a.Amount ) <= 0 )
            {
                errorMessages.Add( "Make sure you've entered an amount for at least one account" );
            }

            // Validate that no negative amounts were entered
            if ( SelectedAccounts.Any( a => a.Amount < 0 ) )
            {
                errorMessages.Add( "Make sure the amount you've entered for each account is a positive amount" );
            }

            // Get the payment schedule
            PaymentSchedule schedule = GetSchedule();

            if ( schedule != null )
            {
                // Make sure a repeating payment starts in the future
                if ( schedule.StartDate <= RockDateTime.Today )
                {
                    errorMessages.Add( "When scheduling a repeating payment, make sure the First Gift date is in the future (after today)" );
                }
            }

            if ( txtFirstName.Visible == true )
            {
                if ( string.IsNullOrWhiteSpace( txtFirstName.Text ) || string.IsNullOrWhiteSpace( txtLastName.Text ) )
                {
                    errorMessages.Add( "Make sure to enter both a first and last name" );
                }
            }

            bool displayPhone = GetAttributeValue( "DisplayPhone" ).AsBoolean();
            if ( displayPhone && string.IsNullOrWhiteSpace( pnbPhone.Number ) )
            {
                errorMessages.Add( "Make sure to enter a valid phone number.  A phone number is required for us to process this transaction" );
            }

            bool displayEmail = GetAttributeValue( "DisplayEmail" ).AsBoolean();
            if ( displayEmail && string.IsNullOrWhiteSpace( txtEmail.Text ) )
            {
                errorMessages.Add( "Make sure to enter a valid email address.  An email address is required for us to send you a payment confirmation" );
            }

            var location = new Location();
            acAddress.GetValues( location );
            if ( string.IsNullOrWhiteSpace( location.Street1 )  )
            {
                errorMessages.Add( "Make sure to enter a valid address.  An address is required for us to process this transaction" );
            }

            if ( hfPaymentTab.Value == "ACH" )
            {
                // Validate ach options
                if ( rblSavedAch.Items.Count > 0 && ( rblSavedAch.SelectedValueAsInt() ?? 0 ) > 0 )
                {
                    // TODO: Find saved account
                }
                else
                {
                    if ( string.IsNullOrWhiteSpace( txtBankName.Text ) )
                    {
                        errorMessages.Add( "Make sure to enter a bank name" );
                    }

                    if ( string.IsNullOrWhiteSpace( txtRoutingNumber.Text ) )
                    {
                        errorMessages.Add( "Make sure to enter a valid routing number" );
                    }

                    if ( string.IsNullOrWhiteSpace( txtAccountNumber.Text ) )
                    {
                        errorMessages.Add( "Make sure to enter a valid account number" );
                    }
                }
            }
            else
            {
                // validate cc options
                if ( rblSavedCC.Items.Count > 0 && ( rblSavedCC.SelectedValueAsInt() ?? 0 ) > 0 )
                {
                    // TODO: Find saved card
                }
                else
                {
                    var ccGatewayComponent = _ccGateway.GetGatewayComponent();
                    if ( ccGatewayComponent != null && ccGatewayComponent.SplitNameOnCard )
                    {
                        if ( string.IsNullOrWhiteSpace( txtCardFirstName.Text ) || string.IsNullOrWhiteSpace( txtCardLastName.Text ) )
                        {
                            errorMessages.Add( "Make sure to enter a valid first and last name as it appears on your credit card" );
                        }
                    }
                    else
                    {
                        if ( string.IsNullOrWhiteSpace( txtCardName.Text ) )
                        {
                            errorMessages.Add( "Make sure to enter a valid name as it appears on your credit card" );
                        }
                    }

                    if ( string.IsNullOrWhiteSpace( txtCreditCard.Text ) )
                    {
                        errorMessages.Add( "Make sure to enter a valid credit card number" );
                    }

                    var currentMonth = RockDateTime.Today;
                    currentMonth = new DateTime( currentMonth.Year, currentMonth.Month, 1 );
                    if ( !mypExpiration.SelectedDate.HasValue || mypExpiration.SelectedDate.Value.CompareTo( currentMonth ) < 0 )
                    {
                        errorMessages.Add( "Make sure to enter a valid credit card expiration date" );
                    }

                    if ( string.IsNullOrWhiteSpace( txtCVV.Text ) )
                    {
                        errorMessages.Add( "Make sure to enter a valid credit card security code" );
                    }
                }
            }

            if ( errorMessages.Any() )
            {
                errorMessage = errorMessages.AsDelimited( "<br/>" );
                return false;
            }

            PaymentInfo paymentInfo = GetPaymentInfo();
            if ( txtCurrentName.Visible )
            {
                Person person = GetPerson( false );
                if ( person != null )
                {
                    paymentInfo.FirstName = person.FirstName;
                    paymentInfo.LastName = person.LastName;
                }
            }
            else
            {
                paymentInfo.FirstName = txtFirstName.Text;
                paymentInfo.LastName = txtLastName.Text;
            }

            tdNameConfirm.Description = paymentInfo.FullName;
            tdPhoneConfirm.Description = paymentInfo.Phone;
            tdEmailConfirm.Description = paymentInfo.Email;
            tdAddressConfirm.Description = string.Format( "{0} {1}, {2} {3}", paymentInfo.Street1, paymentInfo.City, paymentInfo.State, paymentInfo.PostalCode );

            rptAccountListConfirmation.DataSource = SelectedAccounts.Where( a => a.Amount != 0 );
            rptAccountListConfirmation.DataBind();

            tdTotalConfirm.Description = paymentInfo.Amount.ToString( "C" );

            tdPaymentMethodConfirm.Description = paymentInfo.CurrencyTypeValue.Description;
            tdAccountNumberConfirm.Description = paymentInfo.MaskedNumber;
            tdWhenConfirm.Description = schedule != null ? schedule.ToString() : "Today";

            return true;
        }

        /// <summary>
        /// Gets the payment information.
        /// </summary>
        /// <returns></returns>
        private PaymentInfo GetPaymentInfo()
        {
            PaymentInfo paymentInfo = null;
            if ( hfPaymentTab.Value == "ACH" )
            {
                if ( rblSavedAch.Items.Count > 0 && ( rblSavedAch.SelectedValueAsId() ?? 0 ) > 0 )
                {
                    paymentInfo = GetReferenceInfo( rblSavedAch.SelectedValueAsId().Value );
                }
                else
                {
                    paymentInfo = GetACHInfo();
                }
            }
            else
            {
                if ( rblSavedCC.Items.Count > 0 && ( rblSavedCC.SelectedValueAsId() ?? 0 ) > 0 )
                {
                    paymentInfo = GetReferenceInfo( rblSavedCC.SelectedValueAsId().Value );
                }
                else
                {
                    paymentInfo = GetCCInfo();
                }
            }

            paymentInfo.Amount = SelectedAccounts.Sum( a => a.Amount );
            paymentInfo.Email = txtEmail.Text;
            paymentInfo.Phone = PhoneNumber.FormattedNumber( pnbPhone.CountryCode, pnbPhone.Number, true );
            paymentInfo.Street1 = acAddress.Street1;
            paymentInfo.Street2 = acAddress.Street2;
            paymentInfo.City = acAddress.City;
            paymentInfo.State = acAddress.State;
            paymentInfo.PostalCode = acAddress.PostalCode;
            paymentInfo.Country = acAddress.Country;

            return paymentInfo;
        }

        /// <summary>
        /// Gets the credit card information.
        /// </summary>
        /// <returns></returns>
        private CreditCardPaymentInfo GetCCInfo()
        {
            var ccGatewayComponent = _ccGateway.GetGatewayComponent();
            var cc = new CreditCardPaymentInfo( txtCreditCard.Text, txtCVV.Text, mypExpiration.SelectedDate.Value );
            cc.NameOnCard = ccGatewayComponent != null && ccGatewayComponent.SplitNameOnCard ? txtCardFirstName.Text : txtCardName.Text;
            cc.LastNameOnCard = txtCardLastName.Text;

            if ( cbBillingAddress.Checked )
            {
                cc.BillingStreet1 = acBillingAddress.Street1;
                cc.BillingStreet2 = acBillingAddress.Street2;
                cc.BillingCity = acBillingAddress.City;
                cc.BillingState = acBillingAddress.State;
                cc.BillingPostalCode = acBillingAddress.PostalCode;
                cc.BillingCountry = acBillingAddress.Country;
            }
            else
            {
                cc.BillingStreet1 = acAddress.Street1;
                cc.BillingStreet2 = acAddress.Street2;
                cc.BillingCity = acAddress.City;
                cc.BillingState = acAddress.State;
                cc.BillingPostalCode = acAddress.PostalCode;
                cc.BillingCountry = acAddress.Country;
            }

            return cc;
        }

        /// <summary>
        /// Gets the ACH information.
        /// </summary>
        /// <returns></returns>
        private ACHPaymentInfo GetACHInfo()
        {
            var ach = new ACHPaymentInfo( txtAccountNumber.Text, txtRoutingNumber.Text, rblAccountType.SelectedValue == "Savings" ? BankAccountType.Savings : BankAccountType.Checking );
            ach.BankName = txtBankName.Text;
            return ach;
        }

        /// <summary>
        /// Gets the reference information.
        /// </summary>
        /// <param name="savedAccountId">The saved account unique identifier.</param>
        /// <returns></returns>
        private ReferencePaymentInfo GetReferenceInfo( int savedAccountId )
        {
            var savedAccount = new FinancialPersonSavedAccountService( new RockContext() ).Get( savedAccountId );
            if ( savedAccount != null )
            {
                return savedAccount.GetReferencePayment();
            }

            return null;
        }

        /// <summary>
        /// Gets the payment schedule.
        /// </summary>
        /// <returns></returns>
        private PaymentSchedule GetSchedule()
        {
            // Figure out if this is a one-time transaction or a future scheduled transaction
            bool repeating = _showRepeatingOptions;
            if ( repeating )
            {
                // If a one-time gift was selected for today's date, then treat as a onetime immediate transaction (not scheduled)
                int oneTimeFrequencyId = DefinedValueCache.Read( Rock.SystemGuid.DefinedValue.TRANSACTION_FREQUENCY_ONE_TIME ).Id;
                if ( btnFrequency.SelectedValue == oneTimeFrequencyId.ToString() && dtpStartDate.SelectedDate == RockDateTime.Today )
                {
                    // one-time immediate payment
                    return null;
                }

                var schedule = new PaymentSchedule();
                schedule.TransactionFrequencyValue = DefinedValueCache.Read( btnFrequency.SelectedValueAsId().Value );
                if ( dtpStartDate.SelectedDate.HasValue && dtpStartDate.SelectedDate > RockDateTime.Today )
                {
                    schedule.StartDate = dtpStartDate.SelectedDate.Value;
                }
                else
                {
                    schedule.StartDate = DateTime.MinValue;
                }

                return schedule;
            }

            return null;
        }

        #endregion

        #region Methods for the confirmation Page (panel)

        /// <summary>
        /// Processes the confirmation.
        /// </summary>
        /// <param name="errorMessage">The error message.</param>
        /// <returns></returns>
        private bool ProcessConfirmation( out string errorMessage )
        {
            var rockContext = new RockContext();
            if ( string.IsNullOrWhiteSpace( TransactionCode ) )
            {
                GatewayComponent gateway = null;
                var financialGateway = hfPaymentTab.Value == "ACH" ? _achGateway : _ccGateway;
                if ( financialGateway != null )
                {
                    gateway = financialGateway.GetGatewayComponent();
                }

                if ( gateway == null )
                {
                    errorMessage = "There was a problem creating the payment gateway information";
                    return false;
                }

                Person person = GetPerson( true );
                if ( person == null )
                {
                    errorMessage = "There was a problem creating the person information";
                    return false;
                }

                if ( !person.PrimaryAliasId.HasValue)
                {
                    errorMessage = "There was a problem creating the person's primary alias";
                    return false;
                }

                PaymentInfo paymentInfo = GetPaymentInfo();
                if ( paymentInfo == null )
                {
                    errorMessage = "There was a problem creating the payment information";
                    return false;
                }
                else
                {
                    paymentInfo.FirstName = person.FirstName;
                    paymentInfo.LastName = person.LastName;
                }

                if ( paymentInfo.CreditCardTypeValue != null )
                {
                    CreditCardTypeValueId = paymentInfo.CreditCardTypeValue.Id;
                }

                PaymentSchedule schedule = GetSchedule();
                if ( schedule != null )
                {
                    schedule.PersonId = person.Id;

                    var scheduledTransaction = gateway.AddScheduledPayment( financialGateway, schedule, paymentInfo, out errorMessage );
                    if ( scheduledTransaction != null  )
                    {
                        scheduledTransaction.TransactionFrequencyValueId = schedule.TransactionFrequencyValue.Id;
                        scheduledTransaction.AuthorizedPersonAliasId = person.PrimaryAliasId.Value;
                        scheduledTransaction.FinancialGatewayId = financialGateway.Id;
                        scheduledTransaction.CurrencyTypeValueId = paymentInfo.CurrencyTypeValue.Id;
                        scheduledTransaction.CreditCardTypeValueId = CreditCardTypeValueId;

                        var changeSummary = new StringBuilder();
                        changeSummary.AppendFormat( "{0} starting {1}", schedule.TransactionFrequencyValue.Value, schedule.StartDate.ToShortDateString() );
                        changeSummary.AppendLine();
                        changeSummary.Append( paymentInfo.CurrencyTypeValue.Value );
                        if (paymentInfo.CreditCardTypeValue != null)
                        {
                            changeSummary.AppendFormat( " - {0}", paymentInfo.CreditCardTypeValue.Value );
                        }
                        changeSummary.AppendFormat( " {0}", paymentInfo.MaskedNumber );
                        changeSummary.AppendLine();

                        foreach ( var account in SelectedAccounts.Where( a => a.Amount > 0 ) )
                        {
                            var transactionDetail = new FinancialScheduledTransactionDetail();
                            transactionDetail.Amount = account.Amount;
                            transactionDetail.AccountId = account.Id;
                            scheduledTransaction.ScheduledTransactionDetails.Add( transactionDetail );
                            changeSummary.AppendFormat( "{0}: {1:C2}", account.Name, account.Amount );
                            changeSummary.AppendLine();
                        }

                        var transactionService = new FinancialScheduledTransactionService( rockContext );
                        transactionService.Add( scheduledTransaction );
                        rockContext.SaveChanges();

                        // Add a note about the change
                        var noteTypeService = new NoteTypeService( rockContext );
                        var noteType = noteTypeService.Get( scheduledTransaction.TypeId, "Note" );

                        var noteService = new NoteService( rockContext );
                        var note = new Note();
                        note.NoteTypeId = noteType.Id;
                        note.EntityId = scheduledTransaction.Id;
                        note.Caption = "Created Transaction";
                        note.Text = changeSummary.ToString();
                        noteService.Add( note );

                        rockContext.SaveChanges();

                        ScheduleId = scheduledTransaction.GatewayScheduleId;
                        TransactionCode = scheduledTransaction.TransactionCode;
                    }
                    else
                    {
                        return false;
                    }
                }
                else
                {
                    var transaction = gateway.Charge( financialGateway, paymentInfo, out errorMessage );
                    if ( transaction != null )
                    {
                        transaction.TransactionDateTime = RockDateTime.Now;
                        transaction.AuthorizedPersonAliasId = person.PrimaryAliasId;
                        transaction.FinancialGatewayId = financialGateway.Id;
                        transaction.TransactionTypeValueId = DefinedValueCache.Read( new Guid( Rock.SystemGuid.DefinedValue.TRANSACTION_TYPE_CONTRIBUTION ) ).Id;
                        transaction.CurrencyTypeValueId = paymentInfo.CurrencyTypeValue.Id;
                        transaction.CreditCardTypeValueId = CreditCardTypeValueId;

                        Guid sourceGuid = Guid.Empty;
                        if ( Guid.TryParse( GetAttributeValue( "Source" ), out sourceGuid ) )
                        {
                            transaction.SourceTypeValueId = DefinedValueCache.Read( sourceGuid ).Id;
                        }

                        foreach ( var account in SelectedAccounts.Where( a => a.Amount > 0 ) )
                        {
                            var transactionDetail = new FinancialTransactionDetail();
                            transactionDetail.Amount = account.Amount;
                            transactionDetail.AccountId = account.Id;
                            transaction.TransactionDetails.Add( transactionDetail );
                        }

                        var batchService = new FinancialBatchService( rockContext );

                        // Get the batch 
                        var batch = batchService.Get(
                            GetAttributeValue( "BatchNamePrefix" ),
                            paymentInfo.CurrencyTypeValue,
                            paymentInfo.CreditCardTypeValue,
                            transaction.TransactionDateTime.Value,
                            financialGateway.GetBatchTimeOffset() );

                        batch.ControlAmount += transaction.TotalAmount;

                        transaction.BatchId = batch.Id;
                        batch.Transactions.Add( transaction );
                        rockContext.SaveChanges();

                        TransactionCode = transaction.TransactionCode;
                    }
                    else
                    {
                        return false;
                    }
                }

                tdTransactionCodeReceipt.Description = TransactionCode;
                tdTransactionCodeReceipt.Visible = !string.IsNullOrWhiteSpace( TransactionCode );

                tdScheduleId.Description = ScheduleId;
                tdScheduleId.Visible = !string.IsNullOrWhiteSpace( ScheduleId );

                tdNameReceipt.Description = paymentInfo.FullName;
                tdPhoneReceipt.Description = paymentInfo.Phone;
                tdEmailReceipt.Description = paymentInfo.Email;
                tdAddressReceipt.Description = string.Format( "{0} {1}, {2} {3}", paymentInfo.Street1, paymentInfo.City, paymentInfo.State, paymentInfo.PostalCode );

                rptAccountListReceipt.DataSource = SelectedAccounts.Where( a => a.Amount != 0 );
                rptAccountListReceipt.DataBind();

                tdTotalReceipt.Description = paymentInfo.Amount.ToString( "C" );

                tdPaymentMethodReceipt.Description = paymentInfo.CurrencyTypeValue.Description;
                tdAccountNumberReceipt.Description = paymentInfo.MaskedNumber;
                tdWhenReceipt.Description = schedule != null ? schedule.ToString() : "Today";


                // If there was a transaction code returned and this was not already created from a previous saved account,
                // show the option to save the account.
                if ( !( paymentInfo is ReferencePaymentInfo ) && !string.IsNullOrWhiteSpace( TransactionCode ) && gateway.SupportsSavedAccount( paymentInfo.CurrencyTypeValue ) )
                {
                    cbSaveAccount.Visible = true;
                    pnlSaveAccount.Visible = true;
                    txtSaveAccount.Visible = true;

                    // If current person does not have a login, have them create a username and password
                    phCreateLogin.Visible = !new UserLoginService( rockContext ).GetByPersonId( person.Id ).Any();
                }
                else
                {
                    pnlSaveAccount.Visible = false;
                }

                return true;
            }
            else
            {
                pnlDupWarning.Visible = true;
                divActions.Visible = false;
                errorMessage = string.Empty;
                return false;
            }
        }

        #endregion

        #region Methods used globally

        /// <summary>
        /// Sets the page.
        /// </summary>
        /// <param name="page">The page.</param>
        private void SetPage( int page )
        {
            //// Page 1 = Payment Info
            //// Page 2 = Confirmation
            //// Page 3 = Success
            //// Page 0 = Only message box is displayed

            pnlPaymentInfo.Visible = page == 1;
            pnlConfirmation.Visible = page == 2;
            pnlSuccess.Visible = page == 3;
            divActions.Visible = page > 0;

            btnPrev.Visible = page == 2;
            btnNext.Visible = page < 3;
            btnNext.Text = page > 1 ? "Finish" : "Next";

            hfCurrentPage.Value = page.ToString();
        }

        /// <summary>
        /// Shows the message.
        /// </summary>
        /// <param name="type">The type.</param>
        /// <param name="title">The title.</param>
        /// <param name="text">The text.</param>
        private void ShowMessage( NotificationBoxType type, string title, string text )
        {
            if ( !string.IsNullOrWhiteSpace( text ) )
            {
                nbMessage.Text = text;
                nbMessage.Title = string.Format( "<p>{0}</p>", title );
                nbMessage.NotificationBoxType = type;
                nbMessage.Visible = true;
            }
        }

        /// <summary>
        /// Registers the startup script.
        /// </summary>
        private void RegisterScript()
        {
            RockPage.AddScriptLink( ResolveUrl( "~/Scripts/jquery.creditCardTypeDetector.js" ) );

            int oneTimeFrequencyId = DefinedValueCache.Read( Rock.SystemGuid.DefinedValue.TRANSACTION_FREQUENCY_ONE_TIME ).Id;

            string scriptFormat = @"
    Sys.Application.add_load(function () {{
        // As amounts are entered, validate that they are numeric and recalc total
        $('.account-amount').on('change', function() {{
            var totalAmt = Number(0);

            $('.account-amount .form-control').each(function (index) {{
                var itemValue = $(this).val();
                if (itemValue != null && itemValue != '') {{
                    if (isNaN(itemValue)) {{
                        $(this).parents('div.input-group').addClass('has-error');
                    }}
                    else {{
                        $(this).parents('div.input-group').removeClass('has-error');
                        var num = Number(itemValue);
                        $(this).val(num.toFixed(2));
                        totalAmt = totalAmt + num;
                    }}
                }}
                else {{
                    $(this).parents('div.input-group').removeClass('has-error');
                }}
            }});
            $('.total-amount').html('$ ' + totalAmt.toFixed(2));
            return false;
        }});

        // Set the date prompt based on the frequency value entered
        $('#ButtonDropDown_btnFrequency .dropdown-menu a').click( function () {{
            var $when = $(this).parents('div.form-group:first').next();
            if ($(this).attr('data-id') == '{2}') {{
                $when.find('label:first').html('When');
            }} else {{
                $when.find('label:first').html('First Gift');

                // Set date to tomorrow if it is equal or less than today's date
                var $dateInput = $when.find('input');
                var dt = new Date(Date.parse($dateInput.val()));
                var curr = new Date();
                if ( (dt-curr) <= 0 ) {{
                    curr.setDate(curr.getDate() + 1);
                    var dd = curr.getDate();
                    var mm = curr.getMonth()+1;
                    var yy = curr.getFullYear();
                    $dateInput.val(mm+'/'+dd+'/'+yy);
                    $dateInput.data('datepicker').update();
                }}
            }};
        }});

        // Save the state of the selected payment type pill to a hidden field so that state can
        // be preserved through postback
        $('a[data-toggle=""pill""]').on('shown.bs.tab', function (e) {{
            var tabHref = $(e.target).attr(""href"");
            if (tabHref == '#{0}') {{
                $('#{1}').val('CreditCard');
            }} else {{
                $('#{1}').val('ACH');
            }}
        }});

        // Detect credit card type
        $('.credit-card').creditCardTypeDetector({{ 'credit_card_logos': '.card-logos' }});

        // Toggle credit card display if saved card option is available
        $('div.radio-content').prev('.form-group').find('input:radio').unbind('click').on('click', function () {{
            var $content = $(this).parents('div.form-group:first').next('.radio-content')
            var radioDisplay = $content.css('display');
            if ($(this).val() == 0 && radioDisplay == 'none') {{
                $content.slideToggle();
            }}
            else if ($(this).val() != 0 && radioDisplay != 'none') {{
                $content.slideToggle();
            }}
        }});

        // Hide or show a div based on selection of checkbox
        $('input:checkbox.toggle-input').unbind('click').on('click', function () {{
            $(this).parents('.checkbox').next('.toggle-content').slideToggle();
        }});

        // Disable the submit button as soon as it's clicked to prevent double-clicking
        $('a[id$=""btnNext""]').click(function() {{
			$(this).addClass('disabled');
			$(this).unbind('click');
			$(this).click(function () {{
				return false;
			}});
        }});
    }});

";
            string script = string.Format( scriptFormat, divCCPaymentInfo.ClientID, hfPaymentTab.ClientID, oneTimeFrequencyId );
            ScriptManager.RegisterStartupScript( upPayment, this.GetType(), "giving-profile", script, true );
        }

        #endregion

        #region Helper Classes

        /// <summary>
        /// Lightweight object for each contribution item
        /// </summary>
        [Serializable]
        protected class AccountItem
        {
            public int Id { get; set; }

            public int Order { get; set; }

            public string Name { get; set; }

            public int? CampusId { get; set; }

            public decimal Amount { get; set; }

            public string PublicName { get; set; }

            public string AmountFormatted
            {
                get
                {
                    return Amount > 0 ? Amount.ToString( "C2" ) : string.Empty;
                }
            }

            public AccountItem( int id, int order, string name, int? campusId, string publicName )
            {
                Id = id;
                Order = order;
                Name = name;
                CampusId = campusId;
                PublicName = publicName;
            }
        }

        #endregion

        #endregion
    }
}<|MERGE_RESOLUTION|>--- conflicted
+++ resolved
@@ -1090,28 +1090,13 @@
 
                 if ( _ccGateway != null )
                 {
+                    var ccGatewayComponent = _ccGateway.GetGatewayComponent(); 
                     var ccCurrencyType = DefinedValueCache.Read( new Guid( Rock.SystemGuid.DefinedValue.CURRENCY_TYPE_CREDIT_CARD ) );
-<<<<<<< HEAD
-
-                    rblSavedCC.DataSource = savedAccounts
-                        .Where( a =>
-                            a.FinancialGatewayId == _ccGateway.Id &&
-                            a.CurrencyTypeValueId == ccCurrencyType.Id )
-                        .OrderBy( a => a.Name )
-                        .Select( a => new
-                        {
-                            Id = a.Id,
-                            Name = "Use " + a.Name + " (" + a.MaskedAccountNumber + ")"
-                        } ).ToList();
-                    rblSavedCC.DataBind();
-                    if ( rblSavedCC.Items.Count > 0 )
-=======
-                    if ( _achGateway.SupportsSavedAccount( ccCurrencyType ) )
->>>>>>> ac436208
+                    if ( ccGatewayComponent != null && ccGatewayComponent.SupportsSavedAccount( ccCurrencyType ) )
                     {
                         rblSavedCC.DataSource = savedAccounts
                             .Where( a =>
-                                a.GatewayEntityTypeId == _ccGateway.TypeId &&
+                                a.FinancialGatewayId == _ccGateway.Id &&
                                 a.CurrencyTypeValueId == ccCurrencyType.Id )
                             .OrderBy( a => a.Name )
                             .Select( a => new
@@ -1129,28 +1114,13 @@
 
                 if ( _achGateway != null )
                 {
+                    var achGatewayComponent = _ccGateway.GetGatewayComponent();
                     var achCurrencyType = DefinedValueCache.Read( new Guid( Rock.SystemGuid.DefinedValue.CURRENCY_TYPE_ACH ) );
-<<<<<<< HEAD
-
-                    rblSavedAch.DataSource = savedAccounts
-                        .Where( a =>
-                            a.FinancialGatewayId == _achGateway.Id &&
-                            a.CurrencyTypeValueId == achCurrencyType.Id )
-                        .OrderBy( a => a.Name )
-                        .Select( a => new
-                        {
-                            Id = a.Id,
-                            Name = "Use " + a.Name + " (" + a.MaskedAccountNumber + ")"
-                        } ).ToList();
-                    rblSavedAch.DataBind();
-                    if ( rblSavedAch.Items.Count > 0 )
-=======
-                    if ( _achGateway.SupportsSavedAccount( achCurrencyType ) )
->>>>>>> ac436208
+                    if ( achGatewayComponent != null && achGatewayComponent.SupportsSavedAccount( achCurrencyType ) )
                     {
                         rblSavedAch.DataSource = savedAccounts
                             .Where( a =>
-                                a.GatewayEntityTypeId == _achGateway.TypeId &&
+                                a.FinancialGatewayId == _achGateway.Id &&
                                 a.CurrencyTypeValueId == achCurrencyType.Id )
                             .OrderBy( a => a.Name )
                             .Select( a => new
