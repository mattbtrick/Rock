--- conflicted
+++ resolved
@@ -151,20 +151,14 @@
 
                         <Rock:PanelWidget runat="server" ID="pwAdvanced" Title="Advanced Settings">
                             <div class="row">
-<<<<<<< HEAD
                                 <asp:Panel ID="pnlGivingGroup" runat="server" CssClass="col-md-6">
-                                    <Rock:RockDropDownList ID="ddlGivingGroup" runat="server" Label="Combine Giving With" Help="The family that this person's gifts should be combined with for contribution statements and reporting.  If left blank, their contributions will not be grouped with their family" /> 
-                                </asp:Panel>
-=======
-                                <div class="col-md-6">
                                     <asp:HiddenField ID="hfGivingEnvelopeNumberConfirmed" runat="server" />
                                     <Rock:RockDropDownList ID="ddlGivingGroup" runat="server" Label="Combine Giving With" Help="The family that this person's gifts should be combined with for contribution statements and reporting.  If left blank, their contributions will not be grouped with their family" /> 
                                     <Rock:RockControlWrapper ID="rcwEnvelope" runat="server" Label="Envelope #" Help="The Giving Envelope Number that is associated with this Person" >
                                         <Rock:NumberBox ID="tbGivingEnvelopeNumber" CssClass="input-width-sm pull-left" runat="server" Help="" NumberType="Integer" />
                                         <asp:LinkButton ID="btnGenerateEnvelopeNumber" runat="server" Text="Generate Envelope #" CssClass="btn btn-default margin-l-sm" OnClick="btnGenerateEnvelopeNumber_Click" />
                                     </Rock:RockControlWrapper>
-                                </div>
->>>>>>> e3184078
+                                </asp:Panel>
                                 <div class="col-md-6">
                                     <Rock:RockControlWrapper ID="rcwPreviousNames" runat="server" Label="Previous Last Names">
                                         <Rock:Grid ID="grdPreviousNames" runat="server" DisplayType="Light" DataKeyNames="Guid" ShowConfirmDeleteDialog="false" >
