--- conflicted
+++ resolved
@@ -46,52 +46,34 @@
 
     [GroupTypeField( "Group Type", "The group type to display groups for (default is Family)", false, Rock.SystemGuid.GroupType.GROUPTYPE_FAMILY, "", 0 )]
     [GroupField( "Parent Group", "The parent group to add the new group to (default is none)", false, "", "", 1 )]
-<<<<<<< HEAD
     [BooleanField( "Show Title", "Show person title.", true, order: 2 )]
-    [BooleanField( "Show Middle Name", "Show an edit box for Middle Name.", false, order: 3 )]
-    [BooleanField( "Show Suffix", "Show person suffix.", true, order: 4 )]
+    [BooleanField( "Show Nick Name", "Show an edit box for Nick Name.", false, order: 3 )]
+    [BooleanField( "Show Middle Name", "Show an edit box for Middle Name.", false, order: 4 )]
     [BooleanField( "Enable Common Last Name", "Autofills the last name field when adding a new group member with the last name of the first group member.", true, order: 5 )]
-    [DefinedValueField( Rock.SystemGuid.DefinedType.PERSON_CONNECTION_STATUS, "Default Connection Status",
-        "The connection status that should be set by default", false, false, Rock.SystemGuid.DefinedValue.PERSON_CONNECTION_STATUS_VISITOR, "", 6 )]
-    [BooleanField( "Gender", "Require a gender for each person", "Don't require", "Should Gender be required for each person added?", false, "", 7 )]
-    [BooleanField( "Birth Date", "Require a birthdate for each person", "Don't require", "Should a Birthdate be required for each person added?", false, "", 8 )]
-    [CustomDropdownListField( "Grade", "When Family group type, should Grade be required for each child added?", "True^Require a grade for each child,False^Don't require,None^Grade is not displayed", false, "", "", 9 )]
-    [BooleanField( "Show Inactive Campuses", "Determines if inactive campuses should be shown.", true, order: 10 )]
-    [BooleanField( "Require Campus", "Determines if a campus is required.", true, "", 11 )]
-    [DefinedValueField( Rock.SystemGuid.DefinedType.PERSON_MARITAL_STATUS, "Adult Marital Status", "When Family group type, the default marital status for adults in the family.", false, false, "", "", 12 )]
-    [DefinedValueField( Rock.SystemGuid.DefinedType.PERSON_MARITAL_STATUS, "Child Marital Status", "When Famiy group type, the marital status to use for children in the family.", false, false,
-        Rock.SystemGuid.DefinedValue.PERSON_MARITAL_STATUS_SINGLE, "", 13 )]
+    [DefinedValueField( Rock.SystemGuid.DefinedType.PERSON_CONNECTION_STATUS, "Default Connection Status", "The connection status that should be set by default", false, false, Rock.SystemGuid.DefinedValue.PERSON_CONNECTION_STATUS_VISITOR, "", 6 )]
+    [BooleanField( "Show Suffix", "Show person suffix.", true, order: 7 )]
+    [BooleanField( "Gender", "Require a gender for each person", "Don't require", "Should Gender be required for each person added?", false, "", 8 )]
+    [BooleanField( "Birth Date", "Require a birthdate for each person", "Don't require", "Should a Birthdate be required for each person added?", false, "", 9 )]
+    [BooleanField( "Child Birthdate", "Require a birthdate for each child", "Don't require", "When Family group type, should Birthdate be required for each child added?", false, "", 10 )]
+    [CustomDropdownListField( "Grade", "When Family group type, should Grade be required for each child added?", "True^Require a grade for each child,False^Don't require,None^Grade is not displayed", false, "", "", 11 )]
+    [BooleanField( "Show Inactive Campuses", "Determines if inactive campuses should be shown.", true, order: 12 )]
+    [BooleanField( "Require Campus", "Determines if a campus is required.", true, "", 13 )]
     [BooleanField( "Marital Status Confirmation", "When Family group type, should user be asked to confirm saving an adult without a marital status?", true, "", 14 )]
-    [CustomDropdownListField( "Address", "Should an address be required for the family?", "REQUIRE^Require an address,HOMELESS^Require an address unless family is homeless,NOTREQUIRED^Don't require", false, "NOTREQUIRED", "", 15 )]
-    [DefinedValueField( Rock.SystemGuid.DefinedType.GROUP_LOCATION_TYPE, "Location Type",
-        "The type of location that address should use", false, false, Rock.SystemGuid.DefinedValue.GROUP_LOCATION_TYPE_HOME, "", 16 )]
-    [BooleanField( "Show Cell Phone Number First", "Should the cell phone number be listed first before home phone number?", false, "", 17 )]
-    [BooleanField( "Phone Number", "Require a phone number", "Don't require", "Should a phone number be required for at least one person?", false, "", 18 )]
-    [CustomDropdownListField( "SMS", "Should SMS be enabled for cell phone numbers by default?", "True^SMS is enabled by default,False^SMS is not enabled by default,None^SMS option is hidden", false, "", "", 19 )]
-    [AttributeCategoryField( "Attribute Categories", "The Person Attribute Categories to display attributes from", true, "Rock.Model.Person", false, "", "", 20 )]
-    [BooleanField( "Show Nick Name", "Show an edit box for Nick Name.", false, order: 21 )]
-    [LinkedPage( "Person Detail Page", "The Page to navigate to after the family has been added. (Note that {GroupId} and {PersonId} can be included in the route). Leave blank to go to the default page of ~/Person/{PersonId}.", false, order: 22 )]
-=======
-    [BooleanField( "Show Nick Name", "Show an edit box for Nick Name.", false, order: 2 )]
-    [BooleanField( "Enable Common Last Name", "Autofills the last name field when adding a new group member with the last name of the first group member.", true, order: 3 )]
-    [DefinedValueField( Rock.SystemGuid.DefinedType.PERSON_CONNECTION_STATUS, "Default Connection Status", "The connection status that should be set by default", false, false, Rock.SystemGuid.DefinedValue.PERSON_CONNECTION_STATUS_VISITOR, "", 4 )]
-    [BooleanField( "Gender", "Require a gender for each person", "Don't require", "Should Gender be required for each person added?", false, "", 5 )]
-    [BooleanField( "Birthdate", "Require a birthdate for each child", "Don't require", "When Family group type, should Birthdate be required for each child added?", false, "", 6 )]
-    [BooleanField( "Grade", "Require a grade for each child", "Don't require", "When Family group type, should Grade be required for each child added?", false, "", 7 )]
-    [BooleanField( "Show Inactive Campuses", "Determines if inactive campuses should be shown.", true, order: 8 )]
-    [BooleanField( "Marital Status Confirmation", "When Family group type, should user be asked to confirm saving an adult without a marital status?", true, "", 9 )]
-    [DefinedValueField( Rock.SystemGuid.DefinedType.PERSON_MARITAL_STATUS, "Adult Marital Status", "When Family group type, the default marital status for adults in the family.", false, false, "", "", 10 )]
-    [DefinedValueField( Rock.SystemGuid.DefinedType.PERSON_MARITAL_STATUS, "Child Marital Status", "When Famiy group type, the marital status to use for children in the family.", false, false, Rock.SystemGuid.DefinedValue.PERSON_MARITAL_STATUS_SINGLE, "", 11 )]
-    [DefinedValueField( Rock.SystemGuid.DefinedType.GROUP_LOCATION_TYPE, "Location Type", "The type of location that address should use", false, false, Rock.SystemGuid.DefinedValue.GROUP_LOCATION_TYPE_HOME, "", 12 )]
-    [BooleanField( "Phone", "Require a phone number for each adult", "Don't require", "When Family group type, should a phone number be required for each adult added?", false, "", 13 )]
-    [BooleanField( "SMS", "SMS is enabled by default", "SMS is not enabled by default", "Should SMS be enabled for cell phone numbers by default?", false, "", 14 )]
-    [AttributeCategoryField( "Attribute Categories", "The Person Attribute Categories to display attributes from", true, "Rock.Model.Person", false, "", "", 15 )]
-    [WorkflowTypeField( "Person Workflow(s)", "The workflow(s) to launch for every person added.", true, false, "", "", 16, "PersonWorkflows" )]
-    [WorkflowTypeField( "Adult Workflow(s)", "When Family group type, the workflow(s) to launch for every adult added.", true, false, "", "", 17, "AdultWorkflows" )]
-    [WorkflowTypeField( "Child Workflow(s)", "When Family group type, the workflow(s) to launch for every child added.", true, false, "", "", 18, "ChildWorkflows" )]
-    [WorkflowTypeField( "Group Workflow(s)", "The workflow(s) to launch for the group (family) that is added.", true, false, "", "", 19, "GroupWorkflows" )]
-    [LinkedPage( "Person Detail Page", "The Page to navigate to after the family has been added. (Note that {GroupId} and {PersonId} can be included in the route). Leave blank to go to the default page of ~/Person/{PersonId}.", false, order: 20 )]
->>>>>>> 04b4ad69
+    [DefinedValueField( Rock.SystemGuid.DefinedType.PERSON_MARITAL_STATUS, "Adult Marital Status", "When Family group type, the default marital status for adults in the family.", false, false, "", "", 15 )]
+    [DefinedValueField( Rock.SystemGuid.DefinedType.PERSON_MARITAL_STATUS, "Child Marital Status", "When Famiy group type, the marital status to use for children in the family.", false, false, Rock.SystemGuid.DefinedValue.PERSON_MARITAL_STATUS_SINGLE, "", 16 )]
+    [CustomDropdownListField( "Address", "Should an address be required for the family?", "REQUIRE^Require an address,HOMELESS^Require an address unless family is homeless,NOTREQUIRED^Don't require", false, "NOTREQUIRED", "", 17 )]
+    [DefinedValueField( Rock.SystemGuid.DefinedType.GROUP_LOCATION_TYPE, "Location Type", "The type of location that address should use", false, false, Rock.SystemGuid.DefinedValue.GROUP_LOCATION_TYPE_HOME, "", 18 )]
+    [BooleanField( "Show Cell Phone Number First", "Should the cell phone number be listed first before home phone number?", false, "", 19 )]
+    [BooleanField( "Phone Number", "Require a phone number", "Don't require", "Should a phone number be required for at least one person?", false, "", 20 )]
+    [BooleanField( "Adult Phone Number", "Require a phone number for each adult", "Don't require", "When Family group type, should a phone number be required for each adult added?", false, "", 21 )]
+    [CustomDropdownListField( "SMS", "Should SMS be enabled for cell phone numbers by default?", "True^SMS is enabled by default,False^SMS is not enabled by default,None^SMS option is hidden", false, "", "", 22 )]
+    [AttributeCategoryField( "Attribute Categories", "The Person Attribute Categories to display attributes from", true, "Rock.Model.Person", false, "", "", 23 )]
+    [WorkflowTypeField( "Person Workflow(s)", "The workflow(s) to launch for every person added.", true, false, "", "", 24, "PersonWorkflows" )]
+    [WorkflowTypeField( "Adult Workflow(s)", "When Family group type, the workflow(s) to launch for every adult added.", true, false, "", "", 25, "AdultWorkflows" )]
+    [WorkflowTypeField( "Child Workflow(s)", "When Family group type, the workflow(s) to launch for every child added.", true, false, "", "", 26, "ChildWorkflows" )]
+    [WorkflowTypeField( "Group Workflow(s)", "The workflow(s) to launch for the group (family) that is added.", true, false, "", "", 27, "GroupWorkflows" )]
+    [LinkedPage( "Person Detail Page", "The Page to navigate to after the family has been added. (Note that {GroupId} and {PersonId} can be included in the route). Leave blank to go to the default page of ~/Person/{PersonId}.", false, order: 28 )]
+  
     public partial class AddGroup : Rock.Web.UI.RockBlock
     {
         #region Fields
@@ -104,6 +86,7 @@
 
         private bool _confirmMaritalStatus = true;
         private int _childRoleId = 0;
+        private int _adultRoleId = 0;
         private List<NewGroupAttributes> attributeControls = new List<NewGroupAttributes>();
         private Dictionary<string, int?> _verifiedLocations = null;
         private DefinedValueCache _homePhone = null;
@@ -229,6 +212,10 @@
                     .Where( r => r.Guid.Equals( Rock.SystemGuid.GroupRole.GROUPROLE_FAMILY_MEMBER_CHILD.AsGuid() ) )
                     .Select( r => r.Id )
                     .FirstOrDefault();
+                _adultRoleId = _groupType.Roles
+                    .Where( r => r.Guid.Equals( Rock.SystemGuid.GroupRole.GROUPROLE_FAMILY_MEMBER_ADULT.AsGuid() ) )
+                    .Select( r => r.Id )
+                    .FirstOrDefault();
             }
             else
             {
@@ -242,14 +229,10 @@
             nfmMembers.RequireGender = GetAttributeValue( "Gender" ).AsBoolean();
             nfmMembers.RequireBirthdate = GetAttributeValue( "BirthDate" ).AsBoolean();
             nfmMembers.RequireGrade = GetAttributeValue( "Grade" ).AsBoolean();
-<<<<<<< HEAD
             nfmMembers.ShowTitle = GetAttributeValue( "ShowTitle" ).AsBoolean();
             nfmMembers.ShowMiddleName = GetAttributeValue( "ShowMiddleName" ).AsBoolean();
             nfmMembers.ShowSuffix = GetAttributeValue( "ShowSuffix" ).AsBoolean();
             _smsOption = GetAttributeValue( "SMS" );
-=======
-            _SMSEnabled = GetAttributeValue( "SMS" ).AsBoolean();
->>>>>>> 04b4ad69
 
             lTitle.Text = string.Format( "Add {0}", _groupType.Name ).FormatAsHtmlTitle();
 
@@ -300,11 +283,7 @@
         {
             base.OnLoad( e );
 
-<<<<<<< HEAD
             nbValidation.Visible = false;
-=======
-            nbValidationError.Visible = false;
->>>>>>> 04b4ad69
 
             if ( !Page.IsPostBack )
             {
@@ -430,36 +409,29 @@
 
                 var people = GroupMembers.Where( m => m.Person != null ).Select( m => m.Person ).ToList();
                 var children = GroupMembers.Where( m => m.GroupRoleId == _childRoleId ).Select( m => m.Person ).ToList();
-
+				var adults = GroupMembers.Where( m => m.GroupRoleId == _adultRoleId ).Select( m => m.Person ).ToList();
                 if ( CurrentPageIndex == 0 )
                 {
-<<<<<<< HEAD
                     if ( GetAttributeValue( "Gender" ).AsBoolean() && people.Any( p => p.Gender == Gender.Unknown ) )
                     {
                         errorMessages.Add( "Gender is required for all members." );
                     }
+                    
                     if ( GetAttributeValue( "BirthDate" ).AsBoolean() && people.Any( p => !p.BirthDate.HasValue ) )
                     {
                         errorMessages.Add( "Birthdate is required for all members." );
                     }
+                    else if ( GetAttributeValue( "ChildBirthdate" ).AsBoolean() && children.Any( p => !p.BirthDate.HasValue ) )
+                    {
+    					errorMessages.Add( "Birthdate is required for all children." );
+                    }
+                    
                     if ( GetAttributeValue( "Grade" ).AsBoolean() && children.Any( p => !p.GraduationYear.HasValue ) )
                     {
                         errorMessages.Add( "Grade is required for all children." );
                     }
 
                     int? locationId = null;
-=======
-                    if ( _isFamilyGroupType &&
-                        GetAttributeValue( "Birthdate" ).AsBoolean() &&
-                        GroupMembers.Any( m =>
-                            m.GroupRoleId == _childRoleId &&
-                            !m.Person.BirthDate.HasValue ) )
-                    {
-                        ShowValidationErrors( new List<string> { "All children are required to have a Birthdate." } );
-                        return;
-                    }
-
->>>>>>> 04b4ad69
                     string locationKey = GetLocationKey();
                     if ( !string.IsNullOrEmpty( locationKey ) )
                     {
@@ -494,26 +466,14 @@
                 }
 
                 if ( CurrentPageIndex == 1 )
-<<<<<<< HEAD
-=======
-                {
-                    if ( _isFamilyGroupType && 
-                        GetAttributeValue("Phone").AsBoolean() && 
-                        GroupMembers.Any( m => 
-                            m.GroupRoleId != _childRoleId &&
-                            !m.Person.PhoneNumbers.Any() ))
-                    {
-                        ShowValidationErrors( new List<string> { "All adults are required to have at least one phone number." } );
-                        return;
-                    }
-                }
-
-                if ( CurrentPageIndex < ( attributeControls.Count + 1 ) )
->>>>>>> 04b4ad69
                 {
                     if ( GetAttributeValue( "PhoneNumber" ).AsBoolean() && !people.Any( p => p.PhoneNumbers.Any() ) )
                     {
                         errorMessages.Add( "At least one phone number is required." );
+                    }
+                    else if ( GetAttributeValue( "AdultPhoneNumber" ).AsBoolean() && adults.Any( p => !p.PhoneNumbers.Any() ) )
+                    {
+                        errorMessages.Add( "At least one phone number is required for all adults." );
                     }
                 }
 
@@ -535,60 +495,10 @@
                         {
                             if ( CurrentPageIndex == ( attributeControls.Count + 1 ) && FindDuplicates() )
                             {
-<<<<<<< HEAD
                                 CurrentPageIndex++;
                                 CreateControls( true );
                             }
                             else
-=======
-                                rockContext.WrapTransaction( () =>
-                                {
-                                    Group group = null;
-                                    if ( _isFamilyGroupType )
-                                    {
-                                        group = GroupService.SaveNewFamily( rockContext, GroupMembers, cpCampus.SelectedValueAsInt(), true );
-                                    }
-                                    else
-                                    {
-                                        group = GroupService.SaveNewGroup( rockContext, _groupType.Id, parentGroupGuid, tbGroupName.Text, GroupMembers, null, true );
-                                    }
-
-                                    if ( group != null )
-                                    {
-                                        groupId = group.Id;
-                                        string locationKey = GetLocationKey();
-                                        if ( !string.IsNullOrEmpty( locationKey ) && _verifiedLocations.ContainsKey( locationKey ) )
-                                        {
-                                            GroupService.AddNewGroupAddress( rockContext, group, _locationType.Guid.ToString(), _verifiedLocations[locationKey] );
-                                        }
-                                    }
-                                } );
-
-                                if ( groupId.HasValue )
-                                {
-                                    LaunchWorkflows( groupId.Value, rockContext );
-                                }
-
-                                // If a custom PersonDetailPage is specified, navigate to that. Otherwise, just go to ~/Person/{PersonId}
-                                var queryParams = new Dictionary<string, string>();
-                                queryParams.Add( "PersonId", GroupMembers[0].Person.Id.ToString() );
-                                if ( groupId.HasValue )
-                                {
-                                    queryParams.Add( "GroupId", groupId.ToString() );
-                                }
-
-                                var personDetailUrl = LinkedPageUrl( "PersonDetailPage", queryParams );
-                                if ( !string.IsNullOrWhiteSpace( personDetailUrl ) )
-                                {
-                                    NavigateToLinkedPage( "PersonDetailPage", queryParams );
-                                }
-                                else
-                                {
-                                    Response.Redirect( string.Format( "~/Person/{0}", GroupMembers[0].Person.Id ), false );
-                                }
-                            }
-                            catch ( GroupMemberValidationException vex )
->>>>>>> 04b4ad69
                             {
                                 var rockContext = new RockContext();
 
@@ -620,8 +530,13 @@
 	                                    }
 	                                } );
 
-	                                // If a custom PersonDetailPage is specified, navigate to that. Otherwise, just go to ~/Person/{PersonId}
-	                                var queryParams = new Dictionary<string, string>();
+                                    if ( groupId.HasValue )
+                                    {
+                                        LaunchWorkflows( groupId.Value, rockContext );
+                                    }
+
+                                    // If a custom PersonDetailPage is specified, navigate to that. Otherwise, just go to ~/Person/{PersonId}
+                                    var queryParams = new Dictionary<string, string>();
 	                                queryParams.Add( "PersonId", GroupMembers[0].Person.Id.ToString() );
 	                                if ( groupId.HasValue )
 	                                {
@@ -763,10 +678,7 @@
                     {
                         contactInfoRow.CellPhoneNumber = PhoneNumber.FormattedNumber( cellPhoneNumber.CountryCode, cellPhoneNumber.Number );
                         contactInfoRow.CellPhoneCountryCode = cellPhoneNumber.CountryCode;
-<<<<<<< HEAD
                         contactInfoRow.IsMessagingEnabled = cellPhoneNumber.IsMessagingEnabled;
-=======
->>>>>>> 04b4ad69
                     }
                     else
                     {
@@ -895,7 +807,6 @@
             }
         }
 
-<<<<<<< HEAD
         /// <summary>
         /// Persons the HTML panel.
         /// </summary>
@@ -905,8 +816,6 @@
         /// <param name="location">The location.</param>
         /// <param name="rockContext">The rock context.</param>
         /// <returns></returns>
-=======
->>>>>>> 04b4ad69
         private Panel PersonHtmlPanel(
             string groupMemberGuidString,
             Person person,
@@ -948,15 +857,9 @@
             personInfoHtml.Append( "<div class='col-md-10'>" );
             personInfoHtml.AppendFormat( "<h4 class='margin-t-none'>{0}</h4>", personName );
 
-<<<<<<< HEAD
             if ( groupTypeRole != null )
             {
                 personInfoHtml.Append( groupTypeRole.Name );
-=======
-            if ( GroupTypeRole != null )
-            {
-                personInfoHtml.Append( GroupTypeRole.Name );
->>>>>>> 04b4ad69
             }
 
             int? personAge = person.Age;
@@ -1321,28 +1224,15 @@
             return Duplicates.Any();
         }
 
-<<<<<<< HEAD
-        /// <summary>
-        /// Shows the page.
-        /// </summary>
-=======
         private void LaunchWorkflows( int groupId, RockContext rockContext )
         {
             // Launch any workflows
-            var workflowTypeService = new WorkflowTypeService( rockContext );
             var workflowService = new WorkflowService( rockContext );
 
-            var guids = GetAttributeValue( "PersonWorkflows" ).SplitDelimitedValues().AsGuidList();
-            List<WorkflowType> personWorkflows = guids.Any() ? workflowTypeService.Queryable().Where( w => guids.Contains( w.Guid ) ).ToList() : new List<WorkflowType>();
-
-            guids = GetAttributeValue( "AdultWorkflows" ).SplitDelimitedValues().AsGuidList();
-            List<WorkflowType> adultWorkflows = guids.Any() ? workflowTypeService.Queryable().Where( w => guids.Contains( w.Guid ) ).ToList() : new List<WorkflowType>();
-
-            guids = GetAttributeValue( "ChildWorkflows" ).SplitDelimitedValues().AsGuidList();
-            List<WorkflowType> childWorkflows = guids.Any() ? workflowTypeService.Queryable().Where( w => guids.Contains( w.Guid ) ).ToList() : new List<WorkflowType>();
-
-            guids = GetAttributeValue( "GroupWorkflows" ).SplitDelimitedValues().AsGuidList();
-            List<WorkflowType> groupWorkflows = guids.Any() ? workflowTypeService.Queryable().Where( w => guids.Contains( w.Guid ) ).ToList() : new List<WorkflowType>();
+            var personWorkflows = GetAttributeValue( "PersonWorkflows" ).SplitDelimitedValues().AsGuidList();
+            var adultWorkflows = GetAttributeValue( "AdultWorkflows" ).SplitDelimitedValues().AsGuidList();
+            var childWorkflows = GetAttributeValue( "ChildWorkflows" ).SplitDelimitedValues().AsGuidList();
+            var groupWorkflows = GetAttributeValue( "GroupWorkflows" ).SplitDelimitedValues().AsGuidList();
 
             if ( personWorkflows.Any() || adultWorkflows.Any() || childWorkflows.Any() || groupWorkflows.Any() )
             {
@@ -1384,14 +1274,20 @@
             }
         }
 
-        private void LaunchWorkflows( WorkflowService workflowService, WorkflowType workflowType, string name, object entity )
-        {
-            var workflow = Workflow.Activate( workflowType, name );
-            List<string> workflowErrors;
-            workflowService.Process( workflow, entity, out workflowErrors );
-        }
-
->>>>>>> 04b4ad69
+        private void LaunchWorkflows( WorkflowService workflowService, Guid workflowTypeGuid, string name, object entity )
+        {
+            var workflowType = WorkflowTypeCache.Read( workflowTypeGuid );
+            if ( workflowType != null )
+            {
+                var workflow = Workflow.Activate( workflowType, name );
+                List<string> workflowErrors;
+                workflowService.Process( workflow, entity, out workflowErrors );
+            }
+        }
+
+        /// <summary>
+        /// Shows the page.
+        /// </summary>
         private void ShowPage()
         {
             pnlGroupData.Visible = CurrentPageIndex == 0;
@@ -1429,11 +1325,6 @@
             }
         }
 
-        private void ShowValidationErrors( List<string> validationErrors )
-        {
-            nbValidationError.Text = "Please Correct the Following<ul><li>" + validationErrors.AsDelimited( "</li><li>" ) + "</li></ul>";
-            nbValidationError.Visible = true;
-        }
         #endregion
 
     }
