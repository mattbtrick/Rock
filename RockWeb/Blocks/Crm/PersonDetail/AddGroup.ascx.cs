﻿// <copyright>
// Copyright by the Spark Development Network
//
// Licensed under the Rock Community License (the "License");
// you may not use this file except in compliance with the License.
// You may obtain a copy of the License at
//
// http://www.rockrms.com/license
//
// Unless required by applicable law or agreed to in writing, software
// distributed under the License is distributed on an "AS IS" BASIS,
// WITHOUT WARRANTIES OR CONDITIONS OF ANY KIND, either express or implied.
// See the License for the specific language governing permissions and
// limitations under the License.
// </copyright>
//
using System;
using System.Collections.Generic;
using System.ComponentModel;
using System.Data.Entity;
using System.Linq;
using System.Text;
using System.Web.UI;
using System.Web.UI.HtmlControls;
using System.Web.UI.WebControls;

using Newtonsoft.Json;
using Humanizer;

using Rock;
using Rock.Attribute;
using Rock.Data;
using Rock.Model;
using Rock.Security;
using Rock.Web.Cache;
using Rock.Web.UI.Controls;

namespace RockWeb.Blocks.Crm.PersonDetail
{
    /// <summary>
    /// Block for adding new families
    /// </summary>
    [DisplayName( "Add Group" )]
    [Category( "CRM > Person Detail" )]
    [Description( "Allows for adding a new group and the people in the group (e.g. New Families." )]

    [GroupTypeField( "Group Type", "The group type to display groups for (default is Family)", false, Rock.SystemGuid.GroupType.GROUPTYPE_FAMILY, "", 0 )]
    [GroupField( "Parent Group", "The parent group to add the new group to (default is none)", false, "", "", 1 )]
    [BooleanField( "Show Title", "Show person title.", true, order: 2 )]
    [BooleanField( "Show Middle Name", "Show an edit box for Middle Name.", false, order: 3 )]
    [BooleanField( "Show Suffix", "Show person suffix.", true, order: 4 )]
    [BooleanField( "Enable Common Last Name", "Autofills the last name field when adding a new group member with the last name of the first group member.", true, order: 5 )]
    [DefinedValueField( Rock.SystemGuid.DefinedType.PERSON_CONNECTION_STATUS, "Default Connection Status",
<<<<<<< HEAD
        "The connection status that should be set by default", false, false, Rock.SystemGuid.DefinedValue.PERSON_CONNECTION_STATUS_VISITOR, "", 6 )]
    [BooleanField( "Gender", "Require a gender for each person", "Don't require", "Should Gender be required for each person added?", false, "", 7 )]
    [BooleanField( "Birth Date", "Require a birthdate for each person", "Don't require", "Should a Birthdate be required for each person added?", false, "", 8 )]
    [CustomDropdownListField( "Grade", "When Family group type, should Grade be required for each child added?", "True^Require a grade for each child,False^Don't require,None^Grade is not displayed", false, "", "", 9 )]
    [BooleanField( "Show Inactive Campuses", "Determines if inactive campuses should be shown.", true, order: 10 )]
    [BooleanField( "Require Campus", "Determines if a campus is required.", true, "", 11 )]
    [DefinedValueField( Rock.SystemGuid.DefinedType.PERSON_MARITAL_STATUS, "Adult Marital Status", "When Family group type, the default marital status for adults in the family.", false, false, "", "", 12 )]
    [DefinedValueField( Rock.SystemGuid.DefinedType.PERSON_MARITAL_STATUS, "Child Marital Status", "When Famiy group type, the marital status to use for children in the family.", false, false,
        Rock.SystemGuid.DefinedValue.PERSON_MARITAL_STATUS_SINGLE, "", 13 )]
    [BooleanField( "Marital Status Confirmation", "When Family group type, should user be asked to confirm saving an adult without a marital status?", true, "", 14 )]
    [CustomDropdownListField( "Address", "Should an address be required for the family?", "REQUIRE^Require an address,HOMELESS^Require an address unless family is homeless,NOTREQUIRED^Don't require", false, "NOTREQUIRED", "", 15 )]
    [DefinedValueField( Rock.SystemGuid.DefinedType.GROUP_LOCATION_TYPE, "Location Type",
        "The type of location that address should use", false, false, Rock.SystemGuid.DefinedValue.GROUP_LOCATION_TYPE_HOME, "", 16 )]
    [BooleanField( "Show Cell Phone Number First", "Should the cell phone number be listed first before home phone number?", false, "", 17 )]
    [BooleanField( "Phone Number", "Require a phone number", "Don't require", "Should a phone number be required for at least one person?", false, "", 18 )]
    [CustomDropdownListField( "SMS", "Should SMS be enabled for cell phone numbers by default?", "True^SMS is enabled by default,False^SMS is not enabled by default,None^SMS option is hidden", false, "", "", 19 )]
    [AttributeCategoryField( "Attribute Categories", "The Person Attribute Categories to display attributes from", true, "Rock.Model.Person", false, "", "", 20 )]
    [BooleanField( "Show Nick Name", "Show an edit box for Nick Name.", false, order: 21 )]
=======
        "The connection status that should be set by default", false, false, Rock.SystemGuid.DefinedValue.PERSON_CONNECTION_STATUS_VISITOR, "", 3 )]
    [BooleanField( "Gender", "Require a gender for each person", "Don't require", "Should Gender be required for each person added?", false, "", 4 )]
    [DefinedValueField( Rock.SystemGuid.DefinedType.PERSON_MARITAL_STATUS, "Adult Marital Status", "When Family group type, the default marital status for adults in the family.", false, false, "", "", 5 )]
    [DefinedValueField( Rock.SystemGuid.DefinedType.PERSON_MARITAL_STATUS, "Child Marital Status", "When Famiy group type, the marital status to use for children in the family.", false, false, 
        Rock.SystemGuid.DefinedValue.PERSON_MARITAL_STATUS_SINGLE, "", 6 )]
    [BooleanField( "Marital Status Confirmation", "When Family group type, should user be asked to confirm saving an adult without a marital status?", true, "", 7 )]
    [BooleanField( "Grade", "Require a grade for each child", "Don't require", "When Family group type, should Grade be required for each child added?", false, "", 8 )]
    [BooleanField("SMS", "SMS is enabled by default", "SMS is not enabled by default", "Should SMS be enabled for cell phone numbers by default?", false, "", 9)]
    [AttributeCategoryField( "Attribute Categories", "The Person Attribute Categories to display attributes from", true, "Rock.Model.Person", false, "", "", 10 )]
    [BooleanField( "Show Inactive Campuses", "Determines if inactive campuses should be shown.", true, order: 9 )]
    [BooleanField("Enable Common Last Name", "Autofills the last name field when adding a new group member with the last name of the first group member.", true, order: 11)]
    [BooleanField( "Show Nick Name", "Show an edit box for Nick Name.", false, order: 12 )]
    [LinkedPage( "Person Detail Page", "The Page to navigate to after the family has been added. (Note that {GroupId} and {PersonId} can be included in the route). Leave blank to go to the default page of ~/Person/{PersonId}.", false, order: 13 )]
>>>>>>> a51c3c06
    public partial class AddGroup : Rock.Web.UI.RockBlock
    {
        #region Fields

        private GroupTypeCache _groupType = null;
        private bool _isFamilyGroupType = false;
        protected string _groupTypeName = string.Empty;

        private DefinedValueCache _locationType = null;

        private bool _confirmMaritalStatus = true;
        private int _childRoleId = 0;
        private List<NewGroupAttributes> attributeControls = new List<NewGroupAttributes>();
        private Dictionary<string, int?> _verifiedLocations = null;
        private DefinedValueCache _homePhone = null;
        private DefinedValueCache _cellPhone = null;
        private string _smsOption = "False";

        #endregion

        #region Properties

        /// <summary>
        /// Gets or sets the index of the current category.
        /// </summary>
        /// <value>
        /// The index of the current category.
        /// </value>
        protected int CurrentPageIndex { get; set; }

        /// <summary>
        /// Gets or sets the group members that have been added by user
        /// </summary>
        /// <value>
        /// The group members.
        /// </value>
        protected List<GroupMember> GroupMembers { get; set; }

        /// <summary>
        /// Gets or sets any possible duplicates for each group member
        /// </summary>
        /// <value>
        /// The duplicates.
        /// </value>
        protected Dictionary<Guid, List<Person>> Duplicates { get; set; }

        #endregion

        #region Base Control Methods

        /// <summary>
        /// Restores the view-state information from a previous user control request that was saved by the <see cref="M:System.Web.UI.UserControl.SaveViewState" /> method.
        /// </summary>
        /// <param name="savedState">An <see cref="T:System.Object" /> that represents the user control state to be restored.</param>
        protected override void LoadViewState( object savedState )
        {
            base.LoadViewState( savedState );

            CurrentPageIndex = ViewState["CurrentPageIndex"] as int? ?? 0;

            string json = ViewState["GroupMembers"] as string;
            if ( string.IsNullOrWhiteSpace( json ) )
            {
                GroupMembers = new List<GroupMember>();
            }
            else
            {
                GroupMembers = JsonConvert.DeserializeObject<List<GroupMember>>( json );
            }

            json = ViewState["Duplicates"] as string;
            if ( string.IsNullOrWhiteSpace( json ) )
            {
                Duplicates = new Dictionary<Guid, List<Person>>();
            }
            else
            {
                Duplicates = JsonConvert.DeserializeObject<Dictionary<Guid, List<Person>>>( json );
            }

            _verifiedLocations = ViewState["VerifiedLocations"] as Dictionary<string, int?>;

            CreateControls( false );
        }

        /// <summary>
        /// Raises the <see cref="E:System.Web.UI.Control.Init" /> event.
        /// </summary>
        /// <param name="e">An <see cref="T:System.EventArgs" /> object that contains the event data.</param>
        protected override void OnInit( EventArgs e )
        {
            base.OnInit( e );

            // Tell the browsers to not cache. This will help prevent browser using a stale person guid when the user uses the Back button
            Page.Response.Cache.SetCacheability( System.Web.HttpCacheability.NoCache );
            Page.Response.Cache.SetExpires( DateTime.UtcNow.AddHours( -1 ) );
            Page.Response.Cache.SetNoStore();

            _groupType = GroupTypeCache.Read( GetAttributeValue( "GroupType" ).AsGuid() );
            if ( _groupType == null )
            {
                _groupType = GroupTypeCache.GetFamilyGroupType();
            }

            _groupTypeName = _groupType.Name;
            _isFamilyGroupType = _groupType.Guid.Equals( Rock.SystemGuid.GroupType.GROUPTYPE_FAMILY.AsGuid() );
            _locationType = _groupType.LocationTypeValues.FirstOrDefault( v => v.Guid.Equals( GetAttributeValue( "LocationType" ).AsGuid() ) );
            if ( _locationType == null )
            {
                _locationType = DefinedValueCache.Read( Rock.SystemGuid.DefinedValue.GROUP_LOCATION_TYPE_HOME );
            }

            if ( _isFamilyGroupType )
            {
                bool campusRequired = GetAttributeValue( "RequireCampus" ).AsBoolean( true );
                divGroupName.Visible = false;
                var campusi = GetAttributeValue( "ShowInactiveCampuses" ).AsBoolean() ? CampusCache.All() : CampusCache.All().Where( c => c.IsActive == true ).ToList();
                cpCampus.Campuses = campusi;
                cpCampus.Visible = campusi.Any();
                if ( campusi.Count == 1 && campusRequired )
                {
                    cpCampus.SelectedCampusId = campusi.FirstOrDefault().Id;
                }
                cpCampus.Required = campusRequired;

                ddlMaritalStatus.Visible = true;
                ddlMaritalStatus.BindToDefinedType( DefinedTypeCache.Read( Rock.SystemGuid.DefinedType.PERSON_MARITAL_STATUS.AsGuid() ), true );
                var adultMaritalStatus = DefinedValueCache.Read( GetAttributeValue( "AdultMaritalStatus" ).AsGuid() );
                if ( adultMaritalStatus != null )
                {
                    ddlMaritalStatus.SetValue( adultMaritalStatus.Id );
                }

                _childRoleId = _groupType.Roles
                    .Where( r => r.Guid.Equals( Rock.SystemGuid.GroupRole.GROUPROLE_FAMILY_MEMBER_CHILD.AsGuid() ) )
                    .Select( r => r.Id )
                    .FirstOrDefault();
            }
            else
            {
                divGroupName.Visible = true;
                tbGroupName.Label = _groupTypeName + " Name";
                cpCampus.Visible = false;
                ddlMaritalStatus.Visible = false;
            }

            nfmMembers.ShowGrade = _isFamilyGroupType && GetAttributeValue( "Grade" ) != "None";
            nfmMembers.RequireGender = GetAttributeValue( "Gender" ).AsBoolean();
            nfmMembers.RequireBirthdate = GetAttributeValue( "BirthDate" ).AsBoolean();
            nfmMembers.RequireGrade = GetAttributeValue( "Grade" ).AsBoolean();
            nfmMembers.ShowTitle = GetAttributeValue( "ShowTitle" ).AsBoolean();
            nfmMembers.ShowMiddleName = GetAttributeValue( "ShowMiddleName" ).AsBoolean();
            nfmMembers.ShowSuffix = GetAttributeValue( "ShowSuffix" ).AsBoolean();
            _smsOption = GetAttributeValue( "SMS" );

            lTitle.Text = string.Format( "Add {0}", _groupType.Name ).FormatAsHtmlTitle();

            nfciContactInfo.ShowCellPhoneFirst = GetAttributeValue( "ShowCellPhoneNumberFirst" ).AsBoolean();
            nfciContactInfo.IsMessagingVisible = string.IsNullOrWhiteSpace( _smsOption ) || _smsOption != "None";

            acAddress.Required = GetAttributeValue( "Address" ) == "REQUIRED";
            cbHomeless.Visible = GetAttributeValue( "Address" ) == "HOMELESS";

            _homePhone = DefinedValueCache.Read( Rock.SystemGuid.DefinedValue.PERSON_PHONE_TYPE_HOME );
            _cellPhone = DefinedValueCache.Read( Rock.SystemGuid.DefinedValue.PERSON_PHONE_TYPE_MOBILE );


            _confirmMaritalStatus = _isFamilyGroupType && GetAttributeValue( "MaritalStatusConfirmation" ).AsBoolean();
            if ( _confirmMaritalStatus )
            {
                string script = string.Format(
      @"$('a.js-confirm-marital-status').click(function( e ){{
        var anyAdults = false;
        $(""input[id$='_rblRole_0']"").each(function() {{
            if ( $(this).prop('checked') ) {{
                anyAdults = true;
            }}
        }});

        if ( anyAdults ) {{
            if ( $('#{0}').val() == '' ) {{
                e.preventDefault();
                Rock.dialogs.confirm('You have not selected a marital status for the adults in this new family. Are you sure you want to continue?', function (result) {{
                    if (result) {{
                        window.location = e.target.href ? e.target.href : e.target.parentElement.href;
                    }}
                }});
            }}
            }}
      }});",
      ddlMaritalStatus.ClientID );

                ScriptManager.RegisterStartupScript( btnNext, btnNext.GetType(), "confirm-marital-status", script, true );
            }
        }

        /// <summary>
        /// Raises the <see cref="E:System.Web.UI.Control.Load" /> event.
        /// </summary>
        /// <param name="e">The <see cref="T:System.EventArgs" /> object that contains the event data.</param>
        protected override void OnLoad( EventArgs e )
        {
            base.OnLoad( e );

            nbValidation.Visible = false;

            if ( !Page.IsPostBack )
            {
                GroupMembers = new List<GroupMember>();
                Duplicates = new Dictionary<Guid, List<Person>>();
                _verifiedLocations = new Dictionary<string, int?>();
                AddGroupMember();
                CreateControls( true );
            }
            else
            {
                GetControlData();
            }
        }

        /// <summary>
        /// Saves any user control view-state changes that have occurred since the last page postback.
        /// </summary>
        /// <returns>
        /// Returns the user control's current view state. If there is no view state associated with the control, it returns null.
        /// </returns>
        protected override object SaveViewState()
        {
            var jsonSetting = new JsonSerializerSettings
            {
                ReferenceLoopHandling = ReferenceLoopHandling.Ignore,
                ContractResolver = new Rock.Utility.IgnoreUrlEncodedKeyContractResolver()
            };

            ViewState["CurrentPageIndex"] = CurrentPageIndex;
            ViewState["GroupMembers"] = JsonConvert.SerializeObject( GroupMembers, Formatting.None, jsonSetting );
            ViewState["Duplicates"] = JsonConvert.SerializeObject( Duplicates, Formatting.None, jsonSetting );
            ViewState["VerifiedLocations"] = _verifiedLocations;

            return base.SaveViewState();
        }

        /// <summary>
        /// Raises the <see cref="E:System.Web.UI.Control.PreRender" /> event.
        /// </summary>
        /// <param name="e">An <see cref="T:System.EventArgs" /> object that contains the event data.</param>
        protected override void OnPreRender( EventArgs e )
        {
            if ( _isFamilyGroupType )
            {
                var adults = GroupMembers.Where( m => m.GroupRoleId != _childRoleId ).ToList();
                ddlMaritalStatus.Visible = adults.Any();
            }

            base.OnPreRender( e );
        }

        #endregion

        #region Events

        /// <summary>
        /// Handles the AddGroupMemberClick event of the nfmMembers control.
        /// </summary>
        /// <param name="sender">The source of the event.</param>
        /// <param name="e">The <see cref="EventArgs"/> instance containing the event data.</param>
        protected void nfmMembers_AddGroupMemberClick( object sender, EventArgs e )
        {
            AddGroupMember();
            CreateControls( true );
        }

        /// <summary>
        /// Handles the RoleUpdated event of the groupMemberRow control.
        /// </summary>
        /// <param name="sender">The source of the event.</param>
        /// <param name="e">The <see cref="EventArgs" /> instance containing the event data.</param>
        /// <exception cref="System.NotImplementedException"></exception>
        protected void groupMemberRow_RoleUpdated( object sender, EventArgs e )
        {
            NewGroupMembersRow row = sender as NewGroupMembersRow;
            row.ShowGradePicker = row.RoleId == _childRoleId;
            row.ShowGradeColumn = _isFamilyGroupType && GetAttributeValue( "Grade" ) != "None";
        }

        /// <summary>
        /// Handles the DeleteClick event of the groupMemberRow control.
        /// </summary>
        /// <param name="sender">The source of the event.</param>
        /// <param name="e">The <see cref="EventArgs" /> instance containing the event data.</param>
        protected void groupMemberRow_DeleteClick( object sender, EventArgs e )
        {
            NewGroupMembersRow row = sender as NewGroupMembersRow;
            var groupMember = GroupMembers.FirstOrDefault( m => m.Person.Guid.Equals( row.PersonGuid ) );
            if ( groupMember != null )
            {
                GroupMembers.Remove( groupMember );
            }

            CreateControls( true );
        }

        /// <summary>
        /// Handles the Click event of the btnPrevious control.
        /// </summary>
        /// <param name="sender">The source of the event.</param>
        /// <param name="e">The <see cref="EventArgs"/> instance containing the event data.</param>
        protected void btnPrevious_Click( object sender, EventArgs e )
        {
            if ( CurrentPageIndex > 0 )
            {
                CurrentPageIndex--;
                CreateControls( true );
            }
        }

        /// <summary>
        /// Handles the Click event of the btnNext control.
        /// </summary>
        /// <param name="sender">The source of the event.</param>
        /// <param name="e">The <see cref="EventArgs"/> instance containing the event data.</param>
        protected void btnNext_Click( object sender, EventArgs e )
        {

            if ( Page.IsValid )
            {
                var errorMessages = new List<string>();

                var people = GroupMembers.Where( m => m.Person != null ).Select( m => m.Person ).ToList();
                var children = GroupMembers.Where( m => m.GroupRoleId == _childRoleId ).Select( m => m.Person ).ToList();

                if ( CurrentPageIndex == 0 )
                {
                    if ( GetAttributeValue( "Gender" ).AsBoolean() && people.Any( p => p.Gender == Gender.Unknown ) )
                    {
                        errorMessages.Add( "Gender is required for all members." );
                    }
                    if ( GetAttributeValue( "BirthDate" ).AsBoolean() && people.Any( p => !p.BirthDate.HasValue ) )
                    {
                        errorMessages.Add( "Birthdate is required for all members." );
                    }
                    if ( GetAttributeValue( "Grade" ).AsBoolean() && children.Any( p => !p.GraduationYear.HasValue ) )
                    {
                        errorMessages.Add( "Grade is required for all children." );
                    }

                    int? locationId = null;
                    string locationKey = GetLocationKey();
                    if ( !string.IsNullOrEmpty( locationKey ) )
                    {
                        if ( _verifiedLocations.ContainsKey( locationKey ) )
                        {
                            locationId = _verifiedLocations[locationKey];
                        }
                        else
                        {
                            using ( var rockContext = new RockContext() )
                            {
                                var location = new LocationService( rockContext ).Get( acAddress.Street1, acAddress.Street2, acAddress.City, acAddress.State, acAddress.PostalCode, acAddress.Country );
                                locationId = location != null ? location.Id : (int?)null;
                                _verifiedLocations.AddOrIgnore( locationKey, locationId );
                            }
                        }
                    }

                    if ( !locationId.HasValue )
                    {
                        string addressRequired = GetAttributeValue( "Address" );
                        if ( addressRequired == "REQUIRED" )
                        {
                            errorMessages.Add( "Address is required." );
                        }

                        if ( addressRequired == "HOMELESS" && !cbHomeless.Checked )
                        {
                            errorMessages.Add( "Address is required unless the family is homeless." );
                        }
                    }
                }

                if ( CurrentPageIndex == 1 )
                {
                    if ( GetAttributeValue( "PhoneNumber" ).AsBoolean() && !people.Any( p => p.PhoneNumbers.Any() ) )
                    {
                        errorMessages.Add( "At least one phone number is required." );
                    }
                }

                if ( errorMessages.Any() )
                {
                    nbValidation.Text = string.Format( "<ul><li>{0}</li></ul>", errorMessages.AsDelimited( "</li><li>" ) );
                    nbValidation.Visible = true;
                }
                else
                {
                    if ( CurrentPageIndex < ( attributeControls.Count + 1 ) )
                    {
                        CurrentPageIndex++;
                        CreateControls( true );
                    }
                    else
                    {
                        if ( GroupMembers.Any() )
                        {
<<<<<<< HEAD
                            if ( CurrentPageIndex == ( attributeControls.Count + 1 ) && FindDuplicates() )
                            {
                                CurrentPageIndex++;
                                CreateControls( true );
=======
                            var rockContext = new RockContext();

                            Guid? parentGroupGuid = GetAttributeValue( "ParentGroup" ).AsGuidOrNull();
                            int? groupId = null;

                            try
                            {
                                rockContext.WrapTransaction( () =>
                                {
                                    Group group = null;
                                    if ( _isFamilyGroupType )
                                    {
                                        group = GroupService.SaveNewFamily( rockContext, GroupMembers, cpCampus.SelectedValueAsInt(), true );
                                    }
                                    else
                                    {
                                        group = GroupService.SaveNewGroup( rockContext, _groupType.Id, parentGroupGuid, tbGroupName.Text, GroupMembers, null, true );
                                    }

                                    if ( group != null )
                                    {
                                        groupId = group.Id;
                                        string locationKey = GetLocationKey();
                                        if ( !string.IsNullOrEmpty( locationKey ) && _verifiedLocations.ContainsKey( locationKey ) )
                                        {
                                            GroupService.AddNewGroupAddress( rockContext, group, _locationType.Guid.ToString(), _verifiedLocations[locationKey] );
                                        }
                                    }
                                } );

                                // If a custom PersonDetailPage is specified, navigate to that. Otherwise, just go to ~/Person/{PersonId}
                                var queryParams = new Dictionary<string, string>();
                                queryParams.Add( "PersonId", GroupMembers[0].Person.Id.ToString() );
                                if ( groupId.HasValue )
                                {
                                    queryParams.Add( "GroupId", groupId.ToString() );
                                }

                                var personDetailUrl = LinkedPageUrl( "PersonDetailPage", queryParams );
                                if ( !string.IsNullOrWhiteSpace( personDetailUrl ) )
                                {
                                    NavigateToLinkedPage( "PersonDetailPage", queryParams );
                                }
                                else
                                {
                                    Response.Redirect( string.Format( "~/Person/{0}", GroupMembers[0].Person.Id ), false );
                                }
>>>>>>> a51c3c06
                            }
                            else
                            {
                                var rockContext = new RockContext();

                                Guid? parentGroupGuid = GetAttributeValue( "ParentGroup" ).AsGuidOrNull();

	                            try
	                            {
	                                rockContext.WrapTransaction( () =>
	                                {
	                                    Group group = null;
	                                    if ( _isFamilyGroupType )
	                                    {
	                                        group = GroupService.SaveNewFamily( rockContext, GroupMembers, cpCampus.SelectedValueAsInt(), true );
	                                    }
	                                    else
	                                    {
	                                        group = GroupService.SaveNewGroup( rockContext, _groupType.Id, parentGroupGuid, tbGroupName.Text, GroupMembers, null, true );
	                                    }
	
	                                    if ( group != null )
	                                    {
	                                        string locationKey = GetLocationKey();
	                                        if ( !string.IsNullOrEmpty( locationKey ) && _verifiedLocations.ContainsKey( locationKey ) )
	                                        {
	                                            GroupService.AddNewGroupAddress( rockContext, group, _locationType.Guid.ToString(), _verifiedLocations[locationKey] );
	                                        }
	                                    }
	                                } );
	
	                                Response.Redirect( string.Format( "~/Person/{0}", GroupMembers[0].Person.Id ), false );
	                            }
	                            catch (GroupMemberValidationException vex)
	                            {
	                                cvGroupMember.IsValid = false;
	                                cvGroupMember.ErrorMessage = vex.Message;
	                            }
	                        }
                        }
                    }
                }
            }
        }

        #endregion

        #region Methods

        /// <summary>
        /// Creates the controls.
        /// </summary>
        /// <param name="setSelection">if set to <c>true</c> [set selection].</param>
        private void CreateControls( bool setSelection )
        {
            // Load all the attribute controls
            attributeControls.Clear();
            pnlAttributes.Controls.Clear();
            phDuplicates.Controls.Clear();

            var rockContext = new RockContext();
            var attributeService = new AttributeService( rockContext );
            var locationService = new LocationService( rockContext );

            foreach ( string categoryGuid in GetAttributeValue( "AttributeCategories" ).SplitDelimitedValues( false ) )
            {
                Guid guid = Guid.Empty;
                if ( Guid.TryParse( categoryGuid, out guid ) )
                {
                    var category = CategoryCache.Read( guid );
                    if ( category != null )
                    {
                        var attributeControl = new NewGroupAttributes();
                        attributeControl.ClearRows();
                        pnlAttributes.Controls.Add( attributeControl );
                        attributeControls.Add( attributeControl );
                        attributeControl.ID = "groupAttributes_" + category.Id.ToString();
                        attributeControl.CategoryId = category.Id;

                        foreach ( var attribute in attributeService.GetByCategoryId( category.Id ) )
                        {
                            if ( attribute.IsAuthorized( Authorization.EDIT, CurrentPerson ) )
                            {
                                attributeControl.AttributeList.Add( AttributeCache.Read( attribute ) );
                            }
                        }
                    }
                }
            }

            nfmMembers.ClearRows();
            nfciContactInfo.ClearRows();

            var groupMemberService = new GroupMemberService( rockContext );
            int defaultRoleId = _groupType.DefaultGroupRoleId ?? _groupType.Roles.Select( r => r.Id ).FirstOrDefault();

            var location = new Location();
            acAddress.GetValues( location );

            var showTitle = this.GetAttributeValue( "ShowTitle" ).AsBoolean();
            var showMiddleName = this.GetAttributeValue( "ShowMiddleName" ).AsBoolean();
            var showSuffix = this.GetAttributeValue( "ShowSuffix" ).AsBoolean();
            var showGrade = GetAttributeValue( "Grade" ) != "None";

            foreach ( var groupMember in GroupMembers )
            {
                string groupMemberGuidString = groupMember.Person.Guid.ToString().Replace( "-", "_" );

                var groupMemberRow = new NewGroupMembersRow();
                groupMemberRow.GroupTypeId = _groupType.Id;
                nfmMembers.Controls.Add( groupMemberRow );
                groupMemberRow.ID = string.Format( "row_{0}", groupMemberGuidString );
                groupMemberRow.RoleUpdated += groupMemberRow_RoleUpdated;
                groupMemberRow.DeleteClick += groupMemberRow_DeleteClick;
                groupMemberRow.PersonGuid = groupMember.Person.Guid;
                groupMemberRow.RequireGender = nfmMembers.RequireGender;
                groupMemberRow.RequireBirthdate = nfmMembers.RequireBirthdate;
                groupMemberRow.RequireGrade = nfmMembers.RequireGrade;
                groupMemberRow.RoleId = groupMember.GroupRoleId;
                groupMemberRow.ShowTitle = showTitle;
                groupMemberRow.ShowMiddleName = showGrade;
                groupMemberRow.ShowSuffix = showSuffix;
                groupMemberRow.ShowGradeColumn = _isFamilyGroupType && showGrade;
                groupMemberRow.ShowGradePicker = groupMember.GroupRoleId == _childRoleId;
                groupMemberRow.ShowNickName = this.GetAttributeValue( "ShowNickName" ).AsBoolean();
                groupMemberRow.ValidationGroup = BlockValidationGroup;

                var contactInfoRow = new NewGroupContactInfoRow();
                nfciContactInfo.Controls.Add( contactInfoRow );
                contactInfoRow.ID = string.Format( "ci_row_{0}", groupMemberGuidString );
                contactInfoRow.PersonGuid = groupMember.Person.Guid;
                contactInfoRow.IsMessagingVisible = string.IsNullOrWhiteSpace( _smsOption ) || _smsOption != "None";
                contactInfoRow.IsMessagingEnabled = _smsOption.AsBoolean();
                contactInfoRow.PersonName = groupMember.Person.FullName;
                contactInfoRow.ShowCellPhoneFirst = this.GetAttributeValue( "ShowCellPhoneNumberFirst" ).AsBoolean();

                if ( _homePhone != null )
                {
                    var homePhoneNumber = groupMember.Person.PhoneNumbers.Where( p => p.NumberTypeValueId == _homePhone.Id ).FirstOrDefault();
                    if ( homePhoneNumber != null )
                    {
                        contactInfoRow.HomePhoneNumber = PhoneNumber.FormattedNumber( homePhoneNumber.CountryCode, homePhoneNumber.Number );
                        contactInfoRow.HomePhoneCountryCode = homePhoneNumber.CountryCode;
                    }
                    else
                    {
                        contactInfoRow.HomePhoneNumber = string.Empty;
                        contactInfoRow.HomePhoneCountryCode = string.Empty;
                    }
                }

                if ( _cellPhone != null )
                {
                    var cellPhoneNumber = groupMember.Person.PhoneNumbers.Where( p => p.NumberTypeValueId == _cellPhone.Id ).FirstOrDefault();
                    if ( cellPhoneNumber != null )
                    {
                        contactInfoRow.CellPhoneNumber = PhoneNumber.FormattedNumber( cellPhoneNumber.CountryCode, cellPhoneNumber.Number );
                        contactInfoRow.CellPhoneCountryCode = cellPhoneNumber.CountryCode;
                    }
                    else
                    {
                        contactInfoRow.CellPhoneNumber = string.Empty;
                        contactInfoRow.CellPhoneCountryCode = string.Empty;
                    }
                }

                contactInfoRow.Email = groupMember.Person.Email;

                if ( setSelection )
                {
                    if ( groupMember.Person != null )
                    {
                        groupMemberRow.TitleValueId = groupMember.Person.TitleValueId;
                        groupMemberRow.FirstName = groupMember.Person.FirstName;
                        groupMemberRow.MiddleName = groupMember.Person.MiddleName;
                        groupMemberRow.NickName = groupMember.Person.NickName;
                        groupMemberRow.LastName = groupMember.Person.LastName;
                        groupMemberRow.SuffixValueId = groupMember.Person.SuffixValueId;
                        groupMemberRow.Gender = groupMember.Person.Gender;
                        groupMemberRow.BirthDate = groupMember.Person.BirthDate;
                        groupMemberRow.ConnectionStatusValueId = groupMember.Person.ConnectionStatusValueId;
                        groupMemberRow.GradeOffset = groupMember.Person.GradeOffset;
                    }
                }

                foreach ( var attributeControl in attributeControls )
                {
                    var attributeRow = new NewGroupAttributesRow();
                    attributeControl.Controls.Add( attributeRow );
                    attributeRow.ID = string.Format( "{0}_{1}", attributeControl.ID, groupMemberGuidString );
                    attributeRow.AttributeList = attributeControl.AttributeList;
                    attributeRow.PersonGuid = groupMember.Person.Guid;
                    attributeRow.PersonName = groupMember.Person.FullName;

                    if ( setSelection )
                    {
                        attributeRow.SetEditValues( groupMember.Person );
                    }
                }

                if ( Duplicates.ContainsKey( groupMember.Person.Guid ) )
                {
                    var dupRow = new HtmlGenericControl( "div" );
                    dupRow.AddCssClass( "row row-duplicate" );
                    dupRow.ID = string.Format( "dupRow_{0}", groupMemberGuidString );
                    phDuplicates.Controls.Add( dupRow );

                    var newPersonCol = new HtmlGenericControl( "div" );
                    newPersonCol.AddCssClass( "col-md-6" );
                    newPersonCol.ID = string.Format( "newPersonCol_{0}", groupMemberGuidString );
                    dupRow.Controls.Add( newPersonCol );

                    newPersonCol.Controls.Add( PersonHtmlPanel(
                        groupMemberGuidString,
                        groupMember.Person,
                        groupMember.GroupRole,
                        location,
                        rockContext ) );

                    LinkButton lbRemoveMember = new LinkButton();
                    lbRemoveMember.ID = string.Format( "lbRemoveMember_{0}", groupMemberGuidString );
                    lbRemoveMember.AddCssClass( "btn btn-danger btn-xs" );
                    lbRemoveMember.Text = "Do Not Add Individual";
                    lbRemoveMember.Click += lbRemoveMember_Click;
                    newPersonCol.Controls.Add( lbRemoveMember );

                    var dupPersonCol = new HtmlGenericControl( "div" );
                    dupPersonCol.AddCssClass( "col-md-6" );
                    dupPersonCol.ID = string.Format( "dupPersonCol_{0}", groupMemberGuidString );
                    dupRow.Controls.Add( dupPersonCol );

                    var duplicateHeader = new HtmlGenericControl( "h4" );
                    duplicateHeader.InnerText = "Possible Duplicate Records";
                    dupPersonCol.Controls.Add( duplicateHeader );

                    foreach ( var duplicate in Duplicates[groupMember.Person.Guid] )
                    {
                        GroupTypeRole groupTypeRole = null;
                        Location duplocation = null;

                        var dupGroupMember = groupMemberService.Queryable()
                            .Where( a => a.PersonId == duplicate.Id )
                            .Where( a => a.Group.GroupTypeId == _groupType.Id )
                            .Select( s => new
                            {
                                s.GroupRole,
                                GroupLocation = s.Group.GroupLocations.Where( a => a.GroupLocationTypeValue.Guid.Equals( _locationType.Guid ) ).Select( a => a.Location ).FirstOrDefault()
                            } )
                            .FirstOrDefault();
                        if ( dupGroupMember != null )
                        {
                            groupTypeRole = dupGroupMember.GroupRole;
                            duplocation = dupGroupMember.GroupLocation;
                        }

                        dupPersonCol.Controls.Add( PersonHtmlPanel(
                            groupMemberGuidString,
                            duplicate,
                            groupTypeRole,
                            duplocation,
                            rockContext ) );
                    }
                }
            }

            ShowPage();
        }

        protected void lbRemoveMember_Click( object sender, EventArgs e )
        {
            Guid personGuid = ( (LinkButton)sender ).ID.Substring( 15 ).Replace( "_", "-" ).AsGuid();
            var groupMember = GroupMembers.Where( f => f.Person.Guid.Equals( personGuid ) ).FirstOrDefault();
            if ( groupMember != null )
            {
                GroupMembers.Remove( groupMember );
                Duplicates.Remove( personGuid );
                if ( !GroupMembers.Any() )
                {
                    AddGroupMember();
                    CurrentPageIndex = 0;
                }

                CreateControls( true );
            }
        }

        /// <summary>
        /// Persons the HTML panel.
        /// </summary>
        /// <param name="groupMemberGuidString">The group member unique identifier string.</param>
        /// <param name="person">The person.</param>
        /// <param name="groupTypeRole">The group type role.</param>
        /// <param name="location">The location.</param>
        /// <param name="rockContext">The rock context.</param>
        /// <returns></returns>
        private Panel PersonHtmlPanel(
            string groupMemberGuidString,
            Person person,
            GroupTypeRole groupTypeRole,
            Location location,
            RockContext rockContext )
        {
            var personInfoHtml = new StringBuilder();

            Guid? recordTypeValueGuid = null;
            if ( person.RecordTypeValueId.HasValue )
            {
                recordTypeValueGuid = DefinedValueCache.Read( person.RecordTypeValueId.Value, rockContext ).Guid;
            }

            string personName = string.Format( "{0} <small>(New Record)</small>", person.FullName );
            if ( person.Id > 0 )
            {
                string personUrl = ResolveRockUrl( string.Format( "~/person/{0}", person.Id ) );
                personName = string.Format( "<a href='{0}' target='_blank'>{1}</a>", personUrl, person.FullName );
            }

            personInfoHtml.Append( "<div class='row margin-b-lg'>" );

            // add photo if it's not the new record
            if ( person.Id > 0 )
            {
                personInfoHtml.Append( "<div class='col-md-2'>" );
                if ( person.PhotoId.HasValue )
                {
                    personInfoHtml.AppendFormat(
                        "<img src='{0}' class='img-thumbnail'>",
                        Person.GetPersonPhotoUrl( person, 200, 200 ) );
                }

                personInfoHtml.Append( "</div>" );
            }

            personInfoHtml.Append( "<div class='col-md-10'>" );
            personInfoHtml.AppendFormat( "<h4 class='margin-t-none'>{0}</h4>", personName );

            if ( groupTypeRole != null )
            {
                personInfoHtml.Append( groupTypeRole.Name );
            }

            int? personAge = person.Age;
            if ( personAge.HasValue )
            {
                personInfoHtml.AppendFormat( " <em>({0} yrs old)</em>", personAge.Value );
            }

            var groupMembers = person.GetGroupMembers( _groupType.Id, false, rockContext );
            if ( groupMembers != null && groupMembers.Any() )
            {
                personInfoHtml.AppendFormat( 
                    "<p><strong>{0} Members:</strong> {1}", 
                    _groupType.Name,
                    groupMembers.Select( m => m.Person.NickName ).ToList().AsDelimited( ", " ) );
            }

            if ( location != null && location.GetFullStreetAddress().IsNotNullOrWhitespace() )
            {
                personInfoHtml.AppendFormat( "<p><strong>Address</strong><br/>{0}</p>", location.GetFullStreetAddress().ConvertCrLfToHtmlBr() );
            }

            // Generate the HTML for Email and PhoneNumbers
            if ( !string.IsNullOrWhiteSpace( person.Email ) || person.PhoneNumbers.Any() )
            {
                string emailAndPhoneHtml = "<p class='margin-t-sm'>";
                emailAndPhoneHtml += person.Email;
                string phoneNumberList = string.Empty;
                foreach ( var phoneNumber in person.PhoneNumbers )
                {
                    var phoneType = DefinedValueCache.Read( phoneNumber.NumberTypeValueId ?? 0, rockContext );
                    phoneNumberList += string.Format(
                        "<br>{0} <small>{1}</small>",
                        phoneNumber.IsUnlisted ? "Unlisted" : phoneNumber.NumberFormatted,
                        phoneType != null ? phoneType.Value : string.Empty );
                }

                emailAndPhoneHtml += phoneNumberList + "<p>";

                personInfoHtml.Append( emailAndPhoneHtml );
            }

            personInfoHtml.Append( "</div>" );
            personInfoHtml.Append( "</div>" );

            var dupPersonPnl = new Panel();
            dupPersonPnl.ID = string.Format( "dupPersonPnl_{0}_{1}", groupMemberGuidString, person.Id );
            dupPersonPnl.Controls.Add( new LiteralControl( personInfoHtml.ToString() ) );

            return dupPersonPnl;
        }

        /// <summary>
        /// Gets the control data.
        /// </summary>
        private void GetControlData()
        {
            GroupMembers = new List<GroupMember>();

            int? childMaritalStatusId = null;
            var childMaritalStatus = DefinedValueCache.Read( GetAttributeValue( "ChildMaritalStatus" ).AsGuid() );
            if ( childMaritalStatus != null )
            {
                childMaritalStatusId = childMaritalStatus.Id;
            }

            int? adultMaritalStatusId = ddlMaritalStatus.SelectedValueAsInt();

            int recordTypePersonId = DefinedValueCache.Read( Rock.SystemGuid.DefinedValue.PERSON_RECORD_TYPE_PERSON.AsGuid() ).Id;
            int recordStatusActiveId = DefinedValueCache.Read( Rock.SystemGuid.DefinedValue.PERSON_RECORD_STATUS_ACTIVE.AsGuid() ).Id;

            foreach ( NewGroupMembersRow row in nfmMembers.GroupMemberRows )
            {
                var groupMember = new GroupMember();
                groupMember.GroupMemberStatus = GroupMemberStatus.Active;
                groupMember.Person = new Person();
                groupMember.Person.Guid = row.PersonGuid.Value;
                groupMember.Person.RecordTypeValueId = recordTypePersonId;
                groupMember.Person.RecordStatusValueId = recordStatusActiveId;

                if ( row.RoleId.HasValue )
                {
                    groupMember.GroupRoleId = row.RoleId.Value;

                    if ( _isFamilyGroupType )
                    {
                        if ( groupMember.GroupRoleId == _childRoleId )
                        {
                            groupMember.Person.MaritalStatusValueId = childMaritalStatusId;
                        }
                        else
                        {
                            groupMember.Person.MaritalStatusValueId = adultMaritalStatusId;
                        }
                    }
                    else
                    {
                        groupMember.Person.MaritalStatusValueId = null;
                    }
                }

                groupMember.Person.TitleValueId = row.TitleValueId;
                groupMember.Person.FirstName = row.FirstName.Humanize( LetterCasing.Title );
                if ( this.GetAttributeValue( "ShowNickName" ).AsBoolean() && !string.IsNullOrEmpty( row.NickName ) )
                {
                    groupMember.Person.NickName = row.NickName;
                }
                else
                {
                    groupMember.Person.NickName = groupMember.Person.FirstName;
                }
                groupMember.Person.MiddleName = row.MiddleName.Humanize( LetterCasing.Title );
                groupMember.Person.LastName = row.LastName.Humanize( LetterCasing.Title );
                groupMember.Person.SuffixValueId = row.SuffixValueId;
                groupMember.Person.Gender = row.Gender;

                var birthday = row.BirthDate;
                if ( birthday.HasValue )
                {
                    // If setting a future birthdate, subtract a century until birthdate is not greater than today.
                    var today = RockDateTime.Today;
                    while ( birthday.Value.CompareTo( today ) > 0 )
                    {
                        birthday = birthday.Value.AddYears( -100 );
                    }

                    groupMember.Person.BirthMonth = birthday.Value.Month;
                    groupMember.Person.BirthDay = birthday.Value.Day;

                    if ( birthday.Value.Year != DateTime.MinValue.Year )
                    {
                        groupMember.Person.BirthYear = birthday.Value.Year;
                    }
                    else
                    {
                        groupMember.Person.BirthYear = null;
                    }
                }
                else
                {
                    groupMember.Person.SetBirthDate( null );
                }

                groupMember.Person.ConnectionStatusValueId = row.ConnectionStatusValueId;

                if ( _isFamilyGroupType )
                {
                    groupMember.Person.GradeOffset = row.GradeOffset;
                }

                var contactInfoRow = nfciContactInfo.ContactInfoRows.FirstOrDefault( c => c.PersonGuid == row.PersonGuid );
                if ( contactInfoRow != null )
                {
                    string homeNumber = PhoneNumber.CleanNumber( contactInfoRow.HomePhoneNumber );
                    if ( _homePhone != null && !string.IsNullOrWhiteSpace( homeNumber ) )
                    {
                        var homePhoneNumber = new PhoneNumber();
                        homePhoneNumber.NumberTypeValueId = _homePhone.Id;
                        homePhoneNumber.Number = homeNumber;
                        homePhoneNumber.CountryCode = PhoneNumber.CleanNumber( contactInfoRow.HomePhoneCountryCode );
                        homePhoneNumber.NumberFormatted = PhoneNumber.FormattedNumber( homePhoneNumber.CountryCode, homeNumber );
                        groupMember.Person.PhoneNumbers.Add( homePhoneNumber );
                    }

                    string cellNumber = PhoneNumber.CleanNumber( contactInfoRow.CellPhoneNumber );
                    if ( _cellPhone != null && !string.IsNullOrWhiteSpace( cellNumber ) )
                    {
                        var cellPhoneNumber = new PhoneNumber();
                        cellPhoneNumber.NumberTypeValueId = _cellPhone.Id;
                        cellPhoneNumber.Number = cellNumber;
                        cellPhoneNumber.CountryCode = PhoneNumber.CleanNumber( contactInfoRow.CellPhoneCountryCode );
                        cellPhoneNumber.NumberFormatted = PhoneNumber.FormattedNumber( cellPhoneNumber.CountryCode, cellNumber );
                        cellPhoneNumber.IsMessagingEnabled = contactInfoRow.IsMessagingEnabled;
                        groupMember.Person.PhoneNumbers.Add( cellPhoneNumber );
                    }

                    groupMember.Person.Email = contactInfoRow.Email;
                }

                groupMember.Person.IsEmailActive = true;
                groupMember.Person.EmailPreference = EmailPreference.EmailAllowed;

                groupMember.Person.LoadAttributes();

                foreach ( var attributeControl in attributeControls )
                {
                    var attributeRow = attributeControl.AttributesRows.FirstOrDefault( r => r.PersonGuid == row.PersonGuid );
                    if ( attributeRow != null )
                    {
                        attributeRow.GetEditValues( groupMember.Person );
                    }
                }

                GroupMembers.Add( groupMember );
            }
        }

        /// <summary>
        /// Gets the location key.
        /// </summary>
        /// <returns></returns>
        private string GetLocationKey()
        {
            var location = new Location();
            acAddress.GetValues( location );
            return location.GetFullStreetAddress().Trim();
        }

        /// <summary>
        /// Adds the group member.
        /// </summary>
        private void AddGroupMember()
        {
            int defaultRoleId = _groupType.DefaultGroupRoleId ?? _groupType.Roles.Select( r => r.Id ).FirstOrDefault();
            int recordTypePersonId = DefinedValueCache.Read( Rock.SystemGuid.DefinedValue.PERSON_RECORD_TYPE_PERSON.AsGuid() ).Id;
            int recordStatusActiveId = DefinedValueCache.Read( Rock.SystemGuid.DefinedValue.PERSON_RECORD_STATUS_ACTIVE.AsGuid() ).Id;
            var connectionStatusValue = DefinedValueCache.Read( GetAttributeValue( "DefaultConnectionStatus" ).AsGuid() );

            var person = new Person();
            person.Guid = Guid.NewGuid();
            person.RecordTypeValueId = recordTypePersonId;
            person.RecordStatusValueId = recordStatusActiveId;
            person.Gender = Gender.Unknown;
            person.ConnectionStatusValueId = ( connectionStatusValue != null ) ? connectionStatusValue.Id : (int?)null;

            var groupMember = new GroupMember();
            groupMember.GroupMemberStatus = GroupMemberStatus.Active;
            groupMember.GroupRoleId = defaultRoleId;
            groupMember.Person = person;

            if ( GetAttributeValue( "EnableCommonLastName" ).AsBoolean() )
            {
                if ( GroupMembers.Count > 0 )
                {
                    person.LastName = GroupMembers.FirstOrDefault().Person.LastName;
                }
            }

            GroupMembers.Add( groupMember );
        }

        /// <summary>
        /// Finds the duplicates.
        /// </summary>
        /// <returns></returns>
        public bool FindDuplicates()
        {
            Duplicates = new Dictionary<Guid, List<Person>>();

            var rockContext = new RockContext();
            var locationService = new LocationService( rockContext );
            var groupService = new GroupService( rockContext );
            var personService = new PersonService( rockContext );

            // Find any other group members (any group) that have same location
            var othersAtAddress = new List<int>();

            string locationKey = GetLocationKey();
            if ( !string.IsNullOrWhiteSpace( locationKey ) && _verifiedLocations.ContainsKey( locationKey ) )
            {
                int? locationId = _verifiedLocations[locationKey];
                if ( locationId.HasValue )
                {
                    var location = locationService.Get( locationId.Value );
                    if ( location != null )
                    {
                        othersAtAddress = groupService
                            .Queryable().AsNoTracking()
                            .Where( g =>
                                g.GroupTypeId == _locationType.Id &&
                                g.GroupLocations.Any( l => l.LocationId == location.Id ) )
                            .SelectMany( g => g.Members )
                            .Select( m => m.PersonId )
                            .ToList();
                    }
                }
            }

            foreach ( var person in GroupMembers
                .Where( m =>
                    m.Person != null &&
                    m.Person.FirstName != "" )
                .Select( m => m.Person ) )
            {
                bool otherCriteria = false;
                var personQry = personService
                    .Queryable().AsNoTracking()
                    .Where( p =>
                        p.FirstName == person.FirstName ||
                        p.NickName == person.FirstName );

                if ( othersAtAddress.Any() )
                {
                    personQry = personQry
                        .Where( p => othersAtAddress.Contains( p.Id ) );
                }

                if ( person.BirthDate.HasValue )
                {
                    otherCriteria = true;
                    personQry = personQry
                        .Where( p =>
                            p.BirthDate.HasValue &&
                            p.BirthDate.Value == person.BirthDate.Value );
                }

                if ( _homePhone != null )
                {
                    var homePhoneNumber = person.PhoneNumbers.Where( p => p.NumberTypeValueId == _homePhone.Id ).FirstOrDefault();
                    if ( homePhoneNumber != null )
                    {
                        otherCriteria = true;
                        personQry = personQry
                            .Where( p =>
                                p.PhoneNumbers.Any( n =>
                                    n.NumberTypeValueId == _homePhone.Id &&
                                    n.Number == homePhoneNumber.Number ) );
                    }
                }

                if ( _cellPhone != null )
                {
                    var cellPhoneNumber = person.PhoneNumbers.Where( p => p.NumberTypeValueId == _cellPhone.Id ).FirstOrDefault();
                    if ( cellPhoneNumber != null )
                    {
                        otherCriteria = true;
                        personQry = personQry
                            .Where( p =>
                                p.PhoneNumbers.Any( n =>
                                    n.NumberTypeValueId == _cellPhone.Id &&
                                    n.Number == cellPhoneNumber.Number ) );
                    }
                }

                if ( !string.IsNullOrWhiteSpace( person.Email ) )
                {
                    otherCriteria = true;
                    personQry = personQry
                        .Where( p => p.Email == person.Email );
                }

                var dups = new List<Person>();
                if ( otherCriteria )
                {
                    // If a birthday, email, phone, or address was entered, find anyone with same info and same first name
                    dups = personQry.ToList();
                }
                else
                {
                    // otherwise find people with same first and last name
                    dups = personQry
                        .Where( p => p.LastName == person.LastName )
                        .ToList();
                }

                if ( dups.Any() )
                {
                    Duplicates.Add( person.Guid, dups );
                }
            }

            return Duplicates.Any();
        }

        /// <summary>
        /// Shows the page.
        /// </summary>
        private void ShowPage()
        {
            pnlGroupData.Visible = CurrentPageIndex == 0;
            pnlContactInfo.Visible = CurrentPageIndex == 1;
            pnlAttributes.Visible = CurrentPageIndex > 1 && CurrentPageIndex <= attributeControls.Count + 1;

            bool showDuplicates = (CurrentPageIndex > attributeControls.Count + 1) && phDuplicates.Controls.Count > 0;

            pnlDuplicateWarning.Visible = showDuplicates;

            attributeControls.ForEach( c => c.Visible = false );
            if ( CurrentPageIndex > 1 && attributeControls.Count >= ( CurrentPageIndex - 1 ) )
            {
                attributeControls[CurrentPageIndex - 2].Visible = true;
            }

            if ( _confirmMaritalStatus && CurrentPageIndex == 0 )
            {
                btnNext.AddCssClass( "js-confirm-marital-status" );
            }
            else
            {
                btnNext.RemoveCssClass( "js-confirm-marital-status" );
            }

            btnPrevious.Visible = CurrentPageIndex > 0;
            btnNext.Text = CurrentPageIndex > attributeControls.Count ?
                (showDuplicates ? "Continue With Add" : "Finish" ) : "Next";

            // If no panels are being show, they have cleared all the duplicates. Provide a message confirming this.
            if ( !pnlGroupData.Visible && !pnlContactInfo.Visible && !pnlAttributes.Visible  && !pnlDuplicateWarning.Visible )
            {
                nbMessages.NotificationBoxType = NotificationBoxType.Success;
                nbMessages.Text = "No more duplicates remain. Select Finish to complete the addition of these individuals.";
            }
        }

        #endregion

    }
}<|MERGE_RESOLUTION|>--- conflicted
+++ resolved
@@ -51,7 +51,6 @@
     [BooleanField( "Show Suffix", "Show person suffix.", true, order: 4 )]
     [BooleanField( "Enable Common Last Name", "Autofills the last name field when adding a new group member with the last name of the first group member.", true, order: 5 )]
     [DefinedValueField( Rock.SystemGuid.DefinedType.PERSON_CONNECTION_STATUS, "Default Connection Status",
-<<<<<<< HEAD
         "The connection status that should be set by default", false, false, Rock.SystemGuid.DefinedValue.PERSON_CONNECTION_STATUS_VISITOR, "", 6 )]
     [BooleanField( "Gender", "Require a gender for each person", "Don't require", "Should Gender be required for each person added?", false, "", 7 )]
     [BooleanField( "Birth Date", "Require a birthdate for each person", "Don't require", "Should a Birthdate be required for each person added?", false, "", 8 )]
@@ -70,21 +69,7 @@
     [CustomDropdownListField( "SMS", "Should SMS be enabled for cell phone numbers by default?", "True^SMS is enabled by default,False^SMS is not enabled by default,None^SMS option is hidden", false, "", "", 19 )]
     [AttributeCategoryField( "Attribute Categories", "The Person Attribute Categories to display attributes from", true, "Rock.Model.Person", false, "", "", 20 )]
     [BooleanField( "Show Nick Name", "Show an edit box for Nick Name.", false, order: 21 )]
-=======
-        "The connection status that should be set by default", false, false, Rock.SystemGuid.DefinedValue.PERSON_CONNECTION_STATUS_VISITOR, "", 3 )]
-    [BooleanField( "Gender", "Require a gender for each person", "Don't require", "Should Gender be required for each person added?", false, "", 4 )]
-    [DefinedValueField( Rock.SystemGuid.DefinedType.PERSON_MARITAL_STATUS, "Adult Marital Status", "When Family group type, the default marital status for adults in the family.", false, false, "", "", 5 )]
-    [DefinedValueField( Rock.SystemGuid.DefinedType.PERSON_MARITAL_STATUS, "Child Marital Status", "When Famiy group type, the marital status to use for children in the family.", false, false, 
-        Rock.SystemGuid.DefinedValue.PERSON_MARITAL_STATUS_SINGLE, "", 6 )]
-    [BooleanField( "Marital Status Confirmation", "When Family group type, should user be asked to confirm saving an adult without a marital status?", true, "", 7 )]
-    [BooleanField( "Grade", "Require a grade for each child", "Don't require", "When Family group type, should Grade be required for each child added?", false, "", 8 )]
-    [BooleanField("SMS", "SMS is enabled by default", "SMS is not enabled by default", "Should SMS be enabled for cell phone numbers by default?", false, "", 9)]
-    [AttributeCategoryField( "Attribute Categories", "The Person Attribute Categories to display attributes from", true, "Rock.Model.Person", false, "", "", 10 )]
-    [BooleanField( "Show Inactive Campuses", "Determines if inactive campuses should be shown.", true, order: 9 )]
-    [BooleanField("Enable Common Last Name", "Autofills the last name field when adding a new group member with the last name of the first group member.", true, order: 11)]
-    [BooleanField( "Show Nick Name", "Show an edit box for Nick Name.", false, order: 12 )]
     [LinkedPage( "Person Detail Page", "The Page to navigate to after the family has been added. (Note that {GroupId} and {PersonId} can be included in the route). Leave blank to go to the default page of ~/Person/{PersonId}.", false, order: 13 )]
->>>>>>> a51c3c06
     public partial class AddGroup : Rock.Web.UI.RockBlock
     {
         #region Fields
@@ -489,66 +474,17 @@
                     {
                         if ( GroupMembers.Any() )
                         {
-<<<<<<< HEAD
                             if ( CurrentPageIndex == ( attributeControls.Count + 1 ) && FindDuplicates() )
                             {
                                 CurrentPageIndex++;
                                 CreateControls( true );
-=======
-                            var rockContext = new RockContext();
-
-                            Guid? parentGroupGuid = GetAttributeValue( "ParentGroup" ).AsGuidOrNull();
-                            int? groupId = null;
-
-                            try
-                            {
-                                rockContext.WrapTransaction( () =>
-                                {
-                                    Group group = null;
-                                    if ( _isFamilyGroupType )
-                                    {
-                                        group = GroupService.SaveNewFamily( rockContext, GroupMembers, cpCampus.SelectedValueAsInt(), true );
-                                    }
-                                    else
-                                    {
-                                        group = GroupService.SaveNewGroup( rockContext, _groupType.Id, parentGroupGuid, tbGroupName.Text, GroupMembers, null, true );
-                                    }
-
-                                    if ( group != null )
-                                    {
-                                        groupId = group.Id;
-                                        string locationKey = GetLocationKey();
-                                        if ( !string.IsNullOrEmpty( locationKey ) && _verifiedLocations.ContainsKey( locationKey ) )
-                                        {
-                                            GroupService.AddNewGroupAddress( rockContext, group, _locationType.Guid.ToString(), _verifiedLocations[locationKey] );
-                                        }
-                                    }
-                                } );
-
-                                // If a custom PersonDetailPage is specified, navigate to that. Otherwise, just go to ~/Person/{PersonId}
-                                var queryParams = new Dictionary<string, string>();
-                                queryParams.Add( "PersonId", GroupMembers[0].Person.Id.ToString() );
-                                if ( groupId.HasValue )
-                                {
-                                    queryParams.Add( "GroupId", groupId.ToString() );
-                                }
-
-                                var personDetailUrl = LinkedPageUrl( "PersonDetailPage", queryParams );
-                                if ( !string.IsNullOrWhiteSpace( personDetailUrl ) )
-                                {
-                                    NavigateToLinkedPage( "PersonDetailPage", queryParams );
-                                }
-                                else
-                                {
-                                    Response.Redirect( string.Format( "~/Person/{0}", GroupMembers[0].Person.Id ), false );
-                                }
->>>>>>> a51c3c06
                             }
                             else
                             {
                                 var rockContext = new RockContext();
 
                                 Guid? parentGroupGuid = GetAttributeValue( "ParentGroup" ).AsGuidOrNull();
+                            	int? groupId = null;
 
 	                            try
 	                            {
@@ -566,6 +502,7 @@
 	
 	                                    if ( group != null )
 	                                    {
+                                	        groupId = group.Id;
 	                                        string locationKey = GetLocationKey();
 	                                        if ( !string.IsNullOrEmpty( locationKey ) && _verifiedLocations.ContainsKey( locationKey ) )
 	                                        {
@@ -573,8 +510,24 @@
 	                                        }
 	                                    }
 	                                } );
+
+	                                // If a custom PersonDetailPage is specified, navigate to that. Otherwise, just go to ~/Person/{PersonId}
+	                                var queryParams = new Dictionary<string, string>();
+	                                queryParams.Add( "PersonId", GroupMembers[0].Person.Id.ToString() );
+	                                if ( groupId.HasValue )
+	                                {
+	                                    queryParams.Add( "GroupId", groupId.ToString() );
+	                                }
 	
-	                                Response.Redirect( string.Format( "~/Person/{0}", GroupMembers[0].Person.Id ), false );
+	                                var personDetailUrl = LinkedPageUrl( "PersonDetailPage", queryParams );
+	                                if ( !string.IsNullOrWhiteSpace( personDetailUrl ) )
+	                                {
+	                                    NavigateToLinkedPage( "PersonDetailPage", queryParams );
+	                                }
+	                                else
+	                                {
+		                                Response.Redirect( string.Format( "~/Person/{0}", GroupMembers[0].Person.Id ), false );
+	                                }
 	                            }
 	                            catch (GroupMemberValidationException vex)
 	                            {
