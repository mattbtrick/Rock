--- conflicted
+++ resolved
@@ -150,7 +150,6 @@
                         <asp:LinkButton ID="btnAddCampaignRequests" runat="server" OnClick="btnAddCampaignRequests_Click" CssClass="btn btn-default btn-xs">
                                 <i class="fa fa-plus"></i>
                                 Campaign Requests
-<<<<<<< HEAD
                             </asp:LinkButton>
                         </div>
                         <div class="panel-follow-full-container">
@@ -178,32 +177,6 @@
                                                 <ItemTemplate>
                                                     <li>
                                                         <asp:LinkButton runat="server" CommandArgument='<%# Eval("Id") %>'>
-=======
-                        </asp:LinkButton>
-                    </div>
-                    <asp:Panel runat="server" ID="pnlFollowing" CssClass="panel-follow-status js-follow-status" data-toggle="tooltip" data-placement="top" title="Click to Follow"></asp:Panel>
-                </ContentTemplate>
-            </asp:UpdatePanel>
-
-            <div class="panel-collapsable">
-                <div class="panel-toolbar d-flex flex-wrap flex-sm-nowrap justify-content-between">
-                    <asp:UpdatePanel ID="upnlOpportunitiesList" runat="server">
-                        <ContentTemplate>
-                            <div class="d-inline-block btn-group-mega js-btn-group-mega">
-                                <button type="button" class="btn btn-xs btn-tool dropdown-toggle js-dropdown-toggle" data-toggle="dropdown" aria-haspopup="true" aria-expanded="false">
-                                    <i class="fa fa-plug"></i>
-                                    Opportunities
-                                </button>
-                                <ul class="dropdown-menu dropdown-menu-mega js-dropdown-menu-mega">
-                                    <li runat="server" id="liFavoritesHeader" class="dropdown-header">
-                                        <i class="far fa-star"></i>
-                                        Favorites
-                                    </li>
-                                    <asp:Repeater ID="rptFavoriteConnectionOpportunities" runat="server" OnItemCommand="rptFavoriteConnectionOpportunities_ItemCommand">
-                                        <ItemTemplate>
-                                            <li>
-                                                <asp:LinkButton runat="server" CommandArgument='<%# Eval("Id") %>'>
->>>>>>> 59b7e410
                                                             <i class="<%# Eval("IconCssClass") %>"></i>
                                                             <%# Eval("PublicName") %>
                                                             <span class="pull-right text-muted small"><%# Eval("ConnectionTypeName") %></span>
@@ -235,21 +208,7 @@
                             <asp:LinkButton ID="lbAddRequest" runat="server" CssClass="btn btn-xs btn-tool" OnClick="lbAddRequest_Click" CausesValidation="false">
                                         <i class="fa fa-plus"></i>
                                         Add Request
-                            </asp:LinkButton>
-                        </ContentTemplate>
-                    </asp:UpdatePanel>
-                    <div class="d-block">
-                        <div class="btn-group">
-                            <button id="btnConnectors" runat="server" type="button" class="btn btn-xs btn-tool dropdown-toggle" data-toggle="dropdown" aria-haspopup="true" aria-expanded="false">
-                                <i class="fa fa-user"></i>
-                                <asp:Literal runat="server" ID="lConnectorText" />
-                            </button>
-                            <ul class="dropdown-menu">
-                                <li>
-                                    <asp:LinkButton runat="server" ID="lbAllConnectors" OnClick="lbAllConnectors_Click">
-                                                All Connectors
                                     </asp:LinkButton>
-<<<<<<< HEAD
                                 </ContentTemplate>
                             </asp:UpdatePanel>
                             <div class="toolbar-group">
@@ -259,7 +218,10 @@
                                         <asp:Literal runat="server" ID="lConnectorText" />
                                     </button>
                                     <ul class="dropdown-menu">
-=======
+                                        <li>
+                                            <asp:LinkButton runat="server" ID="lbAllConnectors" OnClick="lbAllConnectors_Click">
+                                                All Connectors
+                                    </asp:LinkButton>
                                 </li>
                                 <li>
                                     <asp:LinkButton runat="server" ID="lbMyConnections" OnClick="lbMyConnections_Click">
@@ -269,37 +231,8 @@
                                 <li role="separator" class="divider"></li>
                                 <asp:Repeater ID="rConnectors" runat="server" OnItemCommand="rConnectors_ItemCommand">
                                     <ItemTemplate>
->>>>>>> 59b7e410
                                         <li>
                                             <asp:LinkButton runat="server" CommandArgument='<%# Eval("PersonAliasId") %>'>
-                                                        <%# Eval("FullName") %>
-                                            </asp:LinkButton>
-                                        </li>
-                                    </ItemTemplate>
-                                </asp:Repeater>
-                            </ul>
-                        </div>
-                    </div>
-                    <div class="d-block">
-                        <div class="btn-group">
-                            <button type="button" class="btn btn-xs btn-tool dropdown-toggle" data-toggle="dropdown" aria-haspopup="true" aria-expanded="false">
-                                <i class="fa fa-sort"></i>
-                                <asp:Literal runat="server" ID="lSortText" />
-                            </button>
-                            <ul class="dropdown-menu">
-                                <asp:Repeater ID="rptSort" runat="server" OnItemCommand="rptSort_ItemCommand">
-                                    <ItemTemplate>
-                                        <li>
-<<<<<<< HEAD
-                                            <asp:LinkButton runat="server" ID="lbMyConnections" OnClick="lbMyConnections_Click">
-                                                My Connections
-                                            </asp:LinkButton>
-                                        </li>
-                                        <li role="separator" class="divider"></li>
-                                        <asp:Repeater ID="rConnectors" runat="server" OnItemCommand="rConnectors_ItemCommand">
-                                            <ItemTemplate>
-                                                <li>
-                                                    <asp:LinkButton runat="server" CommandArgument='<%# Eval("PersonAliasId") %>'>
                                                         <%# Eval("FullName") %>
                                                     </asp:LinkButton>
                                                 </li>
@@ -319,9 +252,6 @@
                                             <ItemTemplate>
                                                 <li>
                                                     <asp:LinkButton runat="server" CommandArgument='<%# Eval("SortBy") %>'>
-=======
-                                            <asp:LinkButton runat="server" CommandArgument='<%# Eval("SortBy") %>'>
->>>>>>> 59b7e410
                                                         <%# Eval("Title") %>
                                                         &nbsp;
                                                         <small class="text-muted"><%# Eval("SubTitle") %></small>
@@ -359,7 +289,6 @@
                     </div>
                 </div>
 
-<<<<<<< HEAD
                         <div runat="server" id="divFilterDrawer" class="panel-drawer" style="display: none;">
                             <div class="container-fluid py-3">
                                 <div class="row">
@@ -387,35 +316,6 @@
                                 <div class="row">
                                     <div class="col-sm-12">
                                         <asp:LinkButton runat="server" ID="lbApplyFilter" CssClass="btn btn-primary btn-xs" OnClick="lbApplyFilter_Click">
-=======
-                <div runat="server" id="divFilterDrawer" class="panel-drawer" style="display: none;">
-                    <div class="container-fluid padding-t-md padding-b-md">
-                        <div class="row">
-                            <div class="col-md-4">
-                                <Rock:SlidingDateRangePicker ID="sdrpLastActivityDateRangeFilter" runat="server" Label="Last Activity Date Range" EnabledSlidingDateRangeUnits="Day, Week, Month, Year" EnabledSlidingDateRangeTypes="Previous, Last, Current, DateRange" />
-                            </div>
-                            <div class="col-md-4">
-                                <Rock:PersonPicker ID="ppRequesterFilter" runat="server" Label="Requester" />
-                            </div>
-                            <div class="col-md-4">
-                                <Rock:RockCheckBoxList ID="cblStatusFilter" runat="server" Label="Status" DataValueField="Value" DataTextField="Text" />
-                            </div>
-                        </div>
-                        <div class="row">
-                            <div class="col-md-4">
-                                <Rock:RockCheckBoxList ID="cblStateFilter" runat="server" Label="State" DataValueField="Value" DataTextField="Text" />
-                            </div>
-                            <div class="col-md-4">
-                                <Rock:RockCheckBox ID="rcbPastDueOnly" runat="server" Label="Only Past Due" Help="Only show future follow-up requests that are past due." />
-                            </div>
-                            <div class="col-md-4">
-                                <Rock:RockCheckBoxList ID="cblLastActivityFilter" runat="server" Label="Last Activity" DataValueField="Value" DataTextField="Text" />
-                            </div>
-                        </div>
-                        <div class="row">
-                            <div class="col-sm-12">
-                                <asp:LinkButton runat="server" ID="lbApplyFilter" CssClass="btn btn-primary btn-xs" OnClick="lbApplyFilter_Click">
->>>>>>> 59b7e410
                                             Apply
                                 </asp:LinkButton>
                                 <asp:LinkButton runat="server" ID="lbClearFilter" CssClass="btn btn-link btn-xs" OnClick="lbClearFilter_Click">
