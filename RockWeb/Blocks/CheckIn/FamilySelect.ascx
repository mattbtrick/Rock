﻿<%@ Control Language="C#" AutoEventWireup="true" CodeFile="FamilySelect.ascx.cs" Inherits="RockWeb.Blocks.CheckIn.FamilySelect" %>

<script type="text/javascript">
    Sys.Application.add_load(function () {
<<<<<<< HEAD
        $('div.js-family-select').on('click', function () {
=======
        $('div.js-family-select').on('click touchstart', function () {
>>>>>>> a9aa0365

            var $familySelectDiv = $(this);

            // get the postback url
            var postbackUrl = $familySelectDiv.attr('data-target');

            // remove the postbackUrls from the other div to prevent multiple clicks
            $familySelectDiv.attr('data-target', '');

            // if the postbackUrl has been cleared, another button has already been pressed, so ignore
            if (!postbackUrl || postbackUrl == '') {
                return;
            }

            // make the btn in the template a bootstrap button to show the loading... message
            var $familySelectBtn = $familySelectDiv.find('a');
            $familySelectBtn.attr('data-loading-text', 'Loading...');
            Rock.controls.bootstrapButton.showLoading($familySelectBtn);

            window.location = 'javascript: ' + postbackUrl;
        });

        if ($('#<%=hfShowEditFamilyPrompt.ClientID%>').val() == "1") {

                Rock.dialogs.confirm('<%=this.ConditionMessage + " Do you want to edit this family?" %>', function (result) {
                    if (result) {
                        window.location = "javascript:__doPostBack('<%=upContent.ClientID %>', 'EditFamily')";
                    }
                });

            }
    });
</script>

<asp:UpdatePanel ID="upContent" runat="server">
<ContentTemplate>

    <Rock:ModalAlert ID="maWarning" runat="server" />
    <asp:HiddenField ID="hfShowEditFamilyPrompt" runat="server" Value="0" />

    <%-- Hidden field to keep track of which family was clicked on in the rSelection repeater --%>
    <asp:HiddenField ID="hfSelectedFamilyGroupId" runat="server" />

    <div class="checkin-header">
        <h1><asp:Literal ID="lTitle" runat="server" /></h1>
    </div>

    <div class="checkin-body">

        <div class="checkin-scroll-panel">
            <div class="scroller">

                <div class="control-group checkin-body-container">
                    <label class="control-label"><asp:Literal ID="lCaption" runat="server" /></label>
                    <asp:LinkButton CssClass="btn btn-link pull-right" ID="lbAddFamily" runat="server" OnClick="lbAddFamily_Click" Text="<i class='fa fa-plus'></i> Add Family"/>
                    <div class="controls">
                        <asp:Repeater ID="rSelection" runat="server" OnItemDataBound="rSelection_ItemDataBound">
                            <ItemTemplate>
                                <%-- pnlSelectFamilyPostback will take care of firing the postback, and lSelectFamilyButtonHtml will be the button HTML from Lava  --%>
                                <asp:Panel ID="pnlSelectFamilyPostback" runat="server"  CssClass="js-family-select">
                                    <asp:Literal ID="lSelectFamilyButtonHtml" runat="server" />
                                </asp:Panel>
                            </ItemTemplate>
                        </asp:Repeater>
                    </div>
                </div>

            </div>
        </div>

    </div>


     <div class="checkin-footer">
        <div class="checkin-actions">
            <asp:LinkButton CssClass="btn btn-default btn-back" ID="lbBack" runat="server" OnClick="lbBack_Click" Text="Back" />
            <asp:LinkButton CssClass="btn btn-default btn-cancel" ID="lbCancel" runat="server" OnClick="lbCancel_Click" Text="Cancel" />
        </div>
    </div>

</ContentTemplate>
</asp:UpdatePanel><|MERGE_RESOLUTION|>--- conflicted
+++ resolved
@@ -2,11 +2,7 @@
 
 <script type="text/javascript">
     Sys.Application.add_load(function () {
-<<<<<<< HEAD
-        $('div.js-family-select').on('click', function () {
-=======
         $('div.js-family-select').on('click touchstart', function () {
->>>>>>> a9aa0365
 
             var $familySelectDiv = $(this);
 
