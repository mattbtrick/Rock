﻿// <copyright>
// Copyright by the Spark Development Network
//
// Licensed under the Rock Community License (the "License");
// you may not use this file except in compliance with the License.
// You may obtain a copy of the License at
//
// http://www.rockrms.com/license
//
// Unless required by applicable law or agreed to in writing, software
// distributed under the License is distributed on an "AS IS" BASIS,
// WITHOUT WARRANTIES OR CONDITIONS OF ANY KIND, either express or implied.
// See the License for the specific language governing permissions and
// limitations under the License.
// </copyright>

using System;
using System.Collections.Generic;
using System.ComponentModel;
using System.Data.Entity;
using System.Linq;
using System.Text;
using System.Web.UI;
using System.Web.UI.WebControls;

using Newtonsoft.Json;

using Rock;
using Rock.Attribute;
using Rock.Constants;
using Rock.Data;
using Rock.Model;
using Rock.Security;
using Rock.Web;
using Rock.Web.Cache;
using Rock.Web.UI;
using Rock.Web.UI.Controls;

using Attribute = Rock.Model.Attribute;

namespace RockWeb.Blocks.Event
{
    [DisplayName( "Registration Template Detail" )]
    [Category( "Event" )]
    [Description( "Displays the details of the given registration template." )]

    [LinkedPage(
        "Registration Template Placement Page",
        Key = AttributeKey.RegistrationTemplatePlacementPage,
        DefaultValue = Rock.SystemGuid.Page.REGISTRATION_TEMPLATE_PLACEMENT + "," + Rock.SystemGuid.PageRoute.REGISTRATION_TEMPLATE_PLACEMENT,
        Order = 0
        )]

    [CodeEditorField( "Default Confirmation Email", "The default Confirmation Email Template value to use for a new template", CodeEditorMode.Lava, CodeEditorTheme.Rock, 300, false, @"{{ 'Global' | Attribute:'EmailHeader' }}
<h1>{{ RegistrationInstance.RegistrationTemplate.RegistrationTerm }} Confirmation: {{ RegistrationInstance.Name }}</h1>

{% assign registrants = Registration.Registrants | Where:'OnWaitList', false %}
{% assign registrantCount = registrants | Size %}
{% if registrantCount > 0 %}
	<p>
		The following {{ RegistrationInstance.RegistrationTemplate.RegistrantTerm | PluralizeForQuantity:registrantCount | Downcase }}
		{% if registrantCount > 1 %}have{% else %}has{% endif %} been registered for {{ RegistrationInstance.Name }}:
	</p>

	<ul>
	{% for registrant in registrants %}
		<li>

			<strong>{{ registrant.PersonAlias.Person.FullName }}</strong>

			{% if registrant.Cost > 0 %}
				- {{ registrant.Cost | FormatAsCurrency }}
			{% endif %}

			{% assign feeCount = registrant.Fees | Size %}
			{% if feeCount > 0 %}
				<br/>{{ RegistrationInstance.RegistrationTemplate.FeeTerm | PluralizeForQuantity:registrantCount }}:
				<ul>
				{% for fee in registrant.Fees %}
					<li>
						{{ fee.RegistrationTemplateFee.Name }} {{ fee.Option }}
						{% if fee.Quantity > 1 %} ({{ fee.Quantity }} @ {{ fee.Cost | FormatAsCurrency }}){% endif %}: {{ fee.TotalCost | FormatAsCurrency }}
					</li>
				{% endfor %}
				</ul>
			{% endif %}

		</li>
	{% endfor %}
	</ul>
{% endif %}

{% assign waitlist = Registration.Registrants | Where:'OnWaitList', true %}
{% assign waitListCount = waitlist | Size %}
{% if waitListCount > 0 %}
    <p>
        The following {{ RegistrationInstance.RegistrationTemplate.RegistrantTerm | PluralizeForQuantity:registrantCount | Downcase }}
		{% if waitListCount > 1 %}have{% else %}has{% endif %} been added to the wait list for {{ RegistrationInstance.Name }}:
   </p>

    <ul>
    {% for registrant in waitlist %}
        <li>
            <strong>{{ registrant.PersonAlias.Person.FullName }}</strong>
        </li>
    {% endfor %}
    </ul>
{% endif %}

{% if Registration.TotalCost > 0 %}
<p>
    Total Cost: {{ Registration.TotalCost | FormatAsCurrency }}<br/>
    {% if Registration.DiscountedCost != Registration.TotalCost %}
        Discounted Cost: {{ Registration.DiscountedCost | FormatAsCurrency }}<br/>
    {% endif %}
    {% for payment in Registration.Payments %}
        Paid {{ payment.Amount | FormatAsCurrency }} on {{ payment.Transaction.TransactionDateTime| Date:'M/d/yyyy' }}
        <small>(Acct #: {{ payment.Transaction.FinancialPaymentDetail.AccountNumberMasked }}, Ref #: {{ payment.Transaction.TransactionCode }})</small><br/>
    {% endfor %}

    {% assign paymentCount = Registration.Payments | Size %}

    {% if paymentCount > 1 %}
        Total Paid: {{ Registration.TotalPaid | FormatAsCurrency }}<br/>
    {% endif %}

    Balance Due: {{ Registration.BalanceDue | FormatAsCurrency }}
</p>
{% endif %}

<p>
    {{ RegistrationInstance.AdditionalConfirmationDetails }}
</p>

<p>
    If you have any questions please contact {{ RegistrationInstance.ContactPersonAlias.Person.FullName }} at {{ RegistrationInstance.ContactEmail }}.
</p>

{{ 'Global' | Attribute:'EmailFooter' }}", "", 1 )]
    [CodeEditorField( "Default Reminder Email", "The default Reminder Email Template value to use for a new template", CodeEditorMode.Lava, CodeEditorTheme.Rock, 300, false, @"{{ 'Global' | Attribute:'EmailHeader' }}
{% capture externalSite %}{{ 'Global' | Attribute:'PublicApplicationRoot' }}{% endcapture %}
{% assign registrantCount = Registration.Registrants | Size %}

<h1>{{ RegistrationInstance.RegistrationTemplate.RegistrationTerm }} Reminder</h1>

<p>
    {{ RegistrationInstance.AdditionalReminderDetails }}
</p>

{% assign registrants = Registration.Registrants | Where:'OnWaitList', false %}
{% assign registrantCount = registrants | Size %}
{% if registrantCount > 0 %}
	<p>
		The following {{ RegistrationInstance.RegistrationTemplate.RegistrantTerm | PluralizeForQuantity:registrantCount | Downcase }}
		{% if registrantCount > 1 %}have{% else %}has{% endif %} been registered for {{ RegistrationInstance.Name }}:
	</p>

	<ul>
	{% for registrant in registrants %}
		<li>{{ registrant.PersonAlias.Person.FullName }}</li>
	{% endfor %}
	</ul>
{% endif %}

{% assign waitlist = Registration.Registrants | Where:'OnWaitList', true %}
{% assign waitListCount = waitlist | Size %}
{% if waitListCount > 0 %}
    <p>
        The following {{ RegistrationInstance.RegistrationTemplate.RegistrantTerm | PluralizeForQuantity:registrantCount | Downcase }}
		{% if waitListCount > 1 %}are{% else %}is{% endif %} still on the waiting list:
   </p>

    <ul>
    {% for registrant in waitlist %}
        <li>
            <strong>{{ registrant.PersonAlias.Person.FullName }}</strong>
        </li>
    {% endfor %}
    </ul>
{% endif %}

{% if Registration.BalanceDue > 0 %}
<p>
    This {{ RegistrationInstance.RegistrationTemplate.RegistrationTerm | Downcase  }} has a remaining balance
    of {{ Registration.BalanceDue | FormatAsCurrency }}.
    You can complete the payment for this {{ RegistrationInstance.RegistrationTemplate.RegistrationTerm | Downcase }}
    using our <a href='{{ externalSite }}Registration?RegistrationId={{ Registration.Id }}&rckipid={{ Registration.PersonAlias.Person | PersonTokenCreate }}'>
    online registration page</a>.
</p>
{% endif %}

<p>
    If you have any questions please contact {{ RegistrationInstance.ContactName }} at {{ RegistrationInstance.ContactEmail }}.
</p>

{{ 'Global' | Attribute:'EmailFooter' }}", "", 2 )]
    [CodeEditorField( "Default Success Text", "The success text default to use for a new template", CodeEditorMode.Lava, CodeEditorTheme.Rock, 300, false, @"
{% assign registrants = Registration.Registrants | Where:'OnWaitList', false %}
{% assign registrantCount = registrants | Size %}
{% if registrantCount > 0 %}
    <p>
        You have successfully registered the following
        {{ RegistrationInstance.RegistrationTemplate.RegistrantTerm | PluralizeForQuantity:registrantCount | Downcase }}
        for {{ RegistrationInstance.Name }}:
    </p>

    <ul>
    {% for registrant in registrants %}
        <li>

            <strong>{{ registrant.PersonAlias.Person.FullName }}</strong>

            {% if registrant.Cost > 0 %}
                - {{ registrant.Cost | FormatAsCurrency }}
            {% endif %}

            {% assign feeCount = registrant.Fees | Size %}
            {% if feeCount > 0 %}
                <br/>{{ RegistrationInstance.RegistrationTemplate.FeeTerm | PluralizeForQuantity:registrantCount }}:
                <ul class='list-unstyled'>
                {% for fee in registrant.Fees %}
                    <li>
                        {{ fee.RegistrationTemplateFee.Name }} {{ fee.Option }}
                        {% if fee.Quantity > 1 %} ({{ fee.Quantity }} @ {{ fee.Cost | FormatAsCurrency }}){% endif %}: {{ fee.TotalCost | FormatAsCurrency }}
                    </li>
                {% endfor %}
                </ul>
            {% endif %}

        </li>
    {% endfor %}
    </ul>
{% endif %}

{% assign waitlist = Registration.Registrants | Where:'OnWaitList', true %}
{% assign waitListCount = waitlist | Size %}
{% if waitListCount > 0 %}
    <p>
        You have successfully added the following
        {{ RegistrationInstance.RegistrationTemplate.RegistrantTerm | PluralizeForQuantity:registrantCount | Downcase }}
        to the waiting list for {{ RegistrationInstance.Name }}:
    </p>

    <ul>
    {% for registrant in waitlist %}
        <li>
            <strong>{{ registrant.PersonAlias.Person.FullName }}</strong>
        </li>
    {% endfor %}
    </ul>
{% endif %}

{% if Registration.TotalCost > 0 %}
<p>
    Total Cost: {{ Registration.TotalCost | FormatAsCurrency }}<br/>
    {% if Registration.DiscountedCost != Registration.TotalCost %}
        Discounted Cost: {{ Registration.DiscountedCost | FormatAsCurrency }}<br/>
    {% endif %}
    {% for payment in Registration.Payments %}
        Paid {{ payment.Amount | FormatAsCurrency }} on {{ payment.Transaction.TransactionDateTime| Date:'M/d/yyyy' }}
        <small>(Acct #: {{ payment.Transaction.FinancialPaymentDetail.AccountNumberMasked }}, Ref #: {{ payment.Transaction.TransactionCode }})</small><br/>
    {% endfor %}
    {% assign paymentCount = Registration.Payments | Size %}
    {% if paymentCount > 1 %}
        Total Paid: {{ Registration.TotalPaid | FormatAsCurrency }}<br/>
    {% endif %}
    Balance Due: {{ Registration.BalanceDue | FormatAsCurrency }}
</p>
{% endif %}

<p>
    A confirmation email has been sent to {{ Registration.ConfirmationEmail }}. If you have any questions
    please contact {{ RegistrationInstance.ContactPersonAlias.Person.FullName }} at {{ RegistrationInstance.ContactEmail }}.
</p>", "", 3 )]
    [CodeEditorField( "Default Payment Reminder Email", "The default Payment Reminder Email Template value to use for a new template", CodeEditorMode.Lava, CodeEditorTheme.Rock, 300, false, @"{{ 'Global' | Attribute:'EmailHeader' }}
{% capture externalSite %}{{ 'Global' | Attribute:'PublicApplicationRoot' }}{% endcapture %}

<h1>{{ RegistrationInstance.RegistrationTemplate.RegistrationTerm }} Payment Reminder</h1>

<p>
    This {{ RegistrationInstance.RegistrationTemplate.RegistrationTerm | Downcase  }} for {{ RegistrationInstance.Name }} has a remaining balance
    of {{ Registration.BalanceDue | FormatAsCurrency }}. The
    {{ RegistrationInstance.RegistrationTemplate.RegistrantTerm | Downcase | Pluralize  }} for this
    {{ RegistrationInstance.RegistrationTemplate.RegistrationTerm }} are below.
</p>

{% assign registrants = Registration.Registrants | Where:'OnWaitList', false %}
{% assign registrantCount = registrants | Size %}
{% if registrantCount > 0 %}
	<ul>
	{% for registrant in registrants %}
		<li>{{ registrant.PersonAlias.Person.FullName }}</li>
	{% endfor %}
	</ul>
{% endif %}

{% assign waitlist = Registration.Registrants | Where:'OnWaitList', true %}
{% assign waitListCount = waitlist | Size %}
{% if waitListCount > 0 %}
    <p>
        The following {{ RegistrationInstance.RegistrationTemplate.RegistrantTerm | PluralizeForQuantity:registrantCount | Downcase }}
		{% if waitListCount > 1 %}are{% else %}is{% endif %} still on the wait list:
   </p>

    <ul>
    {% for registrant in waitlist %}
        <li>
            <strong>{{ registrant.PersonAlias.Person.FullName }}</strong>
        </li>
    {% endfor %}
    </ul>
{% endif %}

<p>
    You can complete the payment for this {{ RegistrationInstance.RegistrationTemplate.RegistrationTerm | Downcase }}
    using our <a href='{{ externalSite }}Registration?RegistrationId={{ Registration.Id }}&rckipid={{ Registration.PersonAlias.Person | PersonTokenCreate }}'>
    online registration page</a>.
</p>

<p>
    If you have any questions please contact {{ RegistrationInstance.ContactName }} at {{ RegistrationInstance.ContactEmail }}.
</p>

{{ 'Global' | Attribute:'EmailFooter' }}", "", 4 )]
    [CodeEditorField( "Default Wait List Transition Email", "The default Wait List Transition Email Template value to use for a new template", CodeEditorMode.Lava, CodeEditorTheme.Rock, 300, false, @"{{ 'Global' | Attribute:'EmailHeader' }}
{% capture externalSite %}{{ 'Global' | Attribute:'PublicApplicationRoot' }}{% endcapture %}

<h1>{{ RegistrationInstance.Name }} Wait List Update</h1>

<p>
    {{ Registration.FirstName }}, the following individuals have been moved from the {{ RegistrationInstance.Name }} wait list to a full
    {{ RegistrationInstance.RegistrationTemplate.RegistrantTerm | Downcase }}.
</p>

<ul>
    {% for registrant in TransitionedRegistrants %}
        <li>{{ registrant.PersonAlias.Person.FullName }}</li>
    {% endfor %}
</ul>

{% if AdditionalFieldsNeeded %}
    <p>
        <strong>Addition information is needed in order to process this registration. Please visit the
        <a href='{{ externalSite }}Registration?RegistrationId={{ Registration.Id }}&rckipid={{ Registration.PersonAlias.Person | PersonTokenCreate }}&StartAtBeginning=True'>
        online registration page</a> to complete the registration.</strong>
    </p>
{% endif %}

{% if Registration.BalanceDue > 0 %}
    <p>
        A balance of {{ Registration.BalanceDue | FormatAsCurrency }} remains on this registration. You can complete the payment for this {{ RegistrationInstance.RegistrationTemplate.RegistrationTerm | Downcase }}
        using our <a href='{{ externalSite }}Registration?RegistrationId={{ Registration.Id }}&rckipid={{ Registration.PersonAlias.Person | PersonTokenCreate }}'>
        online registration page</a>.
    </p>
{% endif %}

<p>
    If you have any questions please contact {{ RegistrationInstance.ContactName }} at {{ RegistrationInstance.ContactEmail }}.
</p>

{{ 'Global' | Attribute:'EmailFooter' }}", "", 5 )]
    public partial class RegistrationTemplateDetail : RockBlock
    {
        #region Attribute Keys

        private static class AttributeKey
        {
            public const string RegistrationTemplatePlacementPage = "RegistrationTemplatePlacementPage";
            public const string DefaultConfirmationEmail = "DefaultConfirmationEmail";
            public const string DefaultReminderEmail = "DefaultReminderEmail";
            public const string DefaultSuccessText = "DefaultSuccessText";
            public const string DefaultPaymentReminderEmail = "DefaultPaymentReminderEmail";
            public const string DefaultWaitListTransitionEmail = "DefaultWaitListTransitionEmail";
        }

        #endregion

        #region PageParameter Keys

        private static class PageParameterKey
        {
            public const string ParentCategoryId = "ParentCategoryId";
            public const string RegistrationTemplateId = "RegistrationTemplateId";
        }

        #endregion

        #region ViewState Keys

        private static class ViewStateKey
        {
            public const string FormStateJSON = "FormStateJSON";
            public const string FormFieldsStateJSON = "FormFieldsStateJSON";
            public const string RegistrationAttributesStateJSON = "RegistrationAttributesStateJSON";
            public const string ExpandedForms = "ExpandedFormsJSON";
            public const string DiscountStateJSON = "DiscountStateJSON";
            public const string RegistrationTemplatePlacementStateJSON = "RegistrationTemplatePlacementStateJSON";
            public const string RegistrationTemplatePlacementGuidGroupIdsStateJSON = "RegistrationTemplatePlacementGuidGroupIdsStateJSON";
            public const string FeeStateJSON = "FeeStateJSON";
            public const string FeeItemsEditStateJSON = "FeeItemsEditStateJSON";
        }

        #endregion ViewState Keys

        #region Properties

        private List<RegistrationTemplateForm> FormState { get; set; }

        private Dictionary<Guid, List<RegistrationTemplateFormField>> FormFieldsState { get; set; }

        private List<Guid> ExpandedForms = new List<Guid>();

        private List<RegistrationTemplateDiscount> DiscountState { get; set; }

        private List<RegistrationTemplatePlacement> RegistrationTemplatePlacementState { get; set; }

        /// <summary>
        /// The list of Placement GroupIds for each RegistrationTemplatePlacement
        /// </summary>
        /// <value>
        /// The state of the registration template placement group.
        /// </value>
        private Dictionary<Guid, List<int>> RegistrationTemplatePlacementGuidGroupIdsState { get; set; }

        private List<RegistrationTemplateFee> FeeState { get; set; }

        private List<Attribute> RegistrationAttributesState { get; set; }

        /// <summary>
        /// The State of the RegistrationTemplateFeeItems in the Fees Dialog while it is being edited
        /// </summary>
        private List<RegistrationTemplateFeeItem> FeeItemsEditState { get; set; }

        private int? GridFieldsDeleteIndex { get; set; }

        #endregion

        #region Base Control Methods

        /// <summary>
        /// Restores the view-state information from a previous user control request that was saved by the <see cref="M:System.Web.UI.UserControl.SaveViewState" /> method.
        /// </summary>
        /// <param name="savedState">An <see cref="T:System.Object" /> that represents the user control state to be restored.</param>
        protected override void LoadViewState( object savedState )
        {
            base.LoadViewState( savedState );

            string json = ViewState[ViewStateKey.FormStateJSON] as string;
            if ( string.IsNullOrWhiteSpace( json ) )
            {
                FormState = new List<RegistrationTemplateForm>();
            }
            else
            {
                FormState = JsonConvert.DeserializeObject<List<RegistrationTemplateForm>>( json );
            }

            json = ViewState[ViewStateKey.FormFieldsStateJSON] as string;
            if ( string.IsNullOrWhiteSpace( json ) )
            {
                FormFieldsState = new Dictionary<Guid, List<RegistrationTemplateFormField>>();
            }
            else
            {
                FormFieldsState = JsonConvert.DeserializeObject<Dictionary<Guid, List<RegistrationTemplateFormField>>>( json );
            }

            json = ViewState[ViewStateKey.RegistrationAttributesStateJSON] as string;
            if ( string.IsNullOrWhiteSpace( json ) )
            {
                RegistrationAttributesState = new List<Attribute>();
            }
            else
            {
                RegistrationAttributesState = JsonConvert.DeserializeObject<List<Attribute>>( json );
            }

            ExpandedForms = ViewState[ViewStateKey.ExpandedForms] as List<Guid>;
            if ( ExpandedForms == null )
            {
                ExpandedForms = new List<Guid>();
            }

            json = ViewState[ViewStateKey.DiscountStateJSON] as string;
            if ( string.IsNullOrWhiteSpace( json ) )
            {
                DiscountState = new List<RegistrationTemplateDiscount>();
            }
            else
            {
                DiscountState = JsonConvert.DeserializeObject<List<RegistrationTemplateDiscount>>( json );
            }

            json = ViewState[ViewStateKey.RegistrationTemplatePlacementStateJSON] as string;
            if ( string.IsNullOrWhiteSpace( json ) )
            {
                RegistrationTemplatePlacementState = new List<RegistrationTemplatePlacement>();
            }
            else
            {
                RegistrationTemplatePlacementState = JsonConvert.DeserializeObject<List<RegistrationTemplatePlacement>>( json );
            }

            json = ViewState[ViewStateKey.RegistrationTemplatePlacementGuidGroupIdsStateJSON] as string;
            if ( string.IsNullOrWhiteSpace( json ) )
            {
                RegistrationTemplatePlacementGuidGroupIdsState = new Dictionary<Guid, List<int>>();
            }
            else
            {
                RegistrationTemplatePlacementGuidGroupIdsState = JsonConvert.DeserializeObject<Dictionary<Guid, List<int>>>( json );
            }

            json = ViewState[ViewStateKey.FeeStateJSON] as string;
            if ( string.IsNullOrWhiteSpace( json ) )
            {
                FeeState = new List<RegistrationTemplateFee>();
            }
            else
            {
                FeeState = JsonConvert.DeserializeObject<List<RegistrationTemplateFee>>( json );
            }

            json = ViewState[ViewStateKey.FeeItemsEditStateJSON] as string;
            if ( string.IsNullOrWhiteSpace( json ) )
            {
                FeeItemsEditState = new List<RegistrationTemplateFeeItem>();
            }
            else
            {
                FeeItemsEditState = JsonConvert.DeserializeObject<List<RegistrationTemplateFeeItem>>( json );
            }

            BuildControls( false );
        }

        /// <summary>
        /// Raises the <see cref="E:System.Web.UI.Control.Init" /> event.
        /// </summary>
        /// <param name="e">An <see cref="T:System.EventArgs" /> object that contains the event data.</param>
        protected override void OnInit( EventArgs e )
        {
            base.OnInit( e );

            gRegistrationAttributes.DataKeyNames = new string[] { "Guid" };
            gRegistrationAttributes.Actions.ShowAdd = true;
            gRegistrationAttributes.Actions.AddClick += gRegistrationAttributes_AddClick;
            gRegistrationAttributes.EmptyDataText = Server.HtmlEncode( None.Text );
            gRegistrationAttributes.GridRebind += gRegistrationAttributes_GridRebind;
            gRegistrationAttributes.GridReorder += gRegistrationAttributes_GridReorder;

            SecurityField registrationAttributeSecurityField = gRegistrationAttributes.Columns.OfType<SecurityField>().FirstOrDefault();
            registrationAttributeSecurityField.EntityTypeId = EntityTypeCache.GetId<Attribute>() ?? 0;

            // assign discounts grid actions
            gDiscounts.DataKeyNames = new string[] { "Guid" };
            gDiscounts.Actions.ShowAdd = true;
            gDiscounts.Actions.AddClick += gDiscounts_AddClick;
            gDiscounts.GridRebind += gDiscounts_GridRebind;
            gDiscounts.GridReorder += gDiscounts_GridReorder;

            // assign fees grid actions
            gFees.DataKeyNames = new string[] { "Guid" };
            gFees.Actions.ShowAdd = true;
            gFees.Actions.AddClick += gFees_AddClick;
            gFees.GridRebind += gFees_GridRebind;
            gFees.GridReorder += gFees_GridReorder;

            gPlacementConfigurations.DataKeyNames = new string[] { "Guid" };
            gPlacementConfigurations.Actions.ShowAdd = true;
            gPlacementConfigurations.Actions.AddClick += gPlacementConfigurations_AddClick;
            gPlacementConfigurations.GridRebind += gPlacementConfigurations_GridRebind;
            gPlacementConfigurations.GridReorder += gPlacementConfigurations_GridReorder;

            gPlacementConfigurationSharedGroups.DataKeyNames = new string[] { "Id" };
            gPlacementConfigurationSharedGroups.Actions.ShowAdd = true;
            gPlacementConfigurationSharedGroups.Actions.AddClick += gPlacementConfigurationSharedGroups_AddClick;

            btnSecurity.EntityTypeId = EntityTypeCache.Get( typeof( Rock.Model.RegistrationTemplate ) ).Id;

            ddlRegistrarOption.Help = @"How should the registrar's information be collected?

<strong>Prompt For Registrar</strong>
Registrar information will be collected at the end.

<strong>Pre-fill First Registrant</strong>
The first registrant's information will be used to complete the registrar information form but can be changed if needed.

<strong>Use First Registrant</strong>
The first registrant's information will be used to complete the registrar information form and the form will not be displayed.  (If the first registrant's name and email is not provided the registrar information form will still display.)

<strong>Use Logged In Person</strong>
The logged-in person's information will be used to complete the registrar information form and the form will not be displayed.  (If the logged in person's email is not known, a prompt for email will be shown.)
";

            string deleteScript = @"
    $('a.js-delete-template').click(function( e ){
        e.preventDefault();
        Rock.dialogs.confirm('Are you sure you want to delete this registration template? All of the instances, and the registrations and registrants from each instance will also be deleted!', function (result) {
            if (result) {
                if ( $('input.js-has-registrations').val() == 'True' ) {
                    Rock.dialogs.confirm('This template has existing instances with existing registrations. Are you sure that you want to delete the template?<br/><small>(Payments will not be deleted, but they will no longer be associated with a registration.)</small>', function (result) {
                        if (result) {
                            window.location = e.target.href ? e.target.href : e.target.parentElement.href;
                        }
                    });
                } else {
                    window.location = e.target.href ? e.target.href : e.target.parentElement.href;
                }
            }
        });
    });
";
            ScriptManager.RegisterStartupScript( btnDelete, btnDelete.GetType(), "deleteInstanceScript", deleteScript, true );
        }

        /// <summary>
        /// Raises the <see cref="E:System.Web.UI.Control.Load" /> event.
        /// </summary>
        /// <param name="e">The <see cref="T:System.EventArgs" /> object that contains the event data.</param>
        protected override void OnLoad( EventArgs e )
        {
            base.OnLoad( e );

            if ( !Page.IsPostBack )
            {
                ShowDetail();
            }
            else
            {
                nbValidationError.Visible = false;

                ShowDialog();

                string postbackArgs = Request.Params["__EVENTARGUMENT"];
                if ( !string.IsNullOrWhiteSpace( postbackArgs ) )
                {
                    string[] nameValue = postbackArgs.Split( new char[] { ':' } );
                    if ( nameValue.Count() == 2 )
                    {
                        string[] values = nameValue[1].Split( new char[] { ';' } );
                        if ( values.Count() == 2 )
                        {
                            Guid guid = values[0].AsGuid();
                            int newIndex = values[1].AsInteger();

                            switch ( nameValue[0] )
                            {
                                case "re-order-form":
                                    {
                                        SortForms( guid, newIndex + 1 );
                                        break;
                                    }
                            }
                        }
                    }
                }
            }
        }

        /// <summary>
        /// Gets the bread crumbs.
        /// </summary>
        /// <param name="pageReference">The page reference.</param>
        /// <returns></returns>
        public override List<BreadCrumb> GetBreadCrumbs( PageReference pageReference )
        {
            var breadCrumbs = new List<BreadCrumb>();

            int? registrationTemplateId = PageParameter( pageReference, PageParameterKey.RegistrationTemplateId ).AsIntegerOrNull();
            if ( registrationTemplateId.HasValue )
            {
                RegistrationTemplate registrationTemplate = GetRegistrationTemplate( registrationTemplateId.Value );
                if ( registrationTemplate != null )
                {
                    breadCrumbs.Add( new BreadCrumb( registrationTemplate.ToString(), pageReference ) );
                    return breadCrumbs;
                }
            }

            breadCrumbs.Add( new BreadCrumb( this.PageCache.PageTitle, pageReference ) );
            return breadCrumbs;
        }

        /// <summary>
        /// Saves any user control view-state changes that have occurred since the last page postback.
        /// </summary>
        /// <returns>
        /// Returns the user control's current view state. If there is no view state associated with the control, it returns null.
        /// </returns>
        protected override object SaveViewState()
        {
            var jsonSetting = new JsonSerializerSettings
            {
                ReferenceLoopHandling = ReferenceLoopHandling.Ignore,
                ContractResolver = new Rock.Utility.IgnoreUrlEncodedKeyContractResolver()
            };

            ViewState[ViewStateKey.FormStateJSON] = JsonConvert.SerializeObject( FormState, Formatting.None, jsonSetting );
            ViewState[ViewStateKey.FormFieldsStateJSON] = JsonConvert.SerializeObject( FormFieldsState, Formatting.None, jsonSetting );
            ViewState[ViewStateKey.RegistrationAttributesStateJSON] = JsonConvert.SerializeObject( RegistrationAttributesState, Formatting.None, jsonSetting );
            ViewState[ViewStateKey.ExpandedForms] = ExpandedForms;
            ViewState[ViewStateKey.DiscountStateJSON] = JsonConvert.SerializeObject( DiscountState, Formatting.None, jsonSetting );

            ViewState[ViewStateKey.RegistrationTemplatePlacementStateJSON] = JsonConvert.SerializeObject( RegistrationTemplatePlacementState, Formatting.None, jsonSetting );
            ViewState[ViewStateKey.RegistrationTemplatePlacementGuidGroupIdsStateJSON] = JsonConvert.SerializeObject( RegistrationTemplatePlacementGuidGroupIdsState, Formatting.None, jsonSetting );
            ViewState[ViewStateKey.FeeStateJSON] = JsonConvert.SerializeObject( FeeState, Formatting.None, jsonSetting );
            ViewState[ViewStateKey.FeeItemsEditStateJSON] = JsonConvert.SerializeObject( FeeItemsEditState, Formatting.None, jsonSetting );

            return base.SaveViewState();
        }

        /// <summary>
        /// Raises the <see cref="E:System.Web.UI.Control.PreRender" /> event.
        /// </summary>
        /// <param name="e">An <see cref="T:System.EventArgs" /> object that contains the event data.</param>
        protected override void OnPreRender( EventArgs e )
        {
            if ( pnlEditDetails.Visible )
            {
                var sameFamily = rblRegistrantsInSameFamily.SelectedValueAsEnum<RegistrantsSameFamily>();
                divCurrentFamilyMembers.Attributes["style"] = sameFamily == RegistrantsSameFamily.No ? "display:none" : "display:block";
            }

            base.OnPreRender( e );
        }

        #endregion

        #region Events

        #region Form Events

        /// <summary>
        /// Handles the Click event of the btnEdit control.
        /// </summary>
        /// <param name="sender">The source of the event.</param>
        /// <param name="e">The <see cref="EventArgs" /> instance containing the event data.</param>
        protected void btnEdit_Click( object sender, EventArgs e )
        {
            var rockContext = new RockContext();
            var registrationTemplate = new RegistrationTemplateService( rockContext ).Get( hfRegistrationTemplateId.Value.AsInteger() );

            if ( registrationTemplate != null && ( UserCanEdit || registrationTemplate.IsAuthorized( Authorization.ADMINISTRATE, this.CurrentPerson ) ) )
            {
                LoadStateDetails( registrationTemplate, rockContext );
                ShowEditDetails( registrationTemplate, rockContext );
            }
        }

        /// <summary>
        /// Handles the Click event of the btnDelete control.
        /// </summary>
        /// <param name="sender">The source of the event.</param>
        /// <param name="e">The <see cref="EventArgs" /> instance containing the event data.</param>
        protected void btnDelete_Click( object sender, EventArgs e )
        {
            var rockContext = new RockContext();

            var service = new RegistrationTemplateService( rockContext );
            var registrationTemplate = service.Get( hfRegistrationTemplateId.Value.AsInteger() );

            if ( registrationTemplate != null )
            {
                if ( !UserCanEdit && !registrationTemplate.IsAuthorized( Authorization.ADMINISTRATE, this.CurrentPerson ) )
                {
                    mdDeleteWarning.Show( "You are not authorized to delete this registration template.", ModalAlertType.Information );
                    return;
                }

                rockContext.WrapTransaction( () =>
                {
                    new RegistrationService( rockContext ).DeleteRange( registrationTemplate.Instances.SelectMany( i => i.Registrations ) );
                    new RegistrationInstanceService( rockContext ).DeleteRange( registrationTemplate.Instances );
                    service.Delete( registrationTemplate );
                    rockContext.SaveChanges();
                } );
            }

            // reload page
            var qryParams = new Dictionary<string, string>();
            NavigateToPage( RockPage.Guid, qryParams );
        }

        /// <summary>
        /// Handles the Click event of the btnPlacements control.
        /// </summary>
        /// <param name="sender">The source of the event.</param>
        /// <param name="e">The <see cref="EventArgs"/> instance containing the event data.</param>
        protected void btnPlacements_Click( object sender, EventArgs e )
        {
            var queryParams = new Dictionary<string, string>();

            if ( hfRegistrationTemplateId.Value.AsIntegerOrNull().HasValue )
            {
                queryParams.Add( PageParameterKey.RegistrationTemplateId, hfRegistrationTemplateId.Value );
            }

            NavigateToLinkedPage( AttributeKey.RegistrationTemplatePlacementPage, queryParams );
        }

        /// <summary>
        /// Handles the Click event of the btnCopy control.
        /// </summary>
        /// <param name="sender">The source of the event.</param>
        /// <param name="e">The <see cref="EventArgs"/> instance containing the event data.</param>
        protected void btnCopy_Click( object sender, EventArgs e )
        {
            var rockContext = new RockContext();
            var registrationTemplate = new RegistrationTemplateService( rockContext ).Get( hfRegistrationTemplateId.Value.AsInteger() );

            if ( registrationTemplate != null )
            {
                // Load the state objects for the source registration template
                LoadStateDetails( registrationTemplate, rockContext );

                // clone the registration template
                var newRegistrationTemplate = registrationTemplate.CloneWithoutIdentity();
                newRegistrationTemplate.Name = registrationTemplate.Name + " - Copy";

                // Create temporary state objects for the new registration template
                var newFormState = new List<RegistrationTemplateForm>();
                var newFormFieldsState = new Dictionary<Guid, List<RegistrationTemplateFormField>>();
                var newDiscountState = new List<RegistrationTemplateDiscount>();
                var newFeeState = new List<RegistrationTemplateFee>();
                var newAttributeState = new List<Attribute>();

                foreach ( var form in FormState )
                {
                    var newForm = form.Clone( false );
                    newForm.RegistrationTemplateId = 0;
                    newForm.Id = 0;
                    newForm.Guid = Guid.NewGuid();
                    newFormState.Add( newForm );

                    if ( FormFieldsState.ContainsKey( form.Guid ) )
                    {
                        newFormFieldsState.Add( newForm.Guid, new List<RegistrationTemplateFormField>() );
                        var mapKeys = new Dictionary<Guid, Guid>();
                        foreach ( var formField in FormFieldsState[form.Guid] )
                        {
                            var newFormField = formField.Clone( false );
                            newFormField.RegistrationTemplateFormId = 0;
                            newFormField.Id = 0;
                            newFormField.Guid = Guid.NewGuid();
                            newFormFieldsState[newForm.Guid].Add( newFormField );
                            mapKeys.Add( formField.Guid, newFormField.Guid );

                            if ( formField.FieldSource != RegistrationFieldSource.PersonField )
                            {
                                newFormField.Attribute = formField.Attribute;
                            }

                            if ( formField.FieldSource == RegistrationFieldSource.RegistrantAttribute && formField.Attribute != null )
                            {
                                var newAttribute = formField.Attribute.Clone( false );
                                newAttribute.Id = 0;
                                newAttribute.Guid = Guid.NewGuid();
                                newAttribute.IsSystem = false;

                                newFormField.AttributeId = null;
                                newFormField.Attribute = newAttribute;

                                foreach ( var qualifier in formField.Attribute.AttributeQualifiers )
                                {
                                    var newQualifier = qualifier.Clone( false );
                                    newQualifier.Id = 0;
                                    newQualifier.Guid = Guid.NewGuid();
                                    newQualifier.IsSystem = false;
                                    newAttribute.AttributeQualifiers.Add( qualifier );
                                }
                            }
                        }

                        var newFormFieldsWithRules = newFormFieldsState[newForm.Guid]
                                                        .Where( a => a.FieldVisibilityRules.RuleList
                                                                        .Any( b => b.ComparedToFormFieldGuid.HasValue ) );
                        foreach ( var newFormField in newFormFieldsWithRules )
                        {
                            foreach ( var rule in newFormField.FieldVisibilityRules.RuleList.Where( a => a.ComparedToFormFieldGuid.HasValue ) )
                            {
<<<<<<< HEAD
                                rule.ComparedToRegistrationTemplateFormFieldGuid = mapKeys.GetValueOrNull( rule.ComparedToRegistrationTemplateFormFieldGuid.Value );
=======
                                rule.ComparedToFormFieldGuid = mapKeys.GetValueOrNull( rule.ComparedToFormFieldGuid.Value );
>>>>>>> b4d96758
                            }
                        }
                    }
                }

                foreach ( var discount in DiscountState )
                {
                    var newDiscount = discount.Clone( false );
                    newDiscount.RegistrationTemplateId = 0;
                    newDiscount.Id = 0;
                    newDiscount.Guid = Guid.NewGuid();
                    newDiscountState.Add( newDiscount );
                }

                foreach ( var fee in FeeState )
                {
                    var newFee = fee.Clone( false );
                    newFee.RegistrationTemplateId = 0;
                    newFee.Id = 0;
                    newFee.Guid = Guid.NewGuid();
                    newFeeState.Add( newFee );
                    foreach ( var item in fee.FeeItems )
                    {
                        var feeItem = item.Clone( false );
                        feeItem.Id = 0;
                        feeItem.Guid = Guid.NewGuid();
                        newFee.FeeItems.Add( feeItem );
                    }
                }

                foreach ( var attribute in RegistrationAttributesState )
                {
                    var newAttribute = attribute.Clone( false );
                    newAttribute.EntityTypeQualifierValue = null;
                    newAttribute.Id = 0;
                    newAttribute.Guid = Guid.NewGuid();
                    newAttributeState.Add( newAttribute );
                }

                FormState = newFormState;
                FormFieldsState = newFormFieldsState;
                DiscountState = newDiscountState;
                FeeState = newFeeState;
                RegistrationAttributesState = newAttributeState;

                hfRegistrationTemplateId.Value = newRegistrationTemplate.Id.ToString();
                ShowEditDetails( newRegistrationTemplate, rockContext );
            }
        }

        /// <summary>
        /// Handles the Click event of the btnSave control.
        /// </summary>
        /// <param name="sender">The source of the event.</param>
        /// <param name="e">The <see cref="EventArgs" /> instance containing the event data.</param>
        protected void btnSave_Click( object sender, EventArgs e )
        {
            ParseControls( true );

            var rockContext = new RockContext();

            int? gatewayId = fgpFinancialGateway.SelectedValueAsInt();

            // validate gateway
            if ( gatewayId.HasValue )
            {
                var financialGateway = new FinancialGatewayService( rockContext ).Get( gatewayId.Value );
                if ( financialGateway != null )
                {
                    var hostedGatewayComponent = financialGateway.GetGatewayComponent() as Rock.Financial.IHostedGatewayComponent;
                    if ( hostedGatewayComponent != null && !hostedGatewayComponent.GetSupportedHostedGatewayModes( financialGateway ).Contains( Rock.Financial.HostedGatewayMode.Unhosted ) )
                    {
                        nbValidationError.Text = "Unsupported Gateway. Registration currently only supports Gateways that have an un-hosted payment interface.";
                        nbValidationError.Visible = true;
                        return;
                    }
                }
            }

            var registrationTemplateService = new RegistrationTemplateService( rockContext );

            RegistrationTemplate registrationTemplate = null;

            int? registrationTemplateId = hfRegistrationTemplateId.Value.AsIntegerOrNull();
            if ( registrationTemplateId.HasValue )
            {
                registrationTemplate = registrationTemplateService.Get( registrationTemplateId.Value );
            }

            bool newTemplate = false;
            if ( registrationTemplate == null )
            {
                newTemplate = true;
                registrationTemplate = new RegistrationTemplate();
            }

            RegistrationNotify notify = RegistrationNotify.None;
            foreach ( ListItem li in cblNotify.Items )
            {
                if ( li.Selected )
                {
                    notify = notify | ( RegistrationNotify ) li.Value.AsInteger();
                }
            }

            registrationTemplate.IsActive = cbIsActive.Checked;
            registrationTemplate.Name = tbName.Text;
            registrationTemplate.Description = tbDescription.Text;
            registrationTemplate.CategoryId = cpCategory.SelectedValueAsInt();
            registrationTemplate.GroupTypeId = gtpGroupType.SelectedGroupTypeId;
            registrationTemplate.GroupMemberRoleId = rpGroupTypeRole.GroupRoleId;
            registrationTemplate.GroupMemberStatus = ddlGroupMemberStatus.SelectedValueAsEnum<GroupMemberStatus>();
            registrationTemplate.RequiredSignatureDocumentTemplateId = ddlSignatureDocumentTemplate.SelectedValueAsInt();
            registrationTemplate.SignatureDocumentAction = cbDisplayInLine.Checked ? SignatureDocumentAction.Embed : SignatureDocumentAction.Email;
            registrationTemplate.WaitListEnabled = cbWaitListEnabled.Checked;
            registrationTemplate.RegistrarOption = ddlRegistrarOption.SelectedValueAsEnum<RegistrarOption>();

            registrationTemplate.RegistrationWorkflowTypeId = wtpRegistrationWorkflow.SelectedValueAsInt();
            registrationTemplate.Notify = notify;
            registrationTemplate.AddPersonNote = cbAddPersonNote.Checked;
            registrationTemplate.LoginRequired = cbLoginRequired.Checked;
            registrationTemplate.AllowExternalRegistrationUpdates = cbAllowExternalUpdates.Checked;
            registrationTemplate.AllowMultipleRegistrants = cbMultipleRegistrants.Checked;
            registrationTemplate.MaxRegistrants = cbMultipleRegistrants.Checked ? nbMaxRegistrants.Text.AsIntegerOrNull() : null;
            registrationTemplate.RegistrantsSameFamily = rblRegistrantsInSameFamily.SelectedValueAsEnum<RegistrantsSameFamily>();
            registrationTemplate.ShowCurrentFamilyMembers = cbShowCurrentFamilyMembers.Checked;
            registrationTemplate.SetCostOnInstance = !tglSetCostOnTemplate.Checked;
            registrationTemplate.Cost = cbCost.Value ?? 0.0M;
            registrationTemplate.MinimumInitialPayment = cbMinimumInitialPayment.Value;
            registrationTemplate.DefaultPayment = cbDefaultPaymentAmount.Value;
            registrationTemplate.FinancialGatewayId = fgpFinancialGateway.SelectedValueAsInt();

            if ( IsRedirectionGateway() )
            {
                registrationTemplate.BatchNamePrefix = null;
            }
            else
            {
                registrationTemplate.BatchNamePrefix = txtBatchNamePrefix.Text;
            }

            ShowHideBatchPrefixTextbox();

            registrationTemplate.ConfirmationFromName = tbConfirmationFromName.Text;
            registrationTemplate.ConfirmationFromEmail = tbConfirmationFromEmail.Text;
            registrationTemplate.ConfirmationSubject = tbConfirmationSubject.Text;
            registrationTemplate.ConfirmationEmailTemplate = ceConfirmationEmailTemplate.Text;

            registrationTemplate.ReminderFromName = tbReminderFromName.Text;
            registrationTemplate.ReminderFromEmail = tbReminderFromEmail.Text;
            registrationTemplate.ReminderSubject = tbReminderSubject.Text;
            registrationTemplate.ReminderEmailTemplate = ceReminderEmailTemplate.Text;

            registrationTemplate.PaymentReminderFromName = tbPaymentReminderFromName.Text;
            registrationTemplate.PaymentReminderFromEmail = tbPaymentReminderFromEmail.Text;
            registrationTemplate.PaymentReminderSubject = tbPaymentReminderSubject.Text;
            registrationTemplate.PaymentReminderEmailTemplate = cePaymentReminderEmailTemplate.Text;
            registrationTemplate.PaymentReminderTimeSpan = nbPaymentReminderTimeSpan.Text.AsInteger();

            registrationTemplate.WaitListTransitionFromName = tbWaitListTransitionFromName.Text;
            registrationTemplate.WaitListTransitionFromEmail = tbWaitListTransitionFromEmail.Text;
            registrationTemplate.WaitListTransitionSubject = tbWaitListTransitionSubject.Text;
            registrationTemplate.WaitListTransitionEmailTemplate = ceWaitListTransitionEmailTemplate.Text;

            registrationTemplate.RegistrationTerm = string.IsNullOrWhiteSpace( tbRegistrationTerm.Text ) ? "Registration" : tbRegistrationTerm.Text;
            registrationTemplate.RegistrantTerm = string.IsNullOrWhiteSpace( tbRegistrantTerm.Text ) ? "Person" : tbRegistrantTerm.Text;
            registrationTemplate.FeeTerm = string.IsNullOrWhiteSpace( tbFeeTerm.Text ) ? "Additional Options" : tbFeeTerm.Text;
            registrationTemplate.DiscountCodeTerm = string.IsNullOrWhiteSpace( tbDiscountCodeTerm.Text ) ? "Discount Code" : tbDiscountCodeTerm.Text;
            registrationTemplate.RegistrationAttributeTitleStart = string.IsNullOrWhiteSpace( tbRegistrationAttributeTitleStart.Text ) ? "Registration Information" : tbRegistrationAttributeTitleStart.Text;
            registrationTemplate.RegistrationAttributeTitleEnd = string.IsNullOrWhiteSpace( tbRegistrationAttributeTitleEnd.Text ) ? "Registration Information" : tbRegistrationAttributeTitleEnd.Text;
            registrationTemplate.SuccessTitle = tbSuccessTitle.Text;
            registrationTemplate.SuccessText = ceSuccessText.Text;
            registrationTemplate.RegistrationInstructions = heInstructions.Text;
            if ( !Page.IsValid || !registrationTemplate.IsValid )
            {
                return;
            }

            foreach ( var form in FormState )
            {
                if ( !form.IsValid )
                {
                    return;
                }

                if ( FormFieldsState.ContainsKey( form.Guid ) )
                {
                    foreach ( var formField in FormFieldsState[form.Guid] )
                    {
                        if ( !formField.IsValid )
                        {
                            return;
                        }
                    }
                }
            }

            // Get the valid group member attributes
            var group = new Group();
            group.GroupTypeId = gtpGroupType.SelectedGroupTypeId ?? 0;
            var groupMember = new GroupMember();
            groupMember.Group = group;
            groupMember.LoadAttributes();
            var validGroupMemberAttributeIds = groupMember.Attributes.Select( a => a.Value.Id ).ToList();

            // Remove any group member attributes that are not valid based on selected group type
            foreach ( var fieldList in FormFieldsState.Select( s => s.Value ) )
            {
                foreach ( var formField in fieldList
                    .Where( a =>
                        a.FieldSource == RegistrationFieldSource.GroupMemberAttribute &&
                        a.AttributeId.HasValue &&
                        !validGroupMemberAttributeIds.Contains( a.AttributeId.Value ) )
                    .ToList() )
                {
                    fieldList.Remove( formField );
                }
            }

            // Perform Validation
            var validationErrors = new List<string>();
            if ( ( ( registrationTemplate.SetCostOnInstance ?? false ) || registrationTemplate.Cost > 0 || FeeState.Any() ) && !registrationTemplate.FinancialGatewayId.HasValue )
            {
                validationErrors.Add( "A Financial Gateway is required when the registration has a cost or additional fees or is configured to allow instances to set a cost." );
            }

            if ( validationErrors.Any() )
            {
                nbValidationError.Visible = true;
                nbValidationError.Text = "<ul class='list-unstyled'><li>" + validationErrors.AsDelimited( "</li><li>" ) + "</li></ul>";
            }
            else
            {
                // Save the entity field changes to registration template
                if ( registrationTemplate.Id.Equals( 0 ) )
                {
                    registrationTemplateService.Add( registrationTemplate );
                }

                rockContext.SaveChanges();

                var attributeService = new AttributeService( rockContext );
                var registrationTemplateFormService = new RegistrationTemplateFormService( rockContext );
                var registrationTemplateFormFieldService = new RegistrationTemplateFormFieldService( rockContext );
                var registrationTemplateDiscountService = new RegistrationTemplateDiscountService( rockContext );
                var registrationTemplateFeeService = new RegistrationTemplateFeeService( rockContext );
                var registrationTemplateFeeItemService = new RegistrationTemplateFeeItemService( rockContext );
                var registrationRegistrantFeeService = new RegistrationRegistrantFeeService( rockContext );
                var registrationTemplatePlacementService = new RegistrationTemplatePlacementService( rockContext );

                var groupService = new GroupService( rockContext );

                // delete forms that aren't assigned in the UI anymore
                var formUiGuids = FormState.Select( f => f.Guid ).ToList();
                foreach ( var form in registrationTemplateFormService
                    .Queryable()
                    .Where( f =>
                        f.RegistrationTemplateId == registrationTemplate.Id &&
                        !formUiGuids.Contains( f.Guid ) ) )
                {
                    foreach ( var formField in form.Fields.ToList() )
                    {
                        form.Fields.Remove( formField );
                        registrationTemplateFormFieldService.Delete( formField );
                    }

                    registrationTemplateFormService.Delete( form );
                }

                // delete fields that aren't assigned in the UI anymore
                var fieldUiGuids = FormFieldsState.SelectMany( a => a.Value ).Select( f => f.Guid ).ToList();
                foreach ( var formField in registrationTemplateFormFieldService
                    .Queryable()
                    .Where( a =>
                        formUiGuids.Contains( a.RegistrationTemplateForm.Guid ) &&
                        !fieldUiGuids.Contains( a.Guid ) ) )
                {
                    registrationTemplateFormFieldService.Delete( formField );
                }

                // delete discounts that aren't assigned in the UI anymore
                var discountUiGuids = DiscountState.Select( u => u.Guid ).ToList();
                foreach ( var discount in registrationTemplateDiscountService
                    .Queryable()
                    .Where( d =>
                        d.RegistrationTemplateId == registrationTemplate.Id &&
                        !discountUiGuids.Contains( d.Guid ) ) )
                {
                    registrationTemplateDiscountService.Delete( discount );
                }

                // delete fees that aren't assigned in the UI anymore
                var feeUiGuids = FeeState.Select( u => u.Guid ).ToList();
                var deletedfees = registrationTemplateFeeService
                    .Queryable()
                    .Where( d =>
                        d.RegistrationTemplateId == registrationTemplate.Id &&
                        !feeUiGuids.Contains( d.Guid ) )
                    .ToList();

                var deletedFeeIds = deletedfees.Select( f => f.Id ).ToList();
                foreach ( var registrantFee in registrationRegistrantFeeService
                    .Queryable()
                    .Where( f => deletedFeeIds.Contains( f.RegistrationTemplateFeeId ) )
                    .ToList() )
                {
                    registrationRegistrantFeeService.Delete( registrantFee );
                }

                foreach ( var fee in deletedfees )
                {
                    registrationTemplateFeeService.Delete( fee );
                }

                // delete placements that aren't assigned in the UI anymore
                var registrationTemplatePlacementGuids = RegistrationTemplatePlacementState.Select( u => u.Guid ).ToList();
                var deletedRegistrationTemplatePlacements = registrationTemplatePlacementService
                    .Queryable()
                    .Where( d =>
                        d.RegistrationTemplateId == registrationTemplate.Id &&
                        !registrationTemplatePlacementGuids.Contains( d.Guid ) )
                    .ToList();

                foreach ( var deletedRegistrationTemplatePlacement in deletedRegistrationTemplatePlacements )
                {
                    registrationTemplatePlacementService.Delete( deletedRegistrationTemplatePlacement );
                }

                int? registrationRegistrantEntityTypeId = EntityTypeCache.Get( typeof( Rock.Model.RegistrationRegistrant ) ).Id;
                var registrationRegistrantAttributeQualifierColumn = "RegistrationTemplateId";
                var registrationRegistrantAttributeQualifierValue = registrationTemplate.Id.ToString();
                var registrantAttributesUI = FormFieldsState
                    .SelectMany( s =>
                        s.Value.Where( a =>
                            a.FieldSource == RegistrationFieldSource.RegistrantAttribute &&
                            a.Attribute != null ) )
                    .Select( f => f.Attribute )
                    .ToList();
                var selectedAttributeGuids = registrantAttributesUI.Select( a => a.Guid );

                // Delete the registrant attributes that were removed from the UI
                var registrantAttributesDB = attributeService.GetByEntityTypeQualifier( registrationRegistrantEntityTypeId, registrationRegistrantAttributeQualifierColumn, registrationRegistrantAttributeQualifierValue, true );
                foreach ( var attr in registrantAttributesDB.Where( a => !selectedAttributeGuids.Contains( a.Guid ) ).ToList() )
                {
                    var canDeleteAttribute = true;
                    foreach ( var form in registrationTemplate.Forms )
                    {
                        // make sure other RegistrationTemplates aren't using this AttributeId (which could happen due to an old bug)
                        var formFieldsFromOtherRegistrationTemplatesUsingAttribute = registrationTemplateFormFieldService.Queryable().Where( a => a.AttributeId.Value == attr.Id && a.RegistrationTemplateForm.RegistrationTemplateId != registrationTemplate.Id ).Any();
                        if ( formFieldsFromOtherRegistrationTemplatesUsingAttribute )
                        {
                            canDeleteAttribute = false;
                        }
                    }

                    if ( canDeleteAttribute )
                    {
                        attributeService.Delete( attr );
                    }
                }

                rockContext.SaveChanges();

                // Save all of the registrant attributes still in the UI
                foreach ( var attr in registrantAttributesUI )
                {
                    Helper.SaveAttributeEdits( attr, registrationRegistrantEntityTypeId, registrationRegistrantAttributeQualifierColumn, registrationRegistrantAttributeQualifierValue, rockContext );
                }

                // add/updated forms/fields
                foreach ( var formUI in FormState )
                {
                    var form = registrationTemplate.Forms.FirstOrDefault( f => f.Guid.Equals( formUI.Guid ) );
                    if ( form == null )
                    {
                        form = new RegistrationTemplateForm();
                        form.Guid = formUI.Guid;
                        registrationTemplate.Forms.Add( form );
                    }

                    form.Name = formUI.Name;
                    form.Order = formUI.Order;

                    if ( FormFieldsState.ContainsKey( form.Guid ) )
                    {
                        foreach ( var formFieldUI in FormFieldsState[form.Guid] )
                        {
                            var formField = form.Fields.FirstOrDefault( a => a.Guid.Equals( formFieldUI.Guid ) );
                            if ( formField == null )
                            {
                                formField = new RegistrationTemplateFormField();
                                formField.Guid = formFieldUI.Guid;
                                form.Fields.Add( formField );
                            }

                            formField.AttributeId = formFieldUI.AttributeId;
                            if ( !formField.AttributeId.HasValue &&
                                formFieldUI.FieldSource == RegistrationFieldSource.RegistrantAttribute &&
                                formFieldUI.Attribute != null )
                            {
                                var attr = AttributeCache.Get( formFieldUI.Attribute.Guid, rockContext );
                                if ( attr != null )
                                {
                                    formField.AttributeId = attr.Id;
                                }
                            }

                            formField.FieldSource = formFieldUI.FieldSource;
                            formField.PersonFieldType = formFieldUI.PersonFieldType;
                            formField.IsInternal = formFieldUI.IsInternal;
                            formField.IsSharedValue = formFieldUI.IsSharedValue;
                            formField.ShowCurrentValue = formFieldUI.ShowCurrentValue;
                            formField.PreText = formFieldUI.PreText;
                            formField.PostText = formFieldUI.PostText;
                            formField.IsGridField = formFieldUI.IsGridField;
                            formField.IsRequired = formFieldUI.IsRequired;
                            formField.Order = formFieldUI.Order;
                            formField.ShowOnWaitlist = formFieldUI.ShowOnWaitlist;
                            formField.FieldVisibilityRules = formFieldUI.FieldVisibilityRules;
                        }
                    }
                }

                // add/updated discounts
                foreach ( var discountUI in DiscountState )
                {
                    var discount = registrationTemplate.Discounts.FirstOrDefault( a => a.Guid.Equals( discountUI.Guid ) );
                    if ( discount == null )
                    {
                        discount = new RegistrationTemplateDiscount();
                        discount.Guid = discountUI.Guid;
                        registrationTemplate.Discounts.Add( discount );
                    }

                    discount.Code = discountUI.Code;
                    discount.DiscountPercentage = discountUI.DiscountPercentage;
                    discount.DiscountAmount = discountUI.DiscountAmount;
                    discount.Order = discountUI.Order;
                    discount.MaxUsage = discountUI.MaxUsage;
                    discount.MaxRegistrants = discountUI.MaxRegistrants;
                    discount.MinRegistrants = discountUI.MinRegistrants;
                    discount.StartDate = discountUI.StartDate;
                    discount.EndDate = discountUI.EndDate;
                    discount.AutoApplyDiscount = discountUI.AutoApplyDiscount;
                }

                // add/updated fees
                foreach ( var feeUI in FeeState )
                {
                    var fee = registrationTemplate.Fees.FirstOrDefault( a => a.Guid.Equals( feeUI.Guid ) );
                    if ( fee == null )
                    {
                        fee = new RegistrationTemplateFee();
                        fee.Guid = feeUI.Guid;
                        registrationTemplate.Fees.Add( fee );
                    }

                    fee.Name = feeUI.Name;
                    fee.FeeType = feeUI.FeeType;

                    // delete any feeItems no longer defined
                    foreach ( var deletedFeeItem in fee.FeeItems.ToList().Where( a => !feeUI.FeeItems.Any( x => x.Guid == a.Guid ) ) )
                    {
                        registrationTemplateFeeItemService.Delete( deletedFeeItem );
                    }

                    // add any new feeItems
                    foreach ( var newFeeItem in feeUI.FeeItems.ToList().Where( a => !fee.FeeItems.Any( x => x.Guid == a.Guid ) ) )
                    {
                        newFeeItem.RegistrationTemplateFee = fee;
                        newFeeItem.RegistrationTemplateFeeId = fee.Id;
                        registrationTemplateFeeItemService.Add( newFeeItem );
                    }

                    // update feeItems to match
                    foreach ( var feeItem in fee.FeeItems )
                    {
                        var feeItemUI = feeUI.FeeItems.FirstOrDefault( x => x.Guid == feeItem.Guid );
                        if ( feeItemUI != null )
                        {
                            feeItem.Order = feeItemUI.Order;
                            feeItem.Name = feeItemUI.Name;
                            feeItem.Cost = feeItemUI.Cost;
                            feeItem.MaximumUsageCount = feeItemUI.MaximumUsageCount;
                        }
                    }

                    fee.DiscountApplies = feeUI.DiscountApplies;
                    fee.AllowMultiple = feeUI.AllowMultiple;
                    fee.Order = feeUI.Order;
                    fee.IsActive = feeUI.IsActive;
                    fee.IsRequired = feeUI.IsRequired;
                    fee.HideWhenNoneRemaining = feeUI.HideWhenNoneRemaining;
                }

                // Add/Update Registration Placements
                foreach ( var registrationTemplatePlacementUI in RegistrationTemplatePlacementState )
                {
                    var registrationTemplatePlacement = registrationTemplate.Placements.FirstOrDefault( a => a.Guid.Equals( registrationTemplatePlacementUI.Guid ) );
                    if ( registrationTemplatePlacement == null )
                    {
                        registrationTemplatePlacement = new RegistrationTemplatePlacement();
                        registrationTemplatePlacement.Guid = registrationTemplatePlacementUI.Guid;
                        registrationTemplate.Placements.Add( registrationTemplatePlacement );
                    }

                    registrationTemplatePlacement.Name = registrationTemplatePlacementUI.Name;
                    registrationTemplatePlacement.GroupTypeId = registrationTemplatePlacementUI.GroupTypeId;
                    registrationTemplatePlacement.IconCssClass = registrationTemplatePlacementUI.IconCssClass;
                    registrationTemplatePlacement.Order = registrationTemplatePlacementUI.Order;
                    registrationTemplatePlacement.AllowMultiplePlacements = registrationTemplatePlacementUI.AllowMultiplePlacements;

                    var sharedPlacementGroupIds = RegistrationTemplatePlacementGuidGroupIdsState.GetValueOrNull( registrationTemplatePlacement.Guid ) ?? new List<int>();
                    var sharedPlacementGroups = groupService.GetByIds( sharedPlacementGroupIds ).ToList();
                    if ( registrationTemplatePlacement.Id == 0 )
                    {
                        rockContext.SaveChanges();
                    }

                    registrationTemplatePlacementService.SetRegistrationTemplatePlacementPlacementGroups( registrationTemplatePlacement, sharedPlacementGroups );
                }

                registrationTemplate.ModifiedByPersonAliasId = CurrentPersonAliasId;
                registrationTemplate.ModifiedDateTime = RockDateTime.Now;

                rockContext.SaveChanges();

                SaveAttributes( new Registration().TypeId, "RegistrationTemplateId", registrationTemplate.Id.ToString(), RegistrationAttributesState, rockContext );

                // If this is a new template, give the current user and the Registration Administrators role administrative
                // rights to this template, and staff, and staff like roles edit rights
                if ( newTemplate )
                {
                    registrationTemplate.AllowPerson( Authorization.ADMINISTRATE, CurrentPerson, rockContext );

                    var registrationAdmins = groupService.Get( Rock.SystemGuid.Group.GROUP_EVENT_REGISTRATION_ADMINISTRATORS.AsGuid() );
                    registrationTemplate.AllowSecurityRole( Authorization.ADMINISTRATE, registrationAdmins, rockContext );

                    var staffLikeUsers = groupService.Get( Rock.SystemGuid.Group.GROUP_STAFF_LIKE_MEMBERS.AsGuid() );
                    registrationTemplate.AllowSecurityRole( Authorization.EDIT, staffLikeUsers, rockContext );

                    var staffUsers = groupService.Get( Rock.SystemGuid.Group.GROUP_STAFF_MEMBERS.AsGuid() );
                    registrationTemplate.AllowSecurityRole( Authorization.EDIT, staffUsers, rockContext );
                }

                var qryParams = new Dictionary<string, string>();
                qryParams["RegistrationTemplateId"] = registrationTemplate.Id.ToString();
                NavigateToPage( RockPage.Guid, qryParams );
            }
        }

        /// <summary>
        /// Saves the attributes.
        /// </summary>
        /// <param name="entityTypeId">The entity type identifier.</param>
        /// <param name="qualifierColumn">The qualifier column.</param>
        /// <param name="qualifierValue">The qualifier value.</param>
        /// <param name="viewStateAttributes">The view state attributes.</param>
        /// <param name="rockContext">The rock context.</param>
        private void SaveAttributes( int entityTypeId, string qualifierColumn, string qualifierValue, List<Attribute> viewStateAttributes, RockContext rockContext )
        {
            // Get the existing attributes for this entity type and qualifier value
            var attributeService = new AttributeService( rockContext );
            var attributes = attributeService.GetByEntityTypeQualifier( entityTypeId, qualifierColumn, qualifierValue, true );

            // Delete any of those attributes that were removed in the UI
            var selectedAttributeGuids = viewStateAttributes.Select( a => a.Guid );
            var attributesToDelete = attributes.Where( a => !selectedAttributeGuids.Contains( a.Guid ) ).ToList();
            foreach ( var attr in attributesToDelete )
            {
                attributeService.Delete( attr );
                rockContext.SaveChanges();
            }

            // Update the Attributes that were assigned in the UI
            foreach ( var attributeState in viewStateAttributes )
            {
                Helper.SaveAttributeEdits( attributeState, entityTypeId, qualifierColumn, qualifierValue, rockContext );
            }
        }

        /// <summary>
        /// Handles the Click event of the btnCancel control.
        /// </summary>
        /// <param name="sender">The source of the event.</param>
        /// <param name="e">The <see cref="EventArgs" /> instance containing the event data.</param>
        protected void btnCancel_Click( object sender, EventArgs e )
        {
            if ( hfRegistrationTemplateId.Value.Equals( "0" ) )
            {
                int? parentCategoryId = PageParameter( PageParameterKey.ParentCategoryId ).AsIntegerOrNull();
                if ( parentCategoryId.HasValue )
                {
                    // Cancelling on Add, and we know the parentCategoryId, so we are probably in tree-view mode, so navigate to the current page
                    var qryParams = new Dictionary<string, string>();
                    qryParams["CategoryId"] = parentCategoryId.ToString();
                    NavigateToPage( RockPage.Guid, qryParams );
                }
                else
                {
                    // Cancelling on Add.  Return to Grid
                    NavigateToParentPage();
                }
            }
            else
            {
                // Cancelling on Edit.  Return to Details
                RegistrationTemplateService service = new RegistrationTemplateService( new RockContext() );
                RegistrationTemplate item = service.Get( int.Parse( hfRegistrationTemplateId.Value ) );
                ShowReadonlyDetails( item );
            }
        }

        #endregion

        #region Details Events

        /// <summary>
        /// Handles the CheckedChanged event of the cbMultipleRegistrants control.
        /// </summary>
        /// <param name="sender">The source of the event.</param>
        /// <param name="e">The <see cref="EventArgs"/> instance containing the event data.</param>
        protected void cbMultipleRegistrants_CheckedChanged( object sender, EventArgs e )
        {
            ParseControls();

            nbMaxRegistrants.Visible = cbMultipleRegistrants.Checked;

            BuildControls();
        }

        /// <summary>
        /// Handles the CheckedChanged event of the tglSetCost control.
        /// </summary>
        /// <param name="sender">The source of the event.</param>
        /// <param name="e">The <see cref="EventArgs"/> instance containing the event data.</param>
        protected void tglSetCost_CheckedChanged( object sender, EventArgs e )
        {
            SetCostVisibility();
        }

        #endregion

        #region Form Control Events

        /// <summary>
        /// Handles the Click event of the lbAddForm control.
        /// </summary>
        /// <param name="sender">The source of the event.</param>
        /// <param name="e">The <see cref="EventArgs"/> instance containing the event data.</param>
        protected void lbAddForm_Click( object sender, EventArgs e )
        {
            ParseControls();

            var form = new RegistrationTemplateForm();
            form.Guid = Guid.NewGuid();
            form.Order = FormState.Any() ? FormState.Max( a => a.Order ) + 1 : 0;
            FormState.Add( form );

            FormFieldsState.Add( form.Guid, new List<RegistrationTemplateFormField>() );

            ExpandedForms.Add( form.Guid );

            BuildControls( true, form.Guid );
        }

        /// <summary>
        /// Handles the DeleteFormClick event of the registrationTemplateFormEditor control.
        /// </summary>
        /// <param name="sender">The source of the event.</param>
        /// <param name="e">The <see cref="EventArgs"/> instance containing the event data.</param>
        protected void tfeForm_DeleteFormClick( object sender, EventArgs e )
        {
            ParseControls();

            var templateFormEditor = sender as RegistrationTemplateFormEditor;
            if ( templateFormEditor != null )
            {
                var form = FormState.Where( a => a.Guid == templateFormEditor.FormGuid ).FirstOrDefault();
                if ( form != null )
                {
                    if ( ExpandedForms.Contains( form.Guid ) )
                    {
                        ExpandedForms.Remove( form.Guid );
                    }

                    if ( FormFieldsState.ContainsKey( form.Guid ) )
                    {
                        FormFieldsState.Remove( form.Guid );
                    }

                    FormState.Remove( form );
                }
            }

            BuildControls( true );
        }

        /// <summary>
        /// Handles the add field click on the registrationTemplateFormEditor.
        /// </summary>
        /// <param name="sender">The sender.</param>
        /// <param name="e">The e.</param>
        protected void tfeForm_AddFieldClick( object sender, TemplateFormFieldEventArg e )
        {
            ParseControls();

            ShowRegistrantFormFieldEdit( e.FormGuid, Guid.NewGuid() );

            BuildControls( true );
        }

        /// <summary>
        /// Handles the filter field click on the registrationTemplateFormEditor.
        /// </summary>
        /// <param name="sender">The sender.</param>
        /// <param name="e">The e.</param>
        private void tfeForm_FilterFieldClick( object sender, TemplateFormFieldEventArg e )
        {
            ParseControls();

            ShowFormFieldFilter( e.FormGuid, e.FormFieldGuid );

            BuildControls( true );
        }

        /// <summary>
        /// Handles the edit field click on the registrationTemplateFormEditor.
        /// </summary>
        /// <param name="sender">The sender.</param>
        /// <param name="e">The e.</param>
        protected void tfeForm_EditFieldClick( object sender, TemplateFormFieldEventArg e )
        {
            ParseControls();

            ShowRegistrantFormFieldEdit( e.FormGuid, e.FormFieldGuid );

            BuildControls( true );
        }

        /// <summary>
        /// Handles the reorder field click on the registrationTemplateFormEditor.
        /// </summary>
        /// <param name="sender">The sender.</param>
        /// <param name="e">The e.</param>
        protected void tfeForm_ReorderFieldClick( object sender, TemplateFormFieldEventArg e )
        {
            ParseControls();

            if ( FormFieldsState.ContainsKey( e.FormGuid ) )
            {
                SortFields( FormFieldsState[e.FormGuid], e.OldIndex, e.NewIndex );
                ReOrderFields( FormFieldsState[e.FormGuid] );
            }

            BuildControls( true, e.FormGuid );
        }

        /// <summary>
        /// Handles the delete field click on the registrationTemplateFormEditor.
        /// </summary>
        /// <param name="sender">The sender.</param>
        /// <param name="e">The e.</param>
        protected void tfeForm_DeleteFieldClick( object sender, TemplateFormFieldEventArg e )
        {
            ParseControls();

            if ( FormFieldsState.ContainsKey( e.FormGuid ) )
            {
                /*
                  SK - 11 Oct 2020
                  On Field Delete, we need to also remove all the exisiting reference of current field in filter rule list
                */
                var newFormFieldsWithRules = FormFieldsState[e.FormGuid]
                    .Where( a => a.FieldVisibilityRules.RuleList.Any()
                     && a.FieldVisibilityRules.RuleList.Any( b =>
                         b.ComparedToFormFieldGuid.HasValue
                         && b.ComparedToFormFieldGuid == e.FormFieldGuid ) );

                foreach ( var newFormField in newFormFieldsWithRules )
                {
                    newFormField.FieldVisibilityRules.RuleList
                        .RemoveAll( a => a.ComparedToFormFieldGuid.HasValue
                        && a.ComparedToFormFieldGuid.Value == e.FormFieldGuid );
                }
                FormFieldsState[e.FormGuid].RemoveEntity( e.FormFieldGuid );
            }

            BuildControls( true, e.FormGuid );
        }

        /// <summary>
        /// Handles the rebind field click on the registrationTemplateFormEditor.
        /// </summary>
        /// <param name="sender">The sender.</param>
        /// <param name="e">The e.</param>
        protected void tfeForm_RebindFieldClick( object sender, TemplateFormFieldEventArg e )
        {
            ParseControls();

            BuildControls( true, e.FormGuid );
        }

        #endregion

        #region Field Dialog Events

        /// <summary>
        /// Handles the SelectedIndexChanged event of the ddlFieldSource control.
        /// </summary>
        /// <param name="sender">The source of the event.</param>
        /// <param name="e">The <see cref="EventArgs"/> instance containing the event data.</param>
        protected void ddlFieldSource_SelectedIndexChanged( object sender, EventArgs e )
        {
            SetFieldDisplay();
        }

        /// <summary>
        /// Handles the SelectedIndexChanged event of the gtpGroupType control.
        /// </summary>
        /// <param name="sender">The source of the event.</param>
        /// <param name="e">The <see cref="EventArgs"/> instance containing the event data.</param>
        protected void gtpGroupType_SelectedIndexChanged( object sender, EventArgs e )
        {
            rpGroupTypeRole.GroupTypeId = gtpGroupType.SelectedGroupTypeId ?? 0;
        }

        /// <summary>
        /// Handles the SaveClick event of the dlgRegistrantFormField control.
        /// </summary>
        /// <param name="sender">The source of the event.</param>
        /// <param name="e">The <see cref="EventArgs"/> instance containing the event data.</param>
        protected void dlgRegistrantFormField_SaveClick( object sender, EventArgs e )
        {
            FieldSave();
            HideDialog();
            BuildControls( true );
        }

        /// <summary>
        /// Saves the form field
        /// </summary>
        private void FieldSave()
        {
            var formGuid = hfFormGuid.Value.AsGuid();

            if ( FormFieldsState.ContainsKey( formGuid ) )
            {
                var attributeForm = CreateFormField( formGuid );

                int? attributeId = null;

                switch ( attributeForm.FieldSource )
                {
                    case RegistrationFieldSource.PersonField:
                        {
                            attributeForm.ShowCurrentValue = cbUsePersonCurrentValue.Checked;
                            attributeForm.IsGridField = cbShowOnGrid.Checked;
                            attributeForm.IsRequired = cbRequireInInitialEntry.Checked;
                            break;
                        }

                    case RegistrationFieldSource.PersonAttribute:
                        {
                            attributeId = ddlPersonAttributes.SelectedValueAsInt();
                            attributeForm.ShowCurrentValue = cbUsePersonCurrentValue.Checked;
                            attributeForm.IsGridField = cbShowOnGrid.Checked;
                            attributeForm.IsRequired = cbRequireInInitialEntry.Checked;
                            break;
                        }

                    case RegistrationFieldSource.GroupMemberAttribute:
                        {
                            attributeId = ddlGroupTypeAttributes.SelectedValueAsInt();
                            attributeForm.ShowCurrentValue = false;
                            attributeForm.IsGridField = cbShowOnGrid.Checked;
                            attributeForm.IsRequired = cbRequireInInitialEntry.Checked;
                            break;
                        }

                    case RegistrationFieldSource.RegistrantAttribute:
                        {
                            Rock.Model.Attribute attribute = new Rock.Model.Attribute();
                            edtRegistrantAttribute.GetAttributeProperties( attribute );
                            attributeForm.Attribute = attribute;
                            attributeForm.Id = attribute.Id;
                            attributeForm.ShowCurrentValue = false;
                            attributeForm.IsGridField = attribute.IsGridColumn;
                            attributeForm.IsRequired = attribute.IsRequired;
                            break;
                        }
                }

                attributeForm.ShowOnWaitlist = cbShowOnWaitList.Checked;

                if ( attributeId.HasValue )
                {
                    using ( var rockContext = new RockContext() )
                    {
                        var attribute = new AttributeService( rockContext ).Get( attributeId.Value );
                        if ( attribute != null )
                        {
                            attributeForm.Attribute = attribute.Clone( false );
                            attributeForm.Attribute.FieldType = attribute.FieldType.Clone( false );
                            attributeForm.Attribute.AttributeQualifiers = new List<AttributeQualifier>();

                            foreach ( var qualifier in attribute.AttributeQualifiers )
                            {
                                attributeForm.Attribute.AttributeQualifiers.Add( qualifier.Clone( false ) );
                            }

                            attributeForm.AttributeId = attribute.Id;
                        }
                    }
                }
            }
        }

        /// <summary>
        /// Creates the form field.
        /// </summary>
        /// <param name="formGuid">The form unique identifier.</param>
        /// <returns></returns>
        private RegistrationTemplateFormField CreateFormField( Guid formGuid )
        {
            var attributeGuid = hfAttributeGuid.Value.AsGuid();

            var attributeFormField = FormFieldsState[formGuid].FirstOrDefault( a => a.Guid.Equals( attributeGuid ) );
            if ( attributeFormField == null )
            {
                attributeFormField = new RegistrationTemplateFormField();
                attributeFormField.Order = FormFieldsState[formGuid].Any() ? FormFieldsState[formGuid].Max( a => a.Order ) + 1 : 0;
                attributeFormField.Guid = attributeGuid;
                FormFieldsState[formGuid].Add( attributeFormField );
            }

            attributeFormField.PreText = ceFormFieldPreHtml.Text;
            attributeFormField.PostText = ceFormFieldPostHtml.Text;
            attributeFormField.FieldSource = ddlFieldSource.SelectedValueAsEnum<RegistrationFieldSource>();
            if ( ddlPersonField.Visible )
            {
                attributeFormField.PersonFieldType = ddlPersonField.SelectedValueAsEnum<RegistrationPersonFieldType>();
            }

            attributeFormField.IsInternal = cbInternalField.Checked;
            attributeFormField.IsSharedValue = cbCommonValue.Checked;

            return attributeFormField;
        }

        #endregion

        #region Discount Events

        /// <summary>
        /// Handles the AddClick event of the gDiscounts control.
        /// </summary>
        /// <param name="sender">The source of the event.</param>
        /// <param name="e">The <see cref="EventArgs"/> instance containing the event data.</param>
        protected void gDiscounts_AddClick( object sender, EventArgs e )
        {
            ParseControls();

            ShowDiscountEdit( Guid.NewGuid() );

            BuildControls();
        }

        /// <summary>
        /// Handles the Edit event of the gDiscounts control.
        /// </summary>
        /// <param name="sender">The source of the event.</param>
        /// <param name="e">The <see cref="RowEventArgs"/> instance containing the event data.</param>
        protected void gDiscounts_Edit( object sender, RowEventArgs e )
        {
            ParseControls();

            ShowDiscountEdit( e.RowKeyValue.ToString().AsGuid() );

            BuildControls();
        }

        /// <summary>
        /// Handles the GridReorder event of the gDiscounts control.
        /// </summary>
        /// <param name="sender">The source of the event.</param>
        /// <param name="e">The <see cref="GridReorderEventArgs"/> instance containing the event data.</param>
        protected void gDiscounts_GridReorder( object sender, GridReorderEventArgs e )
        {
            ParseControls();

            var movedItem = DiscountState.Where( a => a.Order == e.OldIndex ).FirstOrDefault();
            if ( movedItem != null )
            {
                if ( e.NewIndex < e.OldIndex )
                {
                    // Moved up
                    foreach ( var otherItem in DiscountState.Where( a => a.Order < e.OldIndex && a.Order >= e.NewIndex ) )
                    {
                        otherItem.Order = otherItem.Order + 1;
                    }
                }
                else
                {
                    // Moved Down
                    foreach ( var otherItem in DiscountState.Where( a => a.Order > e.OldIndex && a.Order <= e.NewIndex ) )
                    {
                        otherItem.Order = otherItem.Order - 1;
                    }
                }

                movedItem.Order = e.NewIndex;
            }

            int order = 0;
            DiscountState.OrderBy( d => d.Order ).ToList().ForEach( d => d.Order = order++ );

            BuildControls();
        }

        /// <summary>
        /// Handles the Delete event of the gDiscounts control.
        /// </summary>
        /// <param name="sender">The source of the event.</param>
        /// <param name="e">The <see cref="RowEventArgs"/> instance containing the event data.</param>
        protected void gDiscounts_Delete( object sender, RowEventArgs e )
        {
            ParseControls();

            var discountGuid = e.RowKeyValue.ToString().AsGuid();
            var discount = DiscountState.FirstOrDefault( f => f.Guid.Equals( e.RowKeyValue.ToString().AsGuid() ) );
            if ( discount != null )
            {
                DiscountState.Remove( discount );

                int order = 0;
                DiscountState.OrderBy( f => f.Order ).ToList().ForEach( f => f.Order = order++ );
            }

            BuildControls();
        }

        /// <summary>
        /// Handles the GridRebind event of the gDiscounts control.
        /// </summary>
        /// <param name="sender">The source of the event.</param>
        /// <param name="e">The <see cref="EventArgs"/> instance containing the event data.</param>
        protected void gDiscounts_GridRebind( object sender, EventArgs e )
        {
            BindDiscountsGrid();
        }

        /// <summary>
        /// Handles the SaveClick event of the dlgDiscount control.
        /// </summary>
        /// <param name="sender">The source of the event.</param>
        /// <param name="e">The <see cref="EventArgs"/> instance containing the event data.</param>
        protected void dlgDiscount_SaveClick( object sender, EventArgs e )
        {
            if ( IsDiscountCodeAlreadyUsed() )
            {
                nbDuplicateDiscountCode.Text = @"The discount code <b>""" + tbDiscountCode.Text + @"</b>"" is already in use.";
                nbDuplicateDiscountCode.Visible = true;
                return;
            }

            nbDuplicateDiscountCode.Visible = false;

            RegistrationTemplateDiscount discount = null;
            var discountGuid = hfDiscountGuid.Value.AsGuidOrNull();
            if ( discountGuid.HasValue )
            {
                discount = DiscountState.Where( f => f.Guid.Equals( discountGuid.Value ) ).FirstOrDefault();
            }

            if ( discount == null )
            {
                discount = new RegistrationTemplateDiscount();
                discount.Guid = Guid.NewGuid();
                discount.Order = DiscountState.Any() ? DiscountState.Max( d => d.Order ) + 1 : 0;
                DiscountState.Add( discount );
            }

            discount.Code = tbDiscountCode.Text;
            if ( rblDiscountType.SelectedValue == "Amount" )
            {
                discount.DiscountPercentage = 0.0m;
                discount.DiscountAmount = cbDiscountAmount.Value ?? 0.0m;
            }
            else
            {
                discount.DiscountPercentage = nbDiscountPercentage.Text.AsDecimal() * 0.01m;
                discount.DiscountAmount = 0.0m;
            }

            discount.MaxUsage = nbDiscountMaxUsage.Text.AsIntegerOrNull();
            discount.MaxRegistrants = nbDiscountMaxRegistrants.Text.AsIntegerOrNull();
            discount.MinRegistrants = nbDiscountMinRegistrants.Text.AsIntegerOrNull();
            discount.StartDate = drpDiscountDateRange.LowerValue;
            discount.EndDate = drpDiscountDateRange.UpperValue;
            discount.AutoApplyDiscount = cbcAutoApplyDiscount.Checked;

            HideDialog();

            hfDiscountGuid.Value = string.Empty;

            BuildControls();
        }

        private bool IsDiscountCodeAlreadyUsed()
        {
            var discountGuid = hfDiscountGuid.Value.AsGuidOrNull();
            var discountCode = tbDiscountCode.Text;

            // If we have a guid then we are editing an existing code, so only count as a duplicate if the GUID doesn't match.
            if ( discountGuid != null && DiscountState.Where( d => d.Code.Equals( discountCode, StringComparison.OrdinalIgnoreCase ) && d.Guid != discountGuid ).Any() )
            {
                return true;
            }

            // If case we do not have a guid then look for any matches.
            if ( discountGuid == null && DiscountState.Where( d => d.Code.Equals( discountCode, StringComparison.OrdinalIgnoreCase ) ).Any() )
            {
                return true;
            }

            return false;
        }

        /// <summary>
        /// Handles the SelectedIndexChanged event of the rblDiscountType control.
        /// </summary>
        /// <param name="sender">The source of the event.</param>
        /// <param name="e">The <see cref="EventArgs"/> instance containing the event data.</param>
        protected void rblDiscountType_SelectedIndexChanged( object sender, EventArgs e )
        {
            if ( rblDiscountType.SelectedValue == "Amount" )
            {
                nbDiscountPercentage.Visible = false;
                cbDiscountAmount.Visible = true;
            }
            else
            {
                nbDiscountPercentage.Visible = true;
                cbDiscountAmount.Visible = false;
            }
        }

        #endregion

        #region Fee Events

        /// <summary>
        /// Handles the AddClick event of the gFees control.
        /// </summary>
        /// <param name="sender">The source of the event.</param>
        /// <param name="e">The <see cref="EventArgs"/> instance containing the event data.</param>
        protected void gFees_AddClick( object sender, EventArgs e )
        {
            ParseControls();

            ShowFeeEdit( Guid.NewGuid() );

            BuildControls();
        }

        /// <summary>
        /// Handles the Edit event of the gFees control.
        /// </summary>
        /// <param name="sender">The source of the event.</param>
        /// <param name="e">The <see cref="RowEventArgs"/> instance containing the event data.</param>
        protected void gFees_Edit( object sender, RowEventArgs e )
        {
            ParseControls();

            ShowFeeEdit( e.RowKeyValue.ToString().AsGuid() );
        }

        /// <summary>
        /// Handles the GridReorder event of the gFees control.
        /// </summary>
        /// <param name="sender">The source of the event.</param>
        /// <param name="e">The <see cref="GridReorderEventArgs"/> instance containing the event data.</param>
        protected void gFees_GridReorder( object sender, GridReorderEventArgs e )
        {
            ParseControls();

            var movedItem = FeeState.Where( a => a.Order == e.OldIndex ).FirstOrDefault();
            if ( movedItem != null )
            {
                if ( e.NewIndex < e.OldIndex )
                {
                    // Moved up
                    foreach ( var otherItem in FeeState.Where( a => a.Order < e.OldIndex && a.Order >= e.NewIndex ) )
                    {
                        otherItem.Order = otherItem.Order + 1;
                    }
                }
                else
                {
                    // Moved Down
                    foreach ( var otherItem in FeeState.Where( a => a.Order > e.OldIndex && a.Order <= e.NewIndex ) )
                    {
                        otherItem.Order = otherItem.Order - 1;
                    }
                }

                movedItem.Order = e.NewIndex;
            }

            int order = 0;
            FeeState.OrderBy( f => f.Order ).ToList().ForEach( f => f.Order = order++ );

            BuildControls();
        }

        /// <summary>
        /// Handles the Delete event of the gFees control.
        /// </summary>
        /// <param name="sender">The source of the event.</param>
        /// <param name="e">The <see cref="RowEventArgs"/> instance containing the event data.</param>
        protected void gFees_Delete( object sender, RowEventArgs e )
        {
            ParseControls();

            var feeGuid = e.RowKeyValue.ToString().AsGuid();
            var fee = FeeState.FirstOrDefault( f => f.Guid.Equals( e.RowKeyValue.ToString().AsGuid() ) );
            if ( fee != null )
            {
                FeeState.Remove( fee );

                int order = 0;
                FeeState.OrderBy( f => f.Order ).ToList().ForEach( f => f.Order = order++ );
            }

            BuildControls();
        }

        /// <summary>
        /// Handles the GridRebind event of the gFees control.
        /// </summary>
        /// <param name="sender">The source of the event.</param>
        /// <param name="e">The <see cref="EventArgs"/> instance containing the event data.</param>
        protected void gFees_GridRebind( object sender, EventArgs e )
        {
            BindFeesGrid();
        }

        /// <summary>
        /// Handles the SaveClick event of the dlgFee control.
        /// </summary>
        /// <param name="sender">The source of the event.</param>
        /// <param name="e">The <see cref="EventArgs"/> instance containing the event data.</param>
        protected void dlgFee_SaveClick( object sender, EventArgs e )
        {
            RegistrationTemplateFee fee = null;
            var feeGuid = hfFeeGuid.Value.AsGuidOrNull();
            if ( feeGuid.HasValue )
            {
                fee = FeeState.Where( f => f.Guid.Equals( feeGuid.Value ) ).FirstOrDefault();
            }

            if ( fee == null )
            {
                fee = new RegistrationTemplateFee();
                fee.Guid = Guid.NewGuid();
                fee.Order = FeeState.Any() ? FeeState.Max( d => d.Order ) + 1 : 0;
                FeeState.Add( fee );
            }

            fee.Name = tbFeeName.Text;
            fee.FeeType = rblFeeType.SelectedValueAsEnum<RegistrationFeeType>();
            fee.AllowMultiple = cbAllowMultiple.Checked;
            fee.DiscountApplies = cbDiscountApplies.Checked;
            fee.IsActive = cbFeeIsActive.Checked;
            fee.IsRequired = cbFeeIsRequired.Checked;
            fee.HideWhenNoneRemaining = cbHideWhenNoneRemaining.Checked;

            // set the FeeItems to what they are in the UI
            fee.FeeItems = new List<RegistrationTemplateFeeItem>();

            if ( fee.FeeType == RegistrationFeeType.Single )
            {
                RegistrationTemplateFeeItem registrationTemplateFeeItem = new RegistrationTemplateFeeItem();
                registrationTemplateFeeItem.Guid = hfFeeItemSingleGuid.Value.AsGuid();
                registrationTemplateFeeItem.Name = fee.Name;
                registrationTemplateFeeItem.Cost = cbFeeItemSingleCost.Value ?? 0.00M;
                registrationTemplateFeeItem.MaximumUsageCount = nbFeeItemSingleMaximumUsageCount.Text.AsIntegerOrNull();
                fee.FeeItems.Add( registrationTemplateFeeItem );
            }
            else
            {
                fee.FeeItems = GetFeeItemsFromUI();

                if ( !ValidateFeeItemUIValues() )
                {
                    return;
                }
            }

            hfFeeGuid.Value = string.Empty;
            HideDialog();
            BuildControls();
        }

        /// <summary>
        /// Validates the fee item UI values.
        /// </summary>
        /// <returns></returns>
        private bool ValidateFeeItemUIValues()
        {
            var result = true;
            foreach ( var item in rptFeeItemsMultiple.Items.OfType<RepeaterItem>() )
            {
                RegistrationTemplateFeeItem registrationTemplateFeeItem = new RegistrationTemplateFeeItem();
                var nbFeeItemWarning = item.FindControl( "nbFeeItemWarning" ) as NotificationBox;
                var tbFeeItemName = item.FindControl( "tbFeeItemName" ) as RockTextBox;
                var cbFeeItemCost = item.FindControl( "cbFeeItemCost" ) as CurrencyBox;
                var nbMaximumUsageCount = item.FindControl( "nbMaximumUsageCount" ) as NumberBox;
                var pnlFeeItemNameContainer = item.FindControl( "pnlFeeItemNameContainer" ) as Panel;
                if ( tbFeeItemName.Text.IsNullOrWhiteSpace() )
                {
                    result = false;
                    pnlFeeItemNameContainer.AddCssClass( "has-error" );
                    nbFeeItemWarning.Text = "Option is required.";
                    nbFeeItemWarning.NotificationBoxType = NotificationBoxType.Danger;
                    nbFeeItemWarning.Visible = true;
                }
                else
                {
                    pnlFeeItemNameContainer.RemoveCssClass( "has-error" );
                }
            }

            return result;
        }

        /// <summary>
        /// Gets the fee item UI values.
        /// </summary>
        /// <returns></returns>
        private List<RegistrationTemplateFeeItem> GetFeeItemsFromUI()
        {
            var feeItemOrder = 0;
            var feeItems = new List<RegistrationTemplateFeeItem>();
            foreach ( var item in rptFeeItemsMultiple.Items.OfType<RepeaterItem>() )
            {
                RegistrationTemplateFeeItem registrationTemplateFeeItem = new RegistrationTemplateFeeItem();
                var hfFeeItemGuid = item.FindControl( "hfFeeItemGuid" ) as HiddenField;
                var hfFeeItemId = item.FindControl( "hfFeeItemId" ) as HiddenField;
                var tbFeeItemName = item.FindControl( "tbFeeItemName" ) as RockTextBox;
                var cbFeeItemCost = item.FindControl( "cbFeeItemCost" ) as CurrencyBox;
                var nbMaximumUsageCount = item.FindControl( "nbMaximumUsageCount" ) as NumberBox;

                registrationTemplateFeeItem.Guid = hfFeeItemGuid.Value.AsGuid();
                registrationTemplateFeeItem.Id = hfFeeItemId.Value.AsInteger();
                registrationTemplateFeeItem.Order = feeItemOrder++;
                registrationTemplateFeeItem.Name = tbFeeItemName.Text;
                registrationTemplateFeeItem.Cost = cbFeeItemCost.Value ?? 0.00M;
                registrationTemplateFeeItem.MaximumUsageCount = nbMaximumUsageCount.Text.AsIntegerOrNull();
                feeItems.Add( registrationTemplateFeeItem );
            }

            return feeItems;
        }

        /// <summary>
        /// Handles the SelectedIndexChanged event of the rblFeeType control.
        /// </summary>
        /// <param name="sender">The source of the event.</param>
        /// <param name="e">The <see cref="EventArgs"/> instance containing the event data.</param>
        protected void rblFeeType_SelectedIndexChanged( object sender, EventArgs e )
        {
            var feeItems = FeeItemsEditState;
            BindFeeItemsControls( feeItems, rblFeeType.SelectedValueAsEnum<RegistrationFeeType>() );
        }

        #endregion

        #endregion

        #region Show Details

        /// <summary>
        /// Gets the registration template.
        /// </summary>
        /// <param name="registrationTemplateId">The registration template identifier.</param>
        /// <param name="rockContext">The rock context.</param>
        /// <returns></returns>
        private RegistrationTemplate GetRegistrationTemplate( int registrationTemplateId, RockContext rockContext = null )
        {
            string key = string.Format( "RegistrationTemplate:{0}", registrationTemplateId );
            RegistrationTemplate registrationTemplate = RockPage.GetSharedItem( key ) as RegistrationTemplate;
            if ( registrationTemplate == null )
            {
                rockContext = rockContext ?? new RockContext();
                registrationTemplate = new RegistrationTemplateService( rockContext )
                    .Queryable( "GroupType.Roles" )
                    .AsNoTracking()
                    .FirstOrDefault( i => i.Id == registrationTemplateId );
                RockPage.SaveSharedItem( key, registrationTemplate );
            }

            return registrationTemplate;
        }

        /// <summary>
        /// Shows the detail.
        /// </summary>
        private void ShowDetail()
        {
            int? registrationTemplateId = PageParameter( PageParameterKey.RegistrationTemplateId ).AsIntegerOrNull();
            int? parentCategoryId = PageParameter( PageParameterKey.ParentCategoryId ).AsIntegerOrNull();

            if ( !registrationTemplateId.HasValue )
            {
                pnlDetails.Visible = false;
                return;
            }

            var rockContext = new RockContext();

            RegistrationTemplate registrationTemplate = null;
            if ( registrationTemplateId.HasValue )
            {
                registrationTemplate = GetRegistrationTemplate( registrationTemplateId.Value, rockContext );
            }

            if ( registrationTemplate == null )
            {
                registrationTemplate = new RegistrationTemplate();
                registrationTemplate.Id = 0;
                registrationTemplate.IsActive = true;
                registrationTemplate.CategoryId = parentCategoryId;
                registrationTemplate.ConfirmationFromName = "{{ RegistrationInstance.ContactPersonAlias.Person.FullName }}";
                registrationTemplate.ConfirmationFromEmail = "{{ RegistrationInstance.ContactEmail }}";
                registrationTemplate.ConfirmationSubject = "{{ RegistrationInstance.Name }} Confirmation";
                registrationTemplate.ConfirmationEmailTemplate = GetAttributeValue( AttributeKey.DefaultConfirmationEmail );
                registrationTemplate.ReminderFromName = "{{ RegistrationInstance.ContactPersonAlias.Person.FullName }}";
                registrationTemplate.ReminderFromEmail = "{{ RegistrationInstance.ContactEmail }}";
                registrationTemplate.ReminderSubject = "{{ RegistrationInstance.Name }} Reminder";
                registrationTemplate.ReminderEmailTemplate = GetAttributeValue( AttributeKey.DefaultReminderEmail );
                registrationTemplate.Notify = RegistrationNotify.None;
                registrationTemplate.SuccessTitle = "Congratulations {{ Registration.FirstName }}";
                registrationTemplate.SuccessText = GetAttributeValue( AttributeKey.DefaultSuccessText );
                registrationTemplate.PaymentReminderEmailTemplate = GetAttributeValue( AttributeKey.DefaultPaymentReminderEmail );
                registrationTemplate.PaymentReminderFromEmail = "{{ RegistrationInstance.ContactEmail }}";
                registrationTemplate.PaymentReminderFromName = "{{ RegistrationInstance.ContactPersonAlias.Person.FullName }}";
                registrationTemplate.PaymentReminderSubject = "{{ RegistrationInstance.Name }} Payment Reminder";
                registrationTemplate.WaitListTransitionEmailTemplate = GetAttributeValue( AttributeKey.DefaultWaitListTransitionEmail );
                registrationTemplate.WaitListTransitionFromEmail = "{{ RegistrationInstance.ContactEmail }}";
                registrationTemplate.WaitListTransitionFromName = "{{ RegistrationInstance.ContactPersonAlias.Person.FullName }}";
                registrationTemplate.WaitListTransitionSubject = "{{ RegistrationInstance.Name }} Wait List Update";
                registrationTemplate.AllowMultipleRegistrants = true;
                registrationTemplate.MaxRegistrants = 10;
                registrationTemplate.GroupMemberStatus = GroupMemberStatus.Active;
            }

            pnlDetails.Visible = true;
            hfRegistrationTemplateId.Value = registrationTemplate.Id.ToString();

            // render UI based on Authorized
            bool readOnly = false;

            nbEditModeMessage.Text = string.Empty;

            // User must have 'Edit' rights to block, or 'Administrate' rights to template
            if ( !UserCanEdit && !registrationTemplate.IsAuthorized( Authorization.ADMINISTRATE, CurrentPerson ) )
            {
                readOnly = true;
                nbEditModeMessage.Heading = "Information";
                nbEditModeMessage.Text = EditModeMessage.ReadOnlyEditActionNotAllowed( RegistrationTemplate.FriendlyTypeName );
            }

            // Only show the placements button if a linked page is defined AND this template has any placement records
            bool showPlacementsButton = !string.IsNullOrWhiteSpace( GetAttributeValue( AttributeKey.RegistrationTemplatePlacementPage ) ) &&
                registrationTemplate.Id > 0 &&
                new RegistrationTemplatePlacementService( rockContext ).GetRegistrationTemplatePlacementCountByRegistrationTemplate( registrationTemplate.Id ) > 0;

            btnPlacements.ToolTip = registrationTemplate.Name + " Placement";
            btnPlacements.Visible = showPlacementsButton;

            if ( readOnly )
            {
                btnEdit.Visible = false;
                btnDelete.Visible = false;
                btnCopy.Visible = false;
                btnSecurity.Visible = false;
                ShowReadonlyDetails( registrationTemplate );
            }
            else
            {
                btnEdit.Visible = true;
                btnDelete.Visible = true;

                btnCopy.ToolTip = "Copy " + registrationTemplate.Name;
                btnCopy.Visible = true;

                btnSecurity.Title = "Secure " + registrationTemplate.Name;
                btnSecurity.EntityId = registrationTemplate.Id;

                if ( registrationTemplate.Id > 0 )
                {
                    SetHasRegistrations( registrationTemplate.Id, rockContext );
                    ShowReadonlyDetails( registrationTemplate );
                }
                else
                {
                    LoadStateDetails( registrationTemplate, rockContext );
                    ShowEditDetails( registrationTemplate, rockContext );
                }
            }
        }

        /// <summary>
        /// Loads the state details.
        /// </summary>
        /// <param name="registrationTemplate">The registration template.</param>
        /// <param name="rockContext">The rock context.</param>
        private void LoadStateDetails( RegistrationTemplate registrationTemplate, RockContext rockContext )
        {
            if ( registrationTemplate != null )
            {
                // If no forms, add at one
                if ( !registrationTemplate.Forms.Any() )
                {
                    var form = new RegistrationTemplateForm();
                    form.Guid = Guid.NewGuid();
                    form.Order = 0;
                    form.Name = "Default Form";
                    registrationTemplate.Forms.Add( form );
                }

                var defaultForm = registrationTemplate.Forms.First();

                // Add first name field if it doesn't exist
                if ( !defaultForm.Fields
                    .Any( f =>
                        f.FieldSource == RegistrationFieldSource.PersonField &&
                        f.PersonFieldType == RegistrationPersonFieldType.FirstName ) )
                {
                    var formField = new RegistrationTemplateFormField();
                    formField.FieldSource = RegistrationFieldSource.PersonField;
                    formField.PersonFieldType = RegistrationPersonFieldType.FirstName;
                    formField.IsGridField = true;
                    formField.IsRequired = true;
                    formField.ShowOnWaitlist = true;
                    formField.PreText = @"<div class='row'><div class='col-md-6'>";
                    formField.PostText = "    </div>";
                    formField.Order = defaultForm.Fields.Any() ? defaultForm.Fields.Max( f => f.Order ) + 1 : 0;
                    defaultForm.Fields.Add( formField );
                }

                // Add last name field if it doesn't exist
                if ( !defaultForm.Fields
                    .Any( f =>
                        f.FieldSource == RegistrationFieldSource.PersonField &&
                        f.PersonFieldType == RegistrationPersonFieldType.LastName ) )
                {
                    var formField = new RegistrationTemplateFormField();
                    formField.FieldSource = RegistrationFieldSource.PersonField;
                    formField.PersonFieldType = RegistrationPersonFieldType.LastName;
                    formField.IsGridField = true;
                    formField.IsRequired = true;
                    formField.ShowOnWaitlist = true;
                    formField.PreText = "    <div class='col-md-6'>";
                    formField.PostText = @"    </div></div>";
                    formField.Order = defaultForm.Fields.Any() ? defaultForm.Fields.Max( f => f.Order ) + 1 : 0;
                    defaultForm.Fields.Add( formField );
                }

                FormState = new List<RegistrationTemplateForm>();
                FormFieldsState = new Dictionary<Guid, List<RegistrationTemplateFormField>>();
                foreach ( var form in registrationTemplate.Forms.OrderBy( f => f.Order ) )
                {
                    FormState.Add( form.Clone( false ) );
                    FormFieldsState.Add( form.Guid, form.Fields.ToList() );
                }

                DiscountState = registrationTemplate.Discounts.OrderBy( a => a.Order ).ToList();
                FeeState = registrationTemplate.Fees.OrderBy( a => a.Order ).ToList();
                var attributeService = new AttributeService( rockContext );
                RegistrationAttributesState = attributeService.GetByEntityTypeId( new Registration().TypeId, true ).AsQueryable()
                    .Where( a =>
                        a.EntityTypeQualifierColumn.Equals( "RegistrationTemplateId", StringComparison.OrdinalIgnoreCase ) &&
                        a.EntityTypeQualifierValue.Equals( registrationTemplate.Id.ToString() ) )
                    .OrderBy( a => a.Order )
                    .ThenBy( a => a.Name )
                    .ToList();

                var registrationTemplatePlacementService = new RegistrationTemplatePlacementService( rockContext );

                RegistrationTemplatePlacementState = registrationTemplate.Placements.ToList();
                RegistrationTemplatePlacementGuidGroupIdsState = registrationTemplate.Placements.ToDictionary( k => k.Guid, v => registrationTemplatePlacementService.GetRegistrationTemplatePlacementPlacementGroups( v ).Select( a => a.Id ).ToList() );
            }
            else
            {
                FormState = new List<RegistrationTemplateForm>();
                FormFieldsState = new Dictionary<Guid, List<RegistrationTemplateFormField>>();
                DiscountState = new List<RegistrationTemplateDiscount>();
                FeeState = new List<RegistrationTemplateFee>();
                RegistrationAttributesState = new List<Attribute>();
                RegistrationTemplatePlacementState = new List<RegistrationTemplatePlacement>();
            }
        }

        /// <summary>
        /// Sets the has registrations.
        /// </summary>
        /// <param name="registrationTemplateId">The registration template identifier.</param>
        /// <param name="rockContext">The rock context.</param>
        private void SetHasRegistrations( int registrationTemplateId, RockContext rockContext )
        {
            hfHasRegistrations.Value = new RegistrationInstanceService( rockContext )
                .Queryable().AsNoTracking()
                .Any( i =>

                    i.RegistrationTemplateId == registrationTemplateId &&
                    i.Registrations.Any( r => !r.IsTemporary ) ).ToString();
        }

        /// <summary>
        /// Shows the edit details.
        /// </summary>
        /// <param name="registrationTemplate">The registration template.</param>
        /// <param name="rockContext">The rock context.</param>
        private void ShowEditDetails( RegistrationTemplate registrationTemplate, RockContext rockContext )
        {
            if ( registrationTemplate.Id == 0 )
            {
                lReadOnlyTitle.Text = ActionTitle.Add( RegistrationTemplate.FriendlyTypeName ).FormatAsHtmlTitle();
                hlInactive.Visible = false;
                hlType.Visible = false;
            }
            else
            {
                pwDetails.Expanded = false;
            }

            pdAuditDetails.Visible = false;
            SetEditMode( true );

            LoadDropDowns( rockContext );

            cbIsActive.Checked = registrationTemplate.IsActive;
            tbName.Text = registrationTemplate.Name;
            tbDescription.Text = registrationTemplate.Description;
            cpCategory.SetValue( registrationTemplate.CategoryId );

            gtpGroupType.SelectedGroupTypeId = registrationTemplate.GroupTypeId;
            rpGroupTypeRole.GroupTypeId = registrationTemplate.GroupTypeId ?? 0;
            rpGroupTypeRole.GroupRoleId = registrationTemplate.GroupMemberRoleId;
            ddlGroupMemberStatus.SetValue( registrationTemplate.GroupMemberStatus.ConvertToInt() );
            ddlSignatureDocumentTemplate.SetValue( registrationTemplate.RequiredSignatureDocumentTemplateId );
            cbDisplayInLine.Checked = registrationTemplate.SignatureDocumentAction == SignatureDocumentAction.Embed;
            wtpRegistrationWorkflow.SetValue( registrationTemplate.RegistrationWorkflowTypeId );
            ddlRegistrarOption.SetValue( registrationTemplate.RegistrarOption.ConvertToInt() );

            foreach ( ListItem li in cblNotify.Items )
            {
                RegistrationNotify notify = ( RegistrationNotify ) li.Value.AsInteger();
                li.Selected = ( registrationTemplate.Notify & notify ) == notify;
            }

            cbWaitListEnabled.Checked = registrationTemplate.WaitListEnabled;
            cbAddPersonNote.Checked = registrationTemplate.AddPersonNote;
            cbLoginRequired.Checked = registrationTemplate.LoginRequired;
            cbAllowExternalUpdates.Checked = registrationTemplate.AllowExternalRegistrationUpdates;
            cbMultipleRegistrants.Checked = registrationTemplate.AllowMultipleRegistrants;
            nbMaxRegistrants.Visible = registrationTemplate.AllowMultipleRegistrants;
            nbMaxRegistrants.Text = registrationTemplate.MaxRegistrants.ToString();
            rblRegistrantsInSameFamily.SetValue( registrationTemplate.RegistrantsSameFamily.ConvertToInt() );
            cbShowCurrentFamilyMembers.Checked = registrationTemplate.ShowCurrentFamilyMembers;
            tglSetCostOnTemplate.Checked = !registrationTemplate.SetCostOnInstance.HasValue || !registrationTemplate.SetCostOnInstance.Value;
            cbCost.Value = registrationTemplate.Cost;
            cbMinimumInitialPayment.Value = registrationTemplate.MinimumInitialPayment;
            cbDefaultPaymentAmount.Value = registrationTemplate.DefaultPayment;
            fgpFinancialGateway.SetValue( registrationTemplate.FinancialGatewayId );

            if ( IsRedirectionGateway() )
            {
                txtBatchNamePrefix.Text = string.Empty;
            }
            else
            {
                txtBatchNamePrefix.Text = registrationTemplate.BatchNamePrefix;
            }

            SetCostVisibility();
            ShowHideBatchPrefixTextbox();

            tbConfirmationFromName.Text = registrationTemplate.ConfirmationFromName;
            tbConfirmationFromEmail.Text = registrationTemplate.ConfirmationFromEmail;
            tbConfirmationSubject.Text = registrationTemplate.ConfirmationSubject;
            ceConfirmationEmailTemplate.Text = registrationTemplate.ConfirmationEmailTemplate;

            tbReminderFromName.Text = registrationTemplate.ReminderFromName;
            tbReminderFromEmail.Text = registrationTemplate.ReminderFromEmail;
            tbReminderSubject.Text = registrationTemplate.ReminderSubject;
            ceReminderEmailTemplate.Text = registrationTemplate.ReminderEmailTemplate;

            tbPaymentReminderFromName.Text = registrationTemplate.PaymentReminderFromName;
            tbPaymentReminderFromEmail.Text = registrationTemplate.PaymentReminderFromEmail;
            tbPaymentReminderSubject.Text = registrationTemplate.PaymentReminderSubject;
            cePaymentReminderEmailTemplate.Text = registrationTemplate.PaymentReminderEmailTemplate;
            nbPaymentReminderTimeSpan.Text = registrationTemplate.PaymentReminderTimeSpan.ToString();

            tbWaitListTransitionFromName.Text = registrationTemplate.WaitListTransitionFromName;
            tbWaitListTransitionFromEmail.Text = registrationTemplate.WaitListTransitionFromEmail;
            tbWaitListTransitionSubject.Text = registrationTemplate.WaitListTransitionSubject;
            ceWaitListTransitionEmailTemplate.Text = registrationTemplate.WaitListTransitionEmailTemplate;

            tbRegistrationTerm.Text = registrationTemplate.RegistrationTerm;
            tbRegistrantTerm.Text = registrationTemplate.RegistrantTerm;
            tbFeeTerm.Text = registrationTemplate.FeeTerm;
            tbDiscountCodeTerm.Text = registrationTemplate.DiscountCodeTerm;

            tbRegistrationAttributeTitleStart.Text = registrationTemplate.RegistrationAttributeTitleStart;
            tbRegistrationAttributeTitleEnd.Text = registrationTemplate.RegistrationAttributeTitleEnd;

            tbSuccessTitle.Text = registrationTemplate.SuccessTitle;
            ceSuccessText.Text = registrationTemplate.SuccessText;
            heInstructions.Text = registrationTemplate.RegistrationInstructions;
            var defaultForm = FormState.FirstOrDefault();
            BuildControls( true, defaultForm.Guid );
            BindRegistrationAttributesGrid();
        }

        /// <summary>
        /// Sets the cost visibility.
        /// </summary>
        private void SetCostVisibility()
        {
            bool setCostOnTemplate = tglSetCostOnTemplate.Checked;
            cbCost.Visible = setCostOnTemplate;
            cbMinimumInitialPayment.Visible = setCostOnTemplate;
            cbDefaultPaymentAmount.Visible = setCostOnTemplate;
        }

        /// <summary>
        /// Shows the read-only details.
        /// </summary>
        /// <param name="registrationTemplate">The registration template.</param>
        private void ShowReadonlyDetails( RegistrationTemplate registrationTemplate )
        {
            SetEditMode( false );

            hfRegistrationTemplateId.SetValue( registrationTemplate.Id );
            FormState = null;
            ExpandedForms = null;
            DiscountState = null;
            FeeState = null;

            pdAuditDetails.Visible = true;
            pdAuditDetails.SetEntity( registrationTemplate, ResolveRockUrl( "~" ) );

            lReadOnlyTitle.Text = registrationTemplate.Name.FormatAsHtmlTitle();
            hlInactive.Visible = registrationTemplate.IsActive == false;
            hlType.Visible = registrationTemplate.Category != null;
            hlType.Text = registrationTemplate.Category != null ? registrationTemplate.Category.Name : string.Empty;
            lGroupType.Text = registrationTemplate.GroupType != null ? registrationTemplate.GroupType.Name : string.Empty;
            lDescription.Text = registrationTemplate.Description;
            lRequiredSignedDocument.Text = registrationTemplate.RequiredSignatureDocumentTemplate != null ? registrationTemplate.RequiredSignatureDocumentTemplate.Name : string.Empty;
            lRequiredSignedDocument.Visible = !string.IsNullOrWhiteSpace( lRequiredSignedDocument.Text );
            lWorkflowType.Text = registrationTemplate.RegistrationWorkflowType != null ? registrationTemplate.RegistrationWorkflowType.Name : string.Empty;
            lWorkflowType.Visible = !string.IsNullOrWhiteSpace( lWorkflowType.Text );
            rcwRegistrantFormsSummary.Label = string.Format( "<strong>Registrant Forms</strong> ({0}) <i class='fa fa-caret-down'></i>", registrationTemplate.Forms.Count() );
            lRegistrantFormsSummary.Text = string.Empty;

            if ( registrationTemplate.Forms.Any() )
            {
                StringBuilder formsSummaryTextBuilder = new StringBuilder();
                foreach ( var form in registrationTemplate.Forms.OrderBy( a => a.Order ) )
                {
                    string formTextFormat = @"<br/><strong>{0}</strong>{1}";
                    StringBuilder formFieldTextBuilder = new StringBuilder();

                    foreach ( var formField in form.Fields.OrderBy( a => a.Order ) )
                    {
                        string formFieldName = ( formField.Attribute != null ) ? formField.Attribute.Name : formField.PersonFieldType.ConvertToString();
                        string fieldTypeName = ( formField.Attribute != null ) ? FieldTypeCache.GetName( formField.Attribute.FieldTypeId ) : string.Empty;
                        formFieldTextBuilder.AppendFormat(
                            @"<div class='row'>
                                <div class='col-sm-1'></div>
                                <div class='col-sm-4'>{0}</div>
                                <div class='col-sm-3'>{1}</div>
                                <div class='col-sm-4'>{2}</div>
                            </div>",
                            formFieldName,
                            fieldTypeName,
                            formField.FieldSource.ConvertToString() );
                    }

                    formsSummaryTextBuilder.AppendFormat( formTextFormat, form.Name, formFieldTextBuilder.ToString() );
                }

                lRegistrantFormsSummary.Text = formsSummaryTextBuilder.ToString();
            }
            else
            {
                lRegistrantFormsSummary.Text = "<div>" + None.TextHtml + "</div>";
            }

            var registrationAttributeNameList = new AttributeService( new RockContext() ).GetByEntityTypeId( new Registration().TypeId, true ).AsQueryable()
                .Where( a =>
                    a.EntityTypeQualifierColumn.Equals( "RegistrationTemplateId", StringComparison.OrdinalIgnoreCase ) &&
                    a.EntityTypeQualifierValue.Equals( registrationTemplate.Id.ToString() ) )
                .OrderBy( a => a.Order )
                .ThenBy( a => a.Name )
                .ToAttributeCacheList();

            rcwRegistrationAttributesSummary.Visible = registrationAttributeNameList.Any();
            rcwRegistrationAttributesSummary.Label = string.Format( "<strong>Registration Attributes</strong> ({0}) <i class='fa fa-caret-down'></i>", registrationTemplate.Forms.Count() );

            StringBuilder registrationAttributeTextBuilder = new StringBuilder();
            foreach ( var registrationAttribute in registrationAttributeNameList )
            {
                registrationAttributeTextBuilder.AppendFormat(
                        @"<div class='row'>
                                <div class='col-sm-1'></div>
                                <div class='col-sm-4'>{0}</div>
                                <div class='col-sm-7'>{1}</div>
                            </div>",
                        registrationAttribute.Name,
                        registrationAttribute.FieldType.Name );
            }

            lRegistrationAttributesSummary.Text = registrationAttributeTextBuilder.ToString();

            if ( registrationTemplate.SetCostOnInstance ?? false )
            {
                lCost.Text = "Set on Instance";
                lMinimumInitialPayment.Text = "Set on Instance";
                lDefaultPaymentAmount.Text = "Set on Instance";
            }
            else
            {
                lCost.Text = registrationTemplate.Cost.FormatAsCurrency();
                lMinimumInitialPayment.Visible = registrationTemplate.MinimumInitialPayment.HasValue;
                lMinimumInitialPayment.Text = registrationTemplate.MinimumInitialPayment.HasValue ?
                    registrationTemplate.MinimumInitialPayment.Value.FormatAsCurrency() : string.Empty;
                lDefaultPaymentAmount.Visible = registrationTemplate.DefaultPayment.HasValue;
                lDefaultPaymentAmount.Text = registrationTemplate.DefaultPayment.HasValue ?
                    registrationTemplate.DefaultPayment.Value.FormatAsCurrency() : string.Empty;
            }

            rFees.DataSource = registrationTemplate.Fees.OrderBy( f => f.Order ).ToList();
            rFees.DataBind();
        }

        /// <summary>
        /// Adds the "is-inactive" CSS class if the item is not active.
        /// </summary>
        /// <param name="isActive">The is active.</param>
        /// <returns></returns>
        protected string FormatInactiveRow( string isActive )
        {
            try
            {
                if ( bool.Parse( isActive ) == false )
                {
                    return "class=\"row\"";
                }
                else
                {
                    return "class=\"row is-inactive\"";
                }
            }
            catch ( Exception )
            {
                // If there is a problem with this then just show the row as active.
                return "class=\"row\"";
            }
        }

        /// <summary>
        /// Sets the edit mode.
        /// </summary>
        /// <param name="editable">if set to <c>true</c> [editable].</param>
        private void SetEditMode( bool editable )
        {
            pnlEditDetails.Visible = editable;
            fieldsetViewDetails.Visible = !editable;

            this.HideSecondaryBlocks( editable );
        }

        /// <summary>
        /// Loads the drop downs.
        /// </summary>
        private void LoadDropDowns( RockContext rockContext )
        {
            var groupTypeList = new GroupTypeService( rockContext )
                .Queryable().AsNoTracking()
                .Where( t => t.ShowInNavigation )
                .OrderBy( t => t.Order )
                .ThenBy( t => t.Name )
                .ToList();

            gtpGroupType.GroupTypes = groupTypeList;
            gtpPlacementConfigurationGroupTypeEdit.GroupTypes = groupTypeList;

            ddlGroupMemberStatus.BindToEnum<GroupMemberStatus>();
            rblRegistrantsInSameFamily.BindToEnum<RegistrantsSameFamily>();

            ddlFieldSource.BindToEnum<RegistrationFieldSource>();

            ddlPersonField.BindToEnum<RegistrationPersonFieldType>( sortAlpha: true );
            ddlPersonField.Items.Remove( ddlPersonField.Items.FindByValue( "0" ) );
            ddlPersonField.Items.Remove( ddlPersonField.Items.FindByValue( "1" ) );

            rblFeeType.BindToEnum<RegistrationFeeType>();

            ddlSignatureDocumentTemplate.Items.Clear();
            ddlSignatureDocumentTemplate.Items.Add( new ListItem() );
            foreach ( var documentType in new SignatureDocumentTemplateService( rockContext )
                .Queryable().AsNoTracking()
                .OrderBy( t => t.Name ) )
            {
                ddlSignatureDocumentTemplate.Items.Add( new ListItem( documentType.Name, documentType.Id.ToString() ) );
            }
        }

        #endregion

        #region Parse/Build Controls

        /// <summary>
        /// Parses the controls.
        /// </summary>
        /// <param name="expandInvalid">if set to <c>true</c> [expand invalid].</param>
        private void ParseControls( bool expandInvalid = false )
        {
            ExpandedForms = new List<Guid>();
            FormState = new List<RegistrationTemplateForm>();

            int order = 0;
            foreach ( var formEditor in phForms.ControlsOfTypeRecursive<RegistrationTemplateFormEditor>() )
            {
                var form = formEditor.GetForm( expandInvalid );
                form.Order = order++;

                FormState.Add( form );
                if ( formEditor.Expanded )
                {
                    ExpandedForms.Add( form.Guid );
                }
            }
        }

        /// <summary>
        /// Builds the controls.
        /// </summary>
        /// <param name="setValues">if set to <c>true</c> [set values].</param>
        /// <param name="activeFormGuid">The active form unique identifier.</param>
        private void BuildControls( bool setValues = false, Guid? activeFormGuid = null )
        {
            phForms.Controls.Clear();

            if ( FormState != null )
            {
                var orderedForms = FormState.OrderBy( f => f.Order ).ToList();
                var defaultFormGuid = orderedForms.First().Guid;
                Panel pnlDefaultForm = new Panel() { CssClass = "js-default-form" };
                Panel pnlOptionalForms = new Panel() { CssClass = "js-optional-form-list" };
                phForms.Controls.Add( pnlDefaultForm );
                phForms.Controls.Add( pnlOptionalForms );
                foreach ( var form in orderedForms )
                {
                    Panel formParent;
                    if ( form.Guid == defaultFormGuid )
                    {
                        formParent = pnlDefaultForm;
                    }
                    else
                    {
                        formParent = pnlOptionalForms;
                    }

                    BuildFormControl( formParent, setValues, form, activeFormGuid, defaultFormGuid, false );
                }
            }

            BindDiscountsGrid();
            BindFeesGrid();
            BindPlacementConfigurationsGrid();
        }

        /// <summary>
        /// Builds the form control.
        /// </summary>
        /// <param name="parentControl">The parent control.</param>
        /// <param name="setValues">if set to <c>true</c> [set values].</param>
        /// <param name="form">The form.</param>
        /// <param name="activeFormGuid">The active form unique identifier.</param>
        /// <param name="defaultFormGuid">The default form unique identifier.</param>
        /// <param name="showInvalid">if set to <c>true</c> [show invalid].</param>
        private void BuildFormControl( Control parentControl, bool setValues, RegistrationTemplateForm form, Guid? activeFormGuid, Guid defaultFormGuid, bool showInvalid )
        {
            var registrationTemplateFormEditor = new RegistrationTemplateFormEditor();
            registrationTemplateFormEditor.ID = form.Guid.ToString( "N" );
            parentControl.Controls.Add( registrationTemplateFormEditor );

            // if this is the default form, don't let it get deleted. Also, there is some special logic to disable deleting FirstName,LastName fields on default form.
            bool isDefaultForm = form.Guid == defaultFormGuid;
            registrationTemplateFormEditor.IsDeleteEnabled = !isDefaultForm;
            registrationTemplateFormEditor.IsDefaultForm = isDefaultForm;

            registrationTemplateFormEditor.ValidationGroup = btnSave.ValidationGroup;
            registrationTemplateFormEditor.DeleteFieldClick += tfeForm_DeleteFieldClick;
            registrationTemplateFormEditor.ReorderFieldClick += tfeForm_ReorderFieldClick;
            registrationTemplateFormEditor.FilterFieldClick += tfeForm_FilterFieldClick;
            registrationTemplateFormEditor.EditFieldClick += tfeForm_EditFieldClick;
            registrationTemplateFormEditor.RebindFieldClick += tfeForm_RebindFieldClick;
            registrationTemplateFormEditor.DeleteFormClick += tfeForm_DeleteFormClick;
            registrationTemplateFormEditor.AddFieldClick += tfeForm_AddFieldClick;

            registrationTemplateFormEditor.SetForm( form );

            registrationTemplateFormEditor.BindFieldsGrid( FormFieldsState[form.Guid] );

            if ( setValues )
            {
                registrationTemplateFormEditor.Expanded = ExpandedForms.Contains( form.Guid );

                if ( !registrationTemplateFormEditor.Expanded && showInvalid && !form.IsValid )
                {
                    registrationTemplateFormEditor.Expanded = true;
                }

                if ( !registrationTemplateFormEditor.Expanded )
                {
                    registrationTemplateFormEditor.Expanded = activeFormGuid.HasValue && activeFormGuid.Equals( form.Guid );
                }
            }
        }

        #endregion

        #region Registrant Forms/FieldFilter Methods

        /// <summary>
        /// Shows the form field filter.
        /// </summary>
        /// <param name="formGuid">The form unique identifier.</param>
        /// <param name="formFieldGuid">The form field unique identifier.</param>
        private void ShowFormFieldFilter( Guid formGuid, Guid formFieldGuid )
        {
            if ( FormFieldsState.ContainsKey( formGuid ) )
            {
                ShowDialog( dlgFieldFilter );

                hfFormGuidFilter.Value = formGuid.ToString();
                hfFormFieldGuidFilter.Value = formFieldGuid.ToString();
                var formField = FormFieldsState[formGuid].FirstOrDefault( a => a.Guid == formFieldGuid );
                var otherFormFields = FormFieldsState[formGuid].Where( a => a != formField ).ToList();

                fvreFieldVisibilityRulesEditor.ValidationGroup = dlgFieldFilter.ValidationGroup;
                fvreFieldVisibilityRulesEditor.FieldName = formField.ToString();
                fvreFieldVisibilityRulesEditor.ComparableFields = otherFormFields.ToDictionary( rtff => rtff.Guid, rtff => new FieldVisibilityRuleField
                {
                    Guid = rtff.Guid,
                    Attribute = rtff.Attribute,
                    PersonFieldType = rtff.PersonFieldType,
                    FieldSource = rtff.FieldSource
                } );
                fvreFieldVisibilityRulesEditor.SetFieldVisibilityRules( formField.FieldVisibilityRules );
            }

            BuildControls( true );
        }

        /// <summary>
        /// Handles the SaveClick event of the dlgFieldFilter control.
        /// </summary>
        /// <param name="sender">The source of the event.</param>
        /// <param name="e">The <see cref="EventArgs"/> instance containing the event data.</param>
        protected void dlgFieldFilter_SaveClick( object sender, EventArgs e )
        {
            Guid formGuid = hfFormGuidFilter.Value.AsGuid();
            Guid formFieldGuid = hfFormFieldGuidFilter.Value.AsGuid();
            var formField = FormFieldsState[formGuid].FirstOrDefault( a => a.Guid == formFieldGuid );
            formField.FieldVisibilityRules = fvreFieldVisibilityRulesEditor.GetFieldVisibilityRules();

            HideDialog();

            BuildControls( true );
        }

        #endregion

        #region Registrant Forms Form/Field Methods

        /// <summary>
        /// Shows the registrant form field edit.
        /// </summary>
        /// <param name="formGuid">The form unique identifier.</param>
        /// <param name="formFieldGuid">The form field unique identifier.</param>
        private void ShowRegistrantFormFieldEdit( Guid formGuid, Guid formFieldGuid )
        {
            if ( FormFieldsState.ContainsKey( formGuid ) )
            {
                ShowDialog( dlgRegistrantFormField );

                var fieldList = FormFieldsState[formGuid];

                RegistrationTemplateFormField formField = fieldList.FirstOrDefault( a => a.Guid.Equals( formFieldGuid ) );
                if ( formField == null )
                {
                    lFieldSource.Visible = false;
                    ddlFieldSource.Visible = true;
                    formField = new RegistrationTemplateFormField();
                    formField.Guid = formFieldGuid;
                    formField.FieldSource = RegistrationFieldSource.PersonAttribute;
                }
                else
                {
                    lFieldSource.Text = formField.FieldSource.ConvertToString();
                    lFieldSource.Visible = true;
                    ddlFieldSource.Visible = false;
                }

                ceFormFieldPreHtml.Text = formField.PreText;
                ceFormFieldPostHtml.Text = formField.PostText;
                ddlFieldSource.SetValue( formField.FieldSource.ConvertToInt() );
                ddlPersonField.SetValue( formField.PersonFieldType.ConvertToInt() );
                lPersonField.Text = formField.PersonFieldType.ConvertToString();

                ddlPersonAttributes.Items.Clear();
                var person = new Person();
                person.LoadAttributes();
                foreach ( var attr in person.Attributes
                    .OrderBy( a => a.Value.Name )
                    .Select( a => a.Value ) )
                {
                    if ( attr.IsAuthorized( Authorization.VIEW, CurrentPerson ) )
                    {
                        var listItem = new ListItem( attr.Name, attr.Id.ToString() );
                        listItem.Attributes.Add( "title", string.Format( "{0} - {1}", attr.Id.ToString(), attr.Key ) );
                        ddlPersonAttributes.Items.Add( listItem );
                    }
                }

                ddlGroupTypeAttributes.Items.Clear();
                var group = new Group();
                group.GroupTypeId = gtpGroupType.SelectedGroupTypeId ?? 0;
                var groupMember = new GroupMember();
                groupMember.Group = group;
                groupMember.LoadAttributes();
                foreach ( var attr in groupMember.Attributes
                    .OrderBy( a => a.Value.Name )
                    .Select( a => a.Value ) )
                {
                    if ( attr.IsAuthorized( Authorization.VIEW, CurrentPerson ) )
                    {
                        ddlGroupTypeAttributes.Items.Add( new ListItem( attr.Name, attr.Id.ToString() ) );
                    }
                }

                var attribute = new Attribute();
                attribute.FieldTypeId = FieldTypeCache.Get( Rock.SystemGuid.FieldType.TEXT ).Id;

                if ( formField.FieldSource == RegistrationFieldSource.PersonAttribute )
                {
                    ddlPersonAttributes.SetValue( formField.AttributeId );
                }
                else if ( formField.FieldSource == RegistrationFieldSource.GroupMemberAttribute )
                {
                    ddlGroupTypeAttributes.SetValue( formField.AttributeId );
                }
                else if ( formField.FieldSource == RegistrationFieldSource.RegistrantAttribute )
                {
                    if ( formField.Attribute != null )
                    {
                        attribute = formField.Attribute;
                    }
                }

                edtRegistrantAttribute.SetAttributeProperties( attribute, typeof( RegistrationTemplate ) );

                cbInternalField.Checked = formField.IsInternal;
                cbShowOnWaitList.Checked = formField.FieldSource != RegistrationFieldSource.GroupMemberAttribute && formField.ShowOnWaitlist;
                cbShowOnGrid.Checked = formField.IsGridField;
                cbRequireInInitialEntry.Checked = formField.IsRequired;
                cbUsePersonCurrentValue.Checked = formField.ShowCurrentValue;
                cbCommonValue.Checked = formField.IsSharedValue;

                hfFormGuid.Value = formGuid.ToString();
                hfAttributeGuid.Value = formFieldGuid.ToString();

                lPersonField.Visible = formField.FieldSource == RegistrationFieldSource.PersonField && (
                    formField.PersonFieldType == RegistrationPersonFieldType.FirstName ||
                    formField.PersonFieldType == RegistrationPersonFieldType.LastName );

                SetFieldDisplay();
            }

            BuildControls( true );
        }

        /// <summary>
        /// Sets the field display.
        /// </summary>
        private void SetFieldDisplay()
        {
            bool protectedField = lPersonField.Visible;

            ddlFieldSource.Enabled = !protectedField;

            cbInternalField.Enabled = !protectedField;
            cbCommonValue.Enabled = !protectedField;
            cbUsePersonCurrentValue.Enabled = true;

            cbRequireInInitialEntry.Enabled = !protectedField;
            cbShowOnGrid.Enabled = !protectedField;

            var fieldSource = ddlFieldSource.SelectedValueAsEnum<RegistrationFieldSource>();

            ddlPersonField.Visible = !protectedField && fieldSource == RegistrationFieldSource.PersonField;

            ddlPersonAttributes.Visible = fieldSource == RegistrationFieldSource.PersonAttribute;

            ddlGroupTypeAttributes.Visible = fieldSource == RegistrationFieldSource.GroupMemberAttribute;

            cbInternalField.Visible = true;
            cbCommonValue.Visible = true;
            cbUsePersonCurrentValue.Visible =
                fieldSource == RegistrationFieldSource.PersonAttribute ||
                fieldSource == RegistrationFieldSource.PersonField;

            // If this is a RegistrantAttribute, the ShowOnGrid is determined by the Attribute's ShowOnGrid, so we don't need to show the top ShowOnGrid option
            // Also, if this is a GroupMemberAttribute, we'll hide the ShowOnGrid and they'll have to go the GroupMemberList block to see those
            cbShowOnGrid.Visible = ( fieldSource != RegistrationFieldSource.RegistrantAttribute ) && ( fieldSource != RegistrationFieldSource.GroupMemberAttribute );
            cbRequireInInitialEntry.Visible = fieldSource != RegistrationFieldSource.RegistrantAttribute;

            edtRegistrantAttribute.Visible = fieldSource == RegistrationFieldSource.RegistrantAttribute;

            cbShowOnWaitList.Visible = cbWaitListEnabled.Visible && cbWaitListEnabled.Checked;
            cbShowOnWaitList.Enabled = fieldSource != RegistrationFieldSource.GroupMemberAttribute;
        }

        /// <summary>
        /// Sorts the forms.
        /// </summary>
        /// <param name="guid">The unique identifier.</param>
        /// <param name="newIndex">The new index.</param>
        private void SortForms( Guid guid, int newIndex )
        {
            ParseControls();

            Guid? activeFormGuid = null;

            var form = FormState.FirstOrDefault( a => a.Guid.Equals( guid ) );
            if ( form != null )
            {
                activeFormGuid = form.Guid;

                FormState.Remove( form );
                if ( newIndex >= FormState.Count() )
                {
                    FormState.Add( form );
                }
                else
                {
                    FormState.Insert( newIndex, form );
                }
            }

            int order = 0;
            foreach ( var item in FormState )
            {
                item.Order = order++;
            }

            BuildControls( true );
        }

        /// <summary>
        /// Sorts the fields.
        /// </summary>
        /// <param name="fieldList">The field list.</param>
        /// <param name="oldIndex">The old index.</param>
        /// <param name="newIndex">The new index.</param>
        private void SortFields( List<RegistrationTemplateFormField> fieldList, int oldIndex, int newIndex )
        {
            var movedItem = fieldList.Where( a => a.Order == oldIndex ).FirstOrDefault();
            if ( movedItem != null )
            {
                if ( newIndex < oldIndex )
                {
                    // Moved up
                    foreach ( var otherItem in fieldList.Where( a => a.Order < oldIndex && a.Order >= newIndex ) )
                    {
                        otherItem.Order = otherItem.Order + 1;
                    }
                }
                else
                {
                    // Moved Down
                    foreach ( var otherItem in fieldList.Where( a => a.Order > oldIndex && a.Order <= newIndex ) )
                    {
                        otherItem.Order = otherItem.Order - 1;
                    }
                }

                movedItem.Order = newIndex;
            }
        }

        /// <summary>
        /// Reorder fields.
        /// </summary>
        /// <param name="fieldList">The field list.</param>
        private void ReOrderFields( List<RegistrationTemplateFormField> fieldList )
        {
            fieldList = fieldList.OrderBy( a => a.Order ).ToList();
            int order = 0;
            fieldList.ForEach( a => a.Order = order++ );
        }

        #endregion

        #region Registration Attributes

        /// <summary>
        /// Binds the registration attributes grid.
        /// </summary>
        private void BindRegistrationAttributesGrid()
        {
            gRegistrationAttributes.AddCssClass( "attribute-grid" );

            // ensure Registration Attributes have order set
            int order = 0;
            RegistrationAttributesState.OrderBy( a => a.Order ).ToList().ForEach( a => a.Order = order++ );

            gRegistrationAttributes.DataSource = RegistrationAttributesState.OrderBy( a => a.Order ).ThenBy( a => a.Name ).ToList();
            gRegistrationAttributes.DataBind();
        }

        /// <summary>
        /// Handles the DataBound event of the gRegistrationAttributesCategory control.
        /// </summary>
        /// <param name="sender">The source of the event.</param>
        /// <param name="e">The <see cref="RowEventArgs"/> instance containing the event data.</param>
        protected void gRegistrationAttributesCategory_DataBound( object sender, RowEventArgs e )
        {
            var attribute = AttributeCache.Get( e.Row.DataItem as Rock.Model.Attribute );
            var lCategory = sender as Literal;
            lCategory.Text = attribute.Categories.Select( a => a.Name ).ToList().AsDelimited( "," );
        }

        /// <summary>
        /// Handles the AddClick event of the gRegistrationAttributes control.
        /// </summary>
        /// <param name="sender">The source of the event.</param>
        /// <param name="e">The <see cref="EventArgs"/> instance containing the event data.</param>
        private void gRegistrationAttributes_AddClick( object sender, EventArgs e )
        {
            gRegistrationAttributes_ShowEdit( Guid.Empty );
        }

        /// <summary>
        /// Handles the Edit event of the gRegistrationAttributes control.
        /// </summary>
        /// <param name="sender">The source of the event.</param>
        /// <param name="e">The <see cref="RowEventArgs"/> instance containing the event data.</param>
        protected void gRegistrationAttributes_Edit( object sender, RowEventArgs e )
        {
            gRegistrationAttributes_ShowEdit( ( Guid ) e.RowKeyValue );
        }

        /// <summary>
        /// gs the registration attributes show edit.
        /// </summary>
        /// <param name="attributeGuid">The attribute unique identifier.</param>
        protected void gRegistrationAttributes_ShowEdit( Guid attributeGuid )
        {
            Attribute attribute;
            if ( attributeGuid.Equals( Guid.Empty ) )
            {
                attribute = new Attribute();
                attribute.FieldTypeId = FieldTypeCache.Get( Rock.SystemGuid.FieldType.TEXT ).Id;
                if ( hfRegistrationTemplateId.Value.AsInteger() > 0 )
                {
                    attribute.EntityTypeQualifierColumn = "RegistrationTemplateId";
                    attribute.EntityTypeQualifierValue = hfRegistrationTemplateId.Value;
                }

                edtRegistrationAttributes.ActionTitle = ActionTitle.Add( "attribute for " + tbName.Text + " registrations" );
            }
            else
            {
                attribute = RegistrationAttributesState.First( a => a.Guid.Equals( attributeGuid ) );
                edtRegistrationAttributes.ActionTitle = ActionTitle.Edit( "attribute for " + tbName.Text + " registrations" );
            }

            var reservedKeyNames = new List<string>();
            RegistrationAttributesState.Where( a => !a.Guid.Equals( attributeGuid ) ).Select( a => a.Key ).ToList().ForEach( a => reservedKeyNames.Add( a ) );
            edtRegistrationAttributes.ReservedKeyNames = reservedKeyNames.ToList();

            edtRegistrationAttributes.SetAttributeProperties( attribute, typeof( Registration ) );

            ShowDialog( dlgRegistrationAttribute );
        }

        /// <summary>
        /// Handles the SaveClick event of the dlgRegistrationAttribute control.
        /// </summary>
        /// <param name="sender">The source of the event.</param>
        /// <param name="e">The <see cref="EventArgs"/> instance containing the event data.</param>
        protected void dlgRegistrationAttribute_SaveClick( object sender, EventArgs e )
        {
            Rock.Model.Attribute attribute = new Rock.Model.Attribute();
            edtRegistrationAttributes.GetAttributeProperties( attribute );

            // Controls will show warnings
            if ( !attribute.IsValid )
            {
                return;
            }

            if ( RegistrationAttributesState.Any( a => a.Guid.Equals( attribute.Guid ) ) )
            {
                attribute.Order = RegistrationAttributesState.Where( a => a.Guid.Equals( attribute.Guid ) ).FirstOrDefault().Order;
                RegistrationAttributesState.RemoveEntity( attribute.Guid );
            }
            else
            {
                attribute.Order = RegistrationAttributesState.Any() ? RegistrationAttributesState.Max( a => a.Order ) + 1 : 0;
            }

            RegistrationAttributesState.Add( attribute );

            BindRegistrationAttributesGrid();
            HideDialog();
        }

        /// <summary>
        /// Handles the GridReorder event of the gRegistrationAttributes control.
        /// </summary>
        /// <param name="sender">The source of the event.</param>
        /// <param name="e">The <see cref="GridReorderEventArgs"/> instance containing the event data.</param>
        private void gRegistrationAttributes_GridReorder( object sender, GridReorderEventArgs e )
        {
            ReorderAttributeList( RegistrationAttributesState, e.OldIndex, e.NewIndex );
            BindRegistrationAttributesGrid();
        }

        /// <summary>
        /// Handles the GridRebind event of the gRegistrationAttributes control.
        /// </summary>
        /// <param name="sender">The source of the event.</param>
        /// <param name="e">The <see cref="GridRebindEventArgs"/> instance containing the event data.</param>
        private void gRegistrationAttributes_GridRebind( object sender, GridRebindEventArgs e )
        {
            BindRegistrationAttributesGrid();
        }

        /// <summary>
        /// Handles the Delete event of the gRegistrationAttributes control.
        /// </summary>
        /// <param name="sender">The source of the event.</param>
        /// <param name="e">The <see cref="RowEventArgs"/> instance containing the event data.</param>
        protected void gRegistrationAttributes_Delete( object sender, RowEventArgs e )
        {
            Guid attributeGuid = ( Guid ) e.RowKeyValue;
            RegistrationAttributesState.RemoveEntity( attributeGuid );

            BindRegistrationAttributesGrid();
        }

        /// <summary>
        /// Reorders the attribute list.
        /// </summary>
        /// <param name="itemList">The item list.</param>
        /// <param name="oldIndex">The old index.</param>
        /// <param name="newIndex">The new index.</param>
        private void ReorderAttributeList( List<Attribute> itemList, int oldIndex, int newIndex )
        {
            var movedItem = itemList.Where( a => a.Order == oldIndex ).FirstOrDefault();
            if ( movedItem != null )
            {
                if ( newIndex < oldIndex )
                {
                    // Moved up
                    foreach ( var otherItem in itemList.Where( a => a.Order < oldIndex && a.Order >= newIndex ) )
                    {
                        otherItem.Order = otherItem.Order + 1;
                    }
                }
                else
                {
                    // Moved Down
                    foreach ( var otherItem in itemList.Where( a => a.Order > oldIndex && a.Order <= newIndex ) )
                    {
                        otherItem.Order = otherItem.Order - 1;
                    }
                }

                movedItem.Order = newIndex;
            }
        }

        #endregion Registration Attributes

        #region Discount Methods

        /// <summary>
        /// Binds the discounts grid.
        /// </summary>
        private void BindDiscountsGrid()
        {
            if ( DiscountState != null )
            {
                gDiscounts.DataSource = DiscountState.OrderBy( d => d.Order )
                    .Select( d => new
                    {
                        d.Guid,
                        d.Id,
                        d.Code,
                        Discount = d.DiscountAmount > 0 ?
                            d.DiscountAmount.FormatAsCurrency() :
                            d.DiscountPercentage.ToString( "P2" ),
                        Limits = d.DiscountLimitsString
                    } ).ToList();
                gDiscounts.DataBind();
            }
        }

        /// <summary>
        /// Shows the discount edit.
        /// </summary>
        /// <param name="discountGuid">The discount unique identifier.</param>
        private void ShowDiscountEdit( Guid discountGuid )
        {
            var discount = DiscountState.FirstOrDefault( d => d.Guid.Equals( discountGuid ) );
            if ( discount == null )
            {
                discount = new RegistrationTemplateDiscount();
            }

            hfDiscountGuid.Value = discount.Guid.ToString();
            tbDiscountCode.Text = discount.Code;
            nbDiscountPercentage.Text = ( discount.DiscountPercentage * 100.0m ).ToString( "N0" );
            cbDiscountAmount.Value = discount.DiscountAmount;

            if ( discount.DiscountAmount > 0 )
            {
                rblDiscountType.SetValue( "Amount" );
                nbDiscountPercentage.Visible = false;
                cbDiscountAmount.Visible = true;
            }
            else
            {
                rblDiscountType.SetValue( "Percentage" );
                nbDiscountPercentage.Visible = true;
                cbDiscountAmount.Visible = false;
            }

            nbDiscountMaxUsage.Text = discount.MaxUsage.HasValue ? discount.MaxUsage.ToString() : string.Empty;
            nbDiscountMaxRegistrants.Text = discount.MaxRegistrants.HasValue ? discount.MaxRegistrants.ToString() : string.Empty;
            nbDiscountMinRegistrants.Text = discount.MinRegistrants.HasValue ? discount.MinRegistrants.ToString() : string.Empty;
            drpDiscountDateRange.LowerValue = discount.StartDate;
            drpDiscountDateRange.UpperValue = discount.EndDate;
            cbcAutoApplyDiscount.Checked = discount.AutoApplyDiscount;

            nbDuplicateDiscountCode.Text = string.Empty;
            nbDuplicateDiscountCode.Visible = false;
            ShowDialog( dlgDiscount );
        }

        #endregion Discount Methods

        #region Fee Methods

        /// <summary>
        /// Binds the fees grid.
        /// </summary>
        private void BindFeesGrid()
        {
            if ( FeeState != null )
            {
                gFees.DataSource = FeeState.OrderBy( f => f.Order )
                    .Select( f => new
                    {
                        f.Id,
                        f.Guid,
                        f.Name,
                        f.FeeType,
                        Cost = FormatFeeItems( f.FeeItems ),
                        f.AllowMultiple,
                        f.DiscountApplies,
                        f.IsActive,
                        f.IsRequired
                    } )
                    .ToList();
                gFees.DataBind();
            }
        }

        /// <summary>
        /// Shows the fee edit.
        /// </summary>
        /// <param name="feeGuid">The fee unique identifier.</param>
        private void ShowFeeEdit( Guid feeGuid )
        {
            var fee = FeeState.FirstOrDefault( d => d.Guid.Equals( feeGuid ) );
            if ( fee == null )
            {
                fee = new RegistrationTemplateFee();
            }

            // make a copy of FeeItems to FeeItemsEditState
            FeeItemsEditState = fee.FeeItems.ToList();

            hfFeeGuid.Value = fee.Guid.ToString();
            tbFeeName.Text = fee.Name;

            rblFeeType.SetValue( fee.FeeType.ConvertToInt() );
            if ( !fee.FeeItems.Any() )
            {
                fee.FeeItems.Add( new RegistrationTemplateFeeItem() );
            }

            BindFeeItemsControls( FeeItemsEditState, fee.FeeType );

            cbAllowMultiple.Checked = fee.AllowMultiple;
            cbDiscountApplies.Checked = fee.DiscountApplies;
            cbFeeIsActive.Checked = fee.IsActive;
            cbFeeIsRequired.Checked = fee.IsRequired;
            cbHideWhenNoneRemaining.Checked = fee.HideWhenNoneRemaining;

            ShowDialog( dlgFee );
        }

        /// <summary>
        /// Bind the fee items controls.
        /// </summary>
        /// <param name="feeItems">The fee items.</param>
        /// <param name="registrationFeeType">Type of the registration fee.</param>
        private void BindFeeItemsControls( List<RegistrationTemplateFeeItem> feeItems, RegistrationFeeType registrationFeeType )
        {
            rcwFeeItemsSingle.Visible = registrationFeeType == RegistrationFeeType.Single;
            rcwFeeItemsMultiple.Visible = registrationFeeType == RegistrationFeeType.Multiple;
            nbFeeItemsConfigurationWarning.Visible = false;

            if ( registrationFeeType == RegistrationFeeType.Single )
            {
                RegistrationTemplateFeeItem singleFeeItem;

                // If switching to Single fee type and there are more than 1 fees currently configured, we'll have to figure which one to use for the Single fee type
                // and it is possible that more than one of the fee items have already been used for a registrant. So we have to figure that out...
                singleFeeItem = feeItems.FirstOrDefault();
                if ( feeItems.Count > 1 )
                {
                    bool canUseSingleFeeType = true;
                    var rockContext = new RockContext();
                    var registrationTemplateFeeItemService = new RegistrationTemplateFeeItemService( rockContext );
                    var registrationRegistrantFeeService = new RegistrationRegistrantFeeService( rockContext );
                    var configuredFeeItemIds = feeItems.Select( a => a.Id ).ToList();
                    var usedFeeQuery = registrationRegistrantFeeService.Queryable()
                        .Where( a => a.RegistrationTemplateFeeItemId.HasValue && configuredFeeItemIds.Contains( a.RegistrationTemplateFeeItemId.Value ) );
                    var usedFeeItemList = registrationTemplateFeeItemService.Queryable().Where( a => usedFeeQuery.Any( x => x.RegistrationTemplateFeeItemId == a.Id ) ).ToList();

                    if ( usedFeeItemList.Count() > 1 )
                    {
                        canUseSingleFeeType = false;
                    }
                    else if ( usedFeeItemList.Count == 1 )
                    {
                        // only one FeeItem has been used, so have that bee the single fee item
                        singleFeeItem = usedFeeItemList.First();
                    }

                    if ( canUseSingleFeeType == false )
                    {
                        nbFeeItemsConfigurationWarning.Text = "Unable to use single fee type. More than one of these fees have already been used.";
                        nbFeeItemsConfigurationWarning.Visible = true;
                        rblFeeType.SetValue( RegistrationFeeType.Multiple.ConvertToInt() );
                        return;
                    }
                }

                if ( singleFeeItem == null )
                {
                    singleFeeItem = new RegistrationTemplateFeeItem();
                }

                hfFeeItemSingleGuid.Value = singleFeeItem.Guid.ToString();
                cbFeeItemSingleCost.Value = singleFeeItem.Cost;
                nbFeeItemSingleMaximumUsageCount.Text = singleFeeItem.MaximumUsageCount.ToString();
            }
            else
            {
                rptFeeItemsMultiple.DataSource = feeItems.ToList();
                rptFeeItemsMultiple.DataBind();
            }
        }

        /// <summary>
        /// Handles the ItemDataBound event of the rptFeeItems control.
        /// </summary>
        /// <param name="sender">The source of the event.</param>
        /// <param name="e">The <see cref="RepeaterItemEventArgs"/> instance containing the event data.</param>
        protected void rptFeeItemsMultiple_ItemDataBound( object sender, RepeaterItemEventArgs e )
        {
            RegistrationTemplateFeeItem registrationTemplateFeeItem = e.Item.DataItem as RegistrationTemplateFeeItem;
            if ( registrationTemplateFeeItem != null )
            {
                var hfFeeItemId = e.Item.FindControl( "hfFeeItemId" ) as HiddenField;
                var hfFeeItemGuid = e.Item.FindControl( "hfFeeItemGuid" ) as HiddenField;
                var tbFeeItemName = e.Item.FindControl( "tbFeeItemName" ) as RockTextBox;
                var cbFeeItemCost = e.Item.FindControl( "cbFeeItemCost" ) as CurrencyBox;
                var nbMaximumUsageCount = e.Item.FindControl( "nbMaximumUsageCount" ) as NumberBox;

                hfFeeItemId.Value = registrationTemplateFeeItem.Id.ToString();
                hfFeeItemGuid.Value = registrationTemplateFeeItem.Guid.ToString();
                tbFeeItemName.Text = registrationTemplateFeeItem.Name;

                // if the Cost is 0 (vs 0.00M), set the text to blank since they haven't entered a value
                cbFeeItemCost.Value = registrationTemplateFeeItem.Cost;
                nbMaximumUsageCount.Text = registrationTemplateFeeItem.MaximumUsageCount.ToString();
            }
        }

        /// <summary>
        /// Handles the Click event of the btnDeleteFeeItem control.
        /// </summary>
        /// <param name="sender">The source of the event.</param>
        /// <param name="e">The <see cref="EventArgs"/> instance containing the event data.</param>
        protected void btnDeleteFeeItem_Click( object sender, EventArgs e )
        {
            var feeItems = GetFeeItemsFromUI();

            var hfFeeItemGuid = ( sender as Control ).NamingContainer.FindControl( "hfFeeItemGuid" ) as HiddenField;
            var feeItemGuid = hfFeeItemGuid.Value.AsGuid();
            var feeItem = feeItems.FirstOrDefault( a => a.Guid == feeItemGuid );
            if ( feeItem != null )
            {
                string errorMessage;
                if ( !new RegistrationTemplateFeeItemService( new RockContext() ).CanDelete( feeItem, out errorMessage ) )
                {
                    nbFeeItemsConfigurationWarning.Text = errorMessage;
                    nbFeeItemsConfigurationWarning.Visible = true;
                    return;
                }
                else
                {
                    feeItems.Remove( feeItem );
                }
            }

            BindFeeItemsControls( feeItems, rblFeeType.SelectedValueAsEnum<RegistrationFeeType>() );
        }

        /// <summary>
        /// Handles the Click event of the btnAddFeeItem control.
        /// </summary>
        /// <param name="sender">The source of the event.</param>
        /// <param name="e">The <see cref="EventArgs"/> instance containing the event data.</param>
        protected void btnAddFeeItem_Click( object sender, EventArgs e )
        {
            var feeItems = GetFeeItemsFromUI();
            feeItems.Add( new RegistrationTemplateFeeItem() );
            BindFeeItemsControls( feeItems, rblFeeType.SelectedValueAsEnum<RegistrationFeeType>() );
        }

        /// <summary>
        /// Formats the fee items.
        /// </summary>
        /// <param name="feeItems">The fee items.</param>
        /// <returns></returns>
        protected string FormatFeeItems( ICollection<RegistrationTemplateFeeItem> feeItems )
        {
            List<string> feeItemsHtml = new List<string>();
            foreach ( var feeItem in feeItems )
            {
                string feeItemHtml = string.Format( "{0}-{1}", feeItem.Name, feeItem.Cost.FormatAsCurrency() );
                if ( feeItem.MaximumUsageCount.HasValue )
                {
                    feeItemHtml += " ( max: " + feeItem.MaximumUsageCount.Value.ToString() + " )";
                }

                feeItemsHtml.Add( feeItemHtml );
            }

            return feeItemsHtml.AsDelimited( ", " );
        }

        #endregion Fee Methods

        #region Dialog Methods

        /// <summary>
        /// Shows the dialog.
        /// </summary>
        /// <param name="dialog">The dialog.</param>
        /// <param name="setValues">if set to <c>true</c> [set values].</param>
        private void ShowDialog( ModalDialog dialog, bool setValues = false )
        {
            hfActiveDialogID.Value = dialog.ID;
            ShowDialog( setValues );
        }

        /// <summary>
        /// Shows the active dialog.
        /// </summary>
        /// <param name="setValues">if set to <c>true</c> [set values].</param>
        private void ShowDialog( bool setValues = false )
        {
            var activeDialog = this.ControlsOfTypeRecursive<ModalDialog>().FirstOrDefault( a => a.ID == hfActiveDialogID.Value );
            if ( activeDialog != null )
            {
                activeDialog.Show();
            }
        }

        /// <summary>
        /// Hides the active dialog.
        /// </summary>
        private void HideDialog()
        {
            var activeDialog = this.ControlsOfTypeRecursive<ModalDialog>().FirstOrDefault( a => a.ID == hfActiveDialogID.Value );
            if ( activeDialog != null )
            {
                activeDialog.Hide();
            }

            hfActiveDialogID.Value = string.Empty;
        }

        #endregion Dialog Methods

        #region Placement Configuration Related

        /// <summary>
        /// Binds the placement configurations grid.
        /// </summary>
        private void BindPlacementConfigurationsGrid()
        {
            if ( RegistrationTemplatePlacementState != null )
            {
                gPlacementConfigurations.DataSource = RegistrationTemplatePlacementState.OrderBy( a => a.Order ).ThenBy( a => a.Name ).ToList();
                gPlacementConfigurations.DataBind();
            }
        }

        /// <summary>
        /// Handles the RowDataBound event of the gPlacementConfigurations control.
        /// </summary>
        /// <param name="sender">The source of the event.</param>
        /// <param name="e">The <see cref="GridViewRowEventArgs"/> instance containing the event data.</param>
        protected void gPlacementConfigurations_RowDataBound( object sender, GridViewRowEventArgs e )
        {
            RegistrationTemplatePlacement registrationTemplatePlacement = e.Row.DataItem as RegistrationTemplatePlacement;
            if ( registrationTemplatePlacement == null )
            {
                return;
            }

            Literal lPlacementName = e.Row.FindControl( "lPlacementName" ) as Literal;
            lPlacementName.Text = registrationTemplatePlacement.Name;

            Literal lGroupTypeName = e.Row.FindControl( "lGroupTypeName" ) as Literal;
            lGroupTypeName.Text = GroupTypeCache.Get( registrationTemplatePlacement.GroupTypeId ).Name;
            Literal lSharedGroupNames = e.Row.FindControl( "lSharedGroupNames" ) as Literal;
            var sharedGroupIds = RegistrationTemplatePlacementGuidGroupIdsState.GetValueOrNull( registrationTemplatePlacement.Guid );
            var sharedGroupNameList = new GroupService( new RockContext() ).GetByIds( sharedGroupIds ).Select( a => a.Name ).ToList();

            lSharedGroupNames.Text = sharedGroupNameList.AsDelimited( ", ", " and " );
        }

        /// <summary>
        /// Handles the GridRebind event of the gPlacementConfigurations control.
        /// </summary>
        /// <param name="sender">The source of the event.</param>
        /// <param name="e">The <see cref="GridRebindEventArgs"/> instance containing the event data.</param>
        private void gPlacementConfigurations_GridRebind( object sender, GridRebindEventArgs e )
        {
            BindPlacementConfigurationsGrid();
        }

        /// <summary>
        /// Handles the GridReorder event of the gPlacementConfigurations control.
        /// </summary>
        /// <param name="sender">The source of the event.</param>
        /// <param name="e">The <see cref="GridReorderEventArgs"/> instance containing the event data.</param>
        private void gPlacementConfigurations_GridReorder( object sender, GridReorderEventArgs e )
        {
            ParseControls();

            var movedItem = RegistrationTemplatePlacementState.Where( a => a.Order == e.OldIndex ).FirstOrDefault();
            if ( movedItem != null )
            {
                if ( e.NewIndex < e.OldIndex )
                {
                    // Moved up
                    foreach ( var otherItem in RegistrationTemplatePlacementState.Where( a => a.Order < e.OldIndex && a.Order >= e.NewIndex ) )
                    {
                        otherItem.Order = otherItem.Order + 1;
                    }
                }
                else
                {
                    // Moved Down
                    foreach ( var otherItem in RegistrationTemplatePlacementState.Where( a => a.Order > e.OldIndex && a.Order <= e.NewIndex ) )
                    {
                        otherItem.Order = otherItem.Order - 1;
                    }
                }

                movedItem.Order = e.NewIndex;
            }

            // make sure Order is cleaned up with no gaps, etc
            int order = 0;
            RegistrationTemplatePlacementState.OrderBy( d => d.Order ).ToList().ForEach( d => d.Order = order++ );

            BuildControls();
        }

        /// <summary>
        /// Handles the AddClick event of the gPlacementConfigurations control.
        /// </summary>
        /// <param name="sender">The source of the event.</param>
        /// <param name="e">The <see cref="EventArgs"/> instance containing the event data.</param>
        private void gPlacementConfigurations_AddClick( object sender, EventArgs e )
        {
            gPlacementConfigurationsAddEdit( Guid.NewGuid(), true );
        }

        /// <summary>
        /// gs the placement configurations add edit.
        /// </summary>
        /// <param name="registrationPlacementConfigurationGuid">The registration placement configuration unique identifier.</param>
        /// <param name="addingNewPlacementConfiguration">if set to <c>true</c> [adding new placement configuration].</param>
        private void gPlacementConfigurationsAddEdit( Guid registrationPlacementConfigurationGuid, bool addingNewPlacementConfiguration )
        {
            hfRegistrationPlacementConfigurationGuid.Value = registrationPlacementConfigurationGuid.ToString();

            var registrationTemplatePlacement = RegistrationTemplatePlacementState.FirstOrDefault( a => a.Guid == registrationPlacementConfigurationGuid );
            if ( registrationTemplatePlacement == null )
            {
                registrationTemplatePlacement = new RegistrationTemplatePlacement();
                registrationTemplatePlacement.Guid = registrationPlacementConfigurationGuid;
            }

            tbPlacementConfigurationName.Text = registrationTemplatePlacement.Name;
            gtpPlacementConfigurationGroupTypeEdit.SelectedGroupTypeId = registrationTemplatePlacement.GroupTypeId;

            var groupType = GroupTypeCache.Get( registrationTemplatePlacement.GroupTypeId );
            if ( groupType != null )
            {
                lPlacementConfigurationGroupTypeReadOnly.Text = groupType.Name;
            }

            gtpPlacementConfigurationGroupTypeEdit.Visible = addingNewPlacementConfiguration;
            lPlacementConfigurationGroupTypeReadOnly.Visible = !addingNewPlacementConfiguration;

            cbPlacementConfigurationAllowMultiple.Checked = registrationTemplatePlacement.AllowMultiplePlacements;
            tbPlacementConfigurationIconCssClass.Text = registrationTemplatePlacement.IconCssClass;

            List<int> sharedGroupIds = RegistrationTemplatePlacementGuidGroupIdsState.GetValueOrNull( registrationPlacementConfigurationGuid ) ?? new List<int>();
            hfPlacementConfigurationSharedGroupIdList.Value = sharedGroupIds.AsDelimited( "," );

            gPlacementConfigurationSharedGroups.DataSource = new GroupService( new RockContext() ).GetByIds( sharedGroupIds ).OrderBy( a => a.Order ).ThenBy( a => a.Name ).ToList();
            gPlacementConfigurationSharedGroups.DataBind();

            dlgPlacementConfiguration.Show();
        }

        /// <summary>
        /// Handles the EditClick event of the gPlacementConfigurations control.
        /// </summary>
        /// <param name="sender">The source of the event.</param>
        /// <param name="e">The <see cref="RowEventArgs"/> instance containing the event data.</param>
        protected void gPlacementConfigurations_EditClick( object sender, RowEventArgs e )
        {
            gPlacementConfigurationsAddEdit( ( Guid ) e.RowKeyValue, false );
        }

        /// <summary>
        /// Handles the DeleteClick event of the gPlacementConfigurations control.
        /// </summary>
        /// <param name="sender">The source of the event.</param>
        /// <param name="e">The <see cref="RowEventArgs"/> instance containing the event data.</param>
        protected void gPlacementConfigurations_DeleteClick( object sender, RowEventArgs e )
        {
            var registrationTemplatePlacement = RegistrationTemplatePlacementState.FirstOrDefault( a => a.Guid == ( Guid ) e.RowKeyValue );
            if ( registrationTemplatePlacement != null )
            {
                RegistrationTemplatePlacementState.Remove( registrationTemplatePlacement );

                BindPlacementConfigurationsGrid();
            }
        }

        /// <summary>
        /// Handles the SaveClick event of the dlgPlacementConfiguration control.
        /// </summary>
        /// <param name="sender">The source of the event.</param>
        /// <param name="e">The <see cref="EventArgs"/> instance containing the event data.</param>
        protected void dlgPlacementConfiguration_SaveClick( object sender, EventArgs e )
        {
            var registrationTemplatePlacementGuid = hfRegistrationPlacementConfigurationGuid.Value.AsGuid();
            var registrationTemplatePlacement = this.RegistrationTemplatePlacementState.Where( a => a.Guid == registrationTemplatePlacementGuid ).FirstOrDefault();
            if ( registrationTemplatePlacement == null )
            {
                registrationTemplatePlacement = new RegistrationTemplatePlacement();
                registrationTemplatePlacement.Guid = registrationTemplatePlacementGuid;
                registrationTemplatePlacement.Order = RegistrationTemplatePlacementState.Any() ? RegistrationTemplatePlacementState.Max( d => d.Order ) + 1 : 0;
                this.RegistrationTemplatePlacementState.Add( registrationTemplatePlacement );
            }

            registrationTemplatePlacement.Name = tbPlacementConfigurationName.Text;
            registrationTemplatePlacement.GroupTypeId = gtpPlacementConfigurationGroupTypeEdit.SelectedGroupTypeId.Value;
            registrationTemplatePlacement.IconCssClass = tbPlacementConfigurationIconCssClass.Text;
            registrationTemplatePlacement.AllowMultiplePlacements = cbPlacementConfigurationAllowMultiple.Checked;
            RegistrationTemplatePlacementGuidGroupIdsState.AddOrReplace( registrationTemplatePlacement.Guid, hfPlacementConfigurationSharedGroupIdList.Value.SplitDelimitedValues().AsIntegerList() );
            dlgPlacementConfiguration.Hide();

            BindPlacementConfigurationsGrid();
        }

        /// <summary>
        /// Handles the AddClick event of the gPlacementConfigurationSharedGroups control.
        /// </summary>
        /// <param name="sender">The source of the event.</param>
        /// <param name="e">The <see cref="EventArgs"/> instance containing the event data.</param>
        private void gPlacementConfigurationSharedGroups_AddClick( object sender, EventArgs e )
        {
            pnlPlacementConfigurationAddSharedGroup.Visible = true;
        }

        /// <summary>
        /// Handles the DeleteClick event of the gPlacementConfigurationSharedGroups control.
        /// </summary>
        /// <param name="sender">The source of the event.</param>
        /// <param name="e">The <see cref="RowEventArgs"/> instance containing the event data.</param>
        protected void gPlacementConfigurationSharedGroups_DeleteClick( object sender, RowEventArgs e )
        {
            var sharedGroupIds = hfPlacementConfigurationSharedGroupIdList.Value.SplitDelimitedValues().AsIntegerList();
            var selectedGroupId = e.RowKeyId;
            if ( sharedGroupIds.Contains( selectedGroupId ) )
            {
                sharedGroupIds.Remove( selectedGroupId );
                hfPlacementConfigurationSharedGroupIdList.Value = sharedGroupIds.AsDelimited( "," );
            }

            BindPlacementConfigurationSharedGroups( sharedGroupIds );
        }

        /// <summary>
        /// Handles the Click event of the btnPlacementConfigurationAddSharedGroup control.
        /// </summary>
        /// <param name="sender">The source of the event.</param>
        /// <param name="e">The <see cref="EventArgs"/> instance containing the event data.</param>
        protected void btnPlacementConfigurationAddSharedGroup_Click( object sender, EventArgs e )
        {
            nbAddPlacementGroupWarning.Visible = false;
            var sharedGroupIds = hfPlacementConfigurationSharedGroupIdList.Value.SplitDelimitedValues().AsIntegerList();
            var selectedGroupId = gpPlacementConfigurationAddSharedGroup.GroupId;
            if ( selectedGroupId.HasValue )
            {

                GroupTypeCache groupType = null;
                if ( gtpPlacementConfigurationGroupTypeEdit.SelectedGroupTypeId.HasValue )
                {
                    groupType = GroupTypeCache.Get( gtpPlacementConfigurationGroupTypeEdit.SelectedGroupTypeId.Value );
                }

                if ( groupType == null )
                {
                    nbAddPlacementGroupWarning.Text = "Please select a group type before adding a group";
                    nbAddPlacementGroupWarning.Visible = true;
                    return;
                }

                var placementGroup = new GroupService( new RockContext() ).Get( selectedGroupId.Value );

                if ( groupType.Id != placementGroup.GroupTypeId )
                {
                    nbAddPlacementGroupWarning.Visible = true;
                    nbAddPlacementGroupWarning.Text = "Group must have group type of " + groupType.Name + ".";
                    return;
                }


                if ( !sharedGroupIds.Contains( selectedGroupId.Value ) )
                {
                    sharedGroupIds.Add( selectedGroupId.Value );
                    hfPlacementConfigurationSharedGroupIdList.Value = sharedGroupIds.AsDelimited( "," );
                }
            }

            pnlPlacementConfigurationAddSharedGroup.Visible = false;

            BindPlacementConfigurationSharedGroups( sharedGroupIds );
        }

        /// <summary>
        /// Handles the Click event of the btnPlacementConfigurationAddSharedGroupCancel control.
        /// </summary>
        /// <param name="sender">The source of the event.</param>
        /// <param name="e">The <see cref="EventArgs"/> instance containing the event data.</param>
        protected void btnPlacementConfigurationAddSharedGroupCancel_Click( object sender, EventArgs e )
        {

            pnlPlacementConfigurationAddSharedGroup.Visible = false;
        }

        /// <summary>
        /// Binds the placement configuration shared groups.
        /// </summary>
        /// <param name="sharedGroupIds">The shared group ids.</param>
        private void BindPlacementConfigurationSharedGroups( List<int> sharedGroupIds )
        {
            gPlacementConfigurationSharedGroups.DataSource = new GroupService( new RockContext() ).GetByIds( sharedGroupIds ).OrderBy( a => a.Order ).ThenBy( a => a.Name ).ToList();
            gPlacementConfigurationSharedGroups.DataBind();
        }

        #endregion

        protected void fgpFinancialGateway_SelectedIndexChanged( object sender, EventArgs e )
        {
            ShowHideBatchPrefixTextbox();
        }

        private void ShowHideBatchPrefixTextbox()
        {
            txtBatchNamePrefix.Visible = !IsRedirectionGateway();
        }

        private bool IsRedirectionGateway()
        {
            var gatewayId = fgpFinancialGateway.SelectedValueAsInt();

            // validate gateway
            if ( gatewayId.HasValue )
            {
                using ( var rockContext = new RockContext() )
                {
                    return new FinancialGatewayService( rockContext ).IsRedirectionGateway( gatewayId );
                }
            }
            return false;
        }
    }
}<|MERGE_RESOLUTION|>--- conflicted
+++ resolved
@@ -879,11 +879,7 @@
                         {
                             foreach ( var rule in newFormField.FieldVisibilityRules.RuleList.Where( a => a.ComparedToFormFieldGuid.HasValue ) )
                             {
-<<<<<<< HEAD
-                                rule.ComparedToRegistrationTemplateFormFieldGuid = mapKeys.GetValueOrNull( rule.ComparedToRegistrationTemplateFormFieldGuid.Value );
-=======
                                 rule.ComparedToFormFieldGuid = mapKeys.GetValueOrNull( rule.ComparedToFormFieldGuid.Value );
->>>>>>> b4d96758
                             }
                         }
                     }
