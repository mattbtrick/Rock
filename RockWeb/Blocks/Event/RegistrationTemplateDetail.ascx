--- conflicted
+++ resolved
@@ -76,7 +76,7 @@
                                     Help="Typical relationship of registrants that user would register." />
                                 <div id="divCurrentFamilyMembers" runat="server" class="js-current-family-members" >
                                     <Rock:RockCheckBox ID="cbShowCurrentFamilyMembers" runat="server" Label="Show Family Members" Text="Yes"
-                                        Help="If Registrants in Same Family option is set to 'Yes', should the person registering be able to select people from their family when registering (vs. having to enter the family member's information manually)?" />
+                                        Help="If Registrants in Same Family option is set to 'Yes' or 'Ask', should the person registering be able to select people from their family when registering (vs. having to enter the family member's information manually)?" />
                                 </div>
                                 
 
@@ -162,40 +162,6 @@
                                             Help="When registering for this type of event, should the Required Signature Document be displayed during the registration steps? If not, a request will be sent after the registration is completed." />
                                     </div>
                                 </div>
-<<<<<<< HEAD
-=======
-
-                            </div>
-                            <div class="col-md-6">
-                                <div class="row">
-                                    <div class="col-xs-6">
-                                        <Rock:RockCheckBox ID="cbMultipleRegistrants" runat="server" Label="Allow Multiple Registrants" Text="Yes"
-                                            Help="Should user be allowed to register multiple registrants at the same time?"
-                                            AutoPostBack="true" OnCheckedChanged="cbMultipleRegistrants_CheckedChanged" />
-                                    </div>
-                                    <div class="col-xs-6">
-                                        <Rock:NumberBox ID="nbMaxRegistrants" runat="server" Label="Maximum Registrants"
-                                            Help="The maximum number of registrants that user is allowed to register" Visible="false" />
-                                    </div>
-                                </div>
-                                <Rock:RockRadioButtonList ID="rblRegistrantsInSameFamily" runat="server" Label="Registrants in same Family" RepeatDirection="Horizontal" CssClass="js-same-family"
-                                    Help="Typical relationship of registrants that user would register." />
-                                <div id="divCurrentFamilyMembers" runat="server" class="js-current-family-members" >
-                                    <Rock:RockCheckBox ID="cbShowCurrentFamilyMembers" runat="server" Label="Show Family Members" Text="Yes"
-                                        Help="If Registrants in Same Family option is set to 'Yes' or 'Ask', should the person registering be able to select people from their family when registering (vs. having to enter the family member's information manually)?" />
-                                </div>
-                                <div class="well">
-                                    <Rock:Toggle ID="tglSetCostOnTemplate" runat="server" Label="Set Cost On" OnText="Template" OffText="Instance" 
-                                        ActiveButtonCssClass="btn-info" OnCheckedChanged="tglSetCost_CheckedChanged" ButtonSizeCssClass="btn-xs" />
-                                    <Rock:CurrencyBox ID="cbCost" runat="server" Label="Cost"
-                                        Help="The cost per registrant." />
-                                    <Rock:CurrencyBox ID="cbMinimumInitialPayment" runat="server" Label="Minimum Initial Payment"
-                                        Help="The minimum amount required per registrant. Leave value blank if full amount is required." />
-                                    <Rock:FinancialGatewayPicker ID="fgpFinancialGateway" runat="server" Label="Financial Gateway"
-                                        Help="The financial gateway to use for processing registration payments." ShowAll="false" />
-                                    <Rock:RockTextBox ID="txtBatchNamePrefix" runat="server" Label="Batch Prefix" Help="Optional prefix to add the the financial batches. If left blank the prefix from the registration block will be used." />
-                                </div>
->>>>>>> fe58f31f
                             </div>
                         </div>
                     </Rock:PanelWidget>
