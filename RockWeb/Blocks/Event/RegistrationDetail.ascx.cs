--- conflicted
+++ resolved
@@ -2651,18 +2651,10 @@
                             break;
 
                         case RegistrationPersonFieldType.Campus:
-<<<<<<< HEAD
-                            var campus = CacheCampus.Get( fieldValue.ToString().AsInteger() );
+                            var campus = CampusCache.Get( fieldValue.ToString().AsInteger() );
                             rlField.Text = campus != null ? campus.Name : string.Empty;
                             break;
-=======
-                            {
-                                var campus = CampusCache.Get( fieldValue.ToString().AsInteger() );
-                                rlField.Text = campus != null ? campus.Name : string.Empty;
-                                break;
-                            }
->>>>>>> 8c81fe9a
-
+                            
                         case RegistrationPersonFieldType.Address:
                             var location = fieldValue.ToString();
                             rlField.Text = location != null ? location.ToString() : string.Empty;
@@ -2688,8 +2680,8 @@
                             break;
                             
                         case RegistrationPersonFieldType.MaritalStatus:
-<<<<<<< HEAD
-                            var maritalStatusDv = CacheDefinedValue.Get( fieldValue.ToString().AsInteger() );
+
+                            var maritalStatusDv = DefinedValueCache.Get( fieldValue.ToString().AsInteger() );
                             rlField.Text = maritalStatusDv != null ? maritalStatusDv.Value : string.Empty;
                             break;
 
@@ -2697,13 +2689,6 @@
                             var anniversaryDate = fieldValue as DateTime?;
                             rlField.Text = anniversaryDate != null ? anniversaryDate.Value.ToShortDateString() : string.Empty;
                             break;
-=======
-                            {
-                                var maritalStatusDv = DefinedValueCache.Get( fieldValue.ToString().AsInteger() );
-                                rlField.Text = maritalStatusDv != null ? maritalStatusDv.Value : string.Empty;
-                                break;
-                            }
->>>>>>> 8c81fe9a
 
                         case RegistrationPersonFieldType.MobilePhone:
                         case RegistrationPersonFieldType.HomePhone:
@@ -2713,7 +2698,7 @@
                             break;
 
                         case RegistrationPersonFieldType.ConnectionStatus:
-                            var connectionStatus = CacheDefinedValue.Get( fieldValue.ToString().AsInteger() );
+                            var connectionStatus = DefinedValueCache.Get( fieldValue.ToString().AsInteger() );
                             rlField.Text = connectionStatus != null ? connectionStatus.Value : string.Empty;
                             break;
                     }
