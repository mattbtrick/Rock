--- conflicted
+++ resolved
@@ -52,15 +52,12 @@
     [LinkedPage( "Registration Instance Page", "The page to display registration details.", false, "", "", 7 )]
     [LinkedPage( "Event Item Occurrence Page", "The page to display event item occurrence details.", false, "", "", 8 )]
     [LinkedPage( "Content Item Page", "The page to display registration details.", false, "", "", 9 )]
-<<<<<<< HEAD
     [BooleanField( "Show Copy Button", "Copies the group and all of its associated authorization rules", false, "", 10 )]
     [LinkedPage( "Group List Page", "The page to display related Group List.", false, "", "", 11 )]
     [LinkedPage( "Fundraising Progress Page", "The page to display fundraising progress for all its members.", false, "", "", 12 )]
     [BooleanField( "Show Location Addresses", "Determines if the location address should be shown when viewing the group details.", true, order: 13)]
-
-=======
-    [BooleanField( "Prevent Selecting Inactive Campus", "Should inactive campuses be excluded from the campus field when editing a group?.", false, "", 10 )]
->>>>>>> 2cc0cfff
+    [BooleanField( "Prevent Selecting Inactive Campus", "Should inactive campuses be excluded from the campus field when editing a group?.", false, "", 14 )]
+
     public partial class GroupDetail : RockBlock, IDetailBlock
     {
         #region Constants
