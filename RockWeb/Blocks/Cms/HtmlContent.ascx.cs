--- conflicted
+++ resolved
@@ -16,7 +16,6 @@
 
 namespace RockWeb.Blocks.Cms
 {
-<<<<<<< HEAD
 	[Rock.Security.AdditionalActions( new string[] { "Approve" } )]
 	[Rock.Attribute.Property( 0, "Pre-Text", "PreText", "", "HTML text to render before the blocks main content.", false, "" )]
 	[Rock.Attribute.Property( 1, "Post-Text", "PostText", "", "HTML text to render after the blocks main content.", false, "" )]
@@ -26,9 +25,9 @@
 	[Rock.Attribute.Property( 5, "Support Versions", "Advanced", "Support content versioning?", false, "False", "Rock", "Rock.Field.Types.Boolean" )]
 	[Rock.Attribute.Property( 6, "Require Approval", "Advanced", "Require that content be approved?", false, "False", "Rock", "Rock.Field.Types.Boolean" )]
 
-	public partial class HtmlContent : Rock.Web.UI.Block
-	{
-		#region Private Global Variables
+    public partial class HtmlContent : Rock.Web.UI.RockBlock
+    {
+        #region Private Global Variables
 
 		bool _supportVersioning = false;
 		bool _requireApproval = false;
@@ -338,311 +337,4 @@
 
 		#endregion
 	}
-=======
-    [Rock.Security.AdditionalActions( new string[] { "Approve" } )]
-    [Rock.Attribute.Property( 0, "Pre-Text", "PreText", "", "HTML text to render before the blocks main content.", false, "" )]
-    [Rock.Attribute.Property( 1, "Post-Text", "PostText", "", "HTML text to render after the blocks main content.", false, "" )]
-    [Rock.Attribute.Property( 2, "Cache Duration", "CacheDuration", "", "Number of seconds to cache the content.", false, "0", "Rock", "Rock.Field.Types.Integer" )]
-    [Rock.Attribute.Property( 3, "Context Parameter", "ContextParameter", "", "Query string parameter to use for 'personalizing' content based on unique values.", false, "" )]
-    [Rock.Attribute.Property( 4, "Context Name", "ContextName", "", "Name to use to further 'personalize' content.  Blocks with the same name, and referenced with the same context parameter will share html values.", false, "" )]
-    [Rock.Attribute.Property( 5, "Support Versions", "Advanced", "Support content versioning?", false, "False", "Rock", "Rock.Field.Types.Boolean" )]
-    [Rock.Attribute.Property( 6, "Require Approval", "Advanced", "Require that content be approved?", false, "False", "Rock", "Rock.Field.Types.Boolean" )]
-
-    public partial class HtmlContent : Rock.Web.UI.RockBlock
-    {
-        #region Private Global Variables
-
-        bool _supportVersioning = false;
-        bool _requireApproval = false;
-
-        #endregion
-
-        #region Events
-
-        protected override void OnInit( EventArgs e )
-        {
-            base.OnInit( e );
-
-            CurrentPage.AddScriptLink( this.Page, "~/scripts/ckeditor/ckeditor.js" );
-            CurrentPage.AddScriptLink( this.Page, "~/scripts/ckeditor/adapters/jquery.js" );
-            CurrentPage.AddScriptLink( this.Page, "~/Scripts/Rock/htmlContentOptions.js" );
-            CurrentPage.AddScriptLink( this.Page, "~/scripts/Kendo/kendo.core.min.js" );
-            CurrentPage.AddScriptLink( this.Page, "~/scripts/Kendo/kendo.fx.min.js" );
-            CurrentPage.AddScriptLink( this.Page, "~/scripts/Kendo/kendo.popup.min.js" );
-            CurrentPage.AddScriptLink( this.Page, "~/scripts/Kendo/kendo.calendar.min.js" );
-            CurrentPage.AddScriptLink( this.Page, "~/scripts/Kendo/kendo.datepicker.min.js" );
-
-            CurrentPage.AddCSSLink( this.Page, "~/CSS/Kendo/kendo.common.min.css" );
-            CurrentPage.AddCSSLink( this.Page, "~/CSS/Kendo/kendo.rock.min.css" );
-
-            _supportVersioning = bool.Parse( AttributeValue( "SupportVersions" ) ?? "false" );
-            _requireApproval = bool.Parse( AttributeValue( "RequireApproval" ) ?? "false" );
-
-            mpeContent.OnOkScript = string.Format("saveHtmlContent_{0}();", CurrentBlock.Id);
-
-            rGrid.DataKeyNames = new string[] { "id" };
-            rGrid.ShowActionRow = false;
-
-            this.AttributesUpdated += HtmlContent_AttributesUpdated;
-
-            ShowView();
-        }
-
-        protected override void OnLoad( EventArgs e )
-        {
-            base.OnLoad( e );
-
-            hfAction.Value = string.Empty;
-        }
-
-        protected void lbEdit_Click( object sender, EventArgs e )
-        {
-            HtmlContentService service = new HtmlContentService();
-            Rock.Cms.HtmlContent content = service.GetActiveContent( CurrentBlock.Id, EntityValue() );
-            if ( content == null )
-                content = new Rock.Cms.HtmlContent();
-
-            if ( _supportVersioning )
-            {
-                phCurrentVersion.Visible = true;
-                pnlVersioningHeader.Visible = true;
-                cbOverwriteVersion.Visible = true;
-
-                hfVersion.Value = content.Version.ToString();
-                lVersion.Text = content.Version.ToString();
-                tbStartDate.Text = content.StartDateTime.HasValue ? content.StartDateTime.Value.ToShortDateString() : string.Empty;
-                tbExpireDate.Text = content.ExpireDateTime.HasValue ? content.ExpireDateTime.Value.ToShortDateString() : string.Empty;
-
-                if ( _requireApproval )
-                {
-                    cbApprove.Checked = content.IsApproved;
-                    cbApprove.Enabled = IsUserAuthorized( "Approve" );
-                    cbApprove.Visible = true;
-                }
-                else
-                    cbApprove.Visible = false;
-            }
-            else
-            {
-                phCurrentVersion.Visible = false;
-                pnlVersioningHeader.Visible = false;
-                cbOverwriteVersion.Visible = false;
-            }
-
-            txtHtmlContentEditor.Text = content.Content;
-
-            BindGrid();
-
-            hfAction.Value = "Edit";
-        }
-
-        protected override void OnPreRender( EventArgs e )
-        {
-            aClose.Attributes["onclick"] = string.Format(
-                "$find('{0}').hide();return false;", mpeContent.BehaviorID );
-
-            base.OnPreRender( e );
-        }
-
-        void HtmlContent_AttributesUpdated( object sender, EventArgs e )
-        {
-            lPreText.Text = AttributeValue( "PreText" );
-            lPostText.Text = AttributeValue( "PostText" );
-        }
-
-        protected void btnSave_Click( object sender, EventArgs e )
-        {
-            if ( IsUserAuthorized( "Edit" ) || IsUserAuthorized( "Configure" ) )
-            {
-                Rock.Cms.HtmlContent content = null;
-                HtmlContentService service = new HtmlContentService();
-
-                // get settings
-                string entityValue = EntityValue();
-
-                // get current  content
-                int version = 0;
-                if ( !Int32.TryParse( hfVersion.Value, out version ) )
-                    version = 0;
-                content = service.GetByBlockIdAndEntityValueAndVersion( CurrentBlock.Id, entityValue, version );
-
-                // if the existing content changed, and the overwrite option was not checked, create a new version
-                if ( content != null &&
-                    _supportVersioning &&
-                    content.Content != txtHtmlContentEditor.Text &&
-                    !cbOverwriteVersion.Checked )
-                    content = null;
-
-                // if a record doesn't exist then  create one
-                if ( content == null )
-                {
-                    content = new Rock.Cms.HtmlContent();
-                    content.BlockId = CurrentBlock.Id;
-                    content.EntityValue = entityValue;
-
-                    if ( _supportVersioning )
-                    {
-                        int? maxVersion = service.Queryable().
-                            Where( c => c.BlockId == CurrentBlock.Id &&
-                                c.EntityValue == entityValue ).
-                            Select( c => ( int? )c.Version ).Max();
-
-                        content.Version = maxVersion.HasValue ? maxVersion.Value + 1 : 1;
-                    }
-                    else
-                        content.Version = 0;
-
-                    service.Add( content, CurrentPersonId );
-                }
-
-                if ( _supportVersioning )
-                {
-                    DateTime startDate;
-                    if ( DateTime.TryParse( tbStartDate.Text, out startDate ) )
-                        content.StartDateTime = startDate;
-                    else
-                        content.StartDateTime = null;
-
-                    DateTime expireDate;
-                    if ( DateTime.TryParse( tbExpireDate.Text, out expireDate ) )
-                        content.ExpireDateTime = expireDate;
-                    else
-                        content.ExpireDateTime = null;
-                }
-                else
-                {
-                    content.StartDateTime = null;
-                    content.ExpireDateTime = null;
-                }
-
-                if ( !_requireApproval || IsUserAuthorized( "Approve" ) )
-                {
-                    content.IsApproved = !_requireApproval || cbApprove.Checked;
-                    if ( content.IsApproved )
-                    {
-                        content.ApprovedByPersonId = CurrentPersonId;
-                        content.ApprovedDateTime = DateTime.Now;
-                    }
-                }
-
-                content.Content = txtHtmlContentEditor.Text;
-
-                service.Save( content, CurrentPersonId );
-
-                // flush cache content 
-                this.FlushCacheItem( entityValue );
-
-            }
-
-            ShowView();
-        }
-
-        #endregion
-
-        #region Methods
-
-        public override List<Control> GetConfigurationControls( bool canConfig, bool canEdit )
-        {
-            List<Control> configControls = new List<Control>();
-
-            // add edit icon to config controls if user has edit permission
-            if ( canConfig || canEdit )
-            {
-                LinkButton lbEdit = new LinkButton();
-                lbEdit.CssClass = "edit";
-                lbEdit.ToolTip = "Edit HTML";
-                lbEdit.Click += new EventHandler( lbEdit_Click );
-                configControls.Add( lbEdit );
-                HtmlGenericControl iEdit = new HtmlGenericControl( "i" );
-                lbEdit.Controls.Add( iEdit );
-                iEdit.Attributes.Add( "class", "icon-edit" );
-
-                ScriptManager.GetCurrent( this.Page ).RegisterAsyncPostBackControl( lbEdit );
-            }
-
-            configControls.AddRange( base.GetConfigurationControls( canConfig, canEdit ) );
-
-            return configControls;
-        }
-
-        private void ShowView()
-        {
-            string entityValue = EntityValue();
-            string html = "";
-
-            string cachedContent = GetCacheItem( entityValue ) as string;
-
-            // if content not cached load it from DB
-            if ( cachedContent == null )
-            {
-                Rock.Cms.HtmlContent content = new HtmlContentService().GetActiveContent( CurrentBlock.Id, entityValue );
-
-                if ( content != null )
-                    html = content.Content;
-                else
-                    html = string.Empty;
-
-                // cache content
-                int cacheDuration = 0;
-                if ( Int32.TryParse( AttributeValue( "CacheDuration" ), out cacheDuration ) && cacheDuration > 0 )
-                    AddCacheItem( entityValue, html, cacheDuration );
-            }
-            else
-                html = cachedContent;
-
-            // add content to the content window
-            lPreText.Text = AttributeValue( "PreText" );
-            lHtmlContent.Text = html;
-            lPostText.Text = AttributeValue( "PostText" );
-        }
-
-        private void BindGrid()
-        {
-            var HtmlService = new HtmlContentService();
-            var content = HtmlService.GetContent( CurrentBlock.Id, EntityValue() );
-
-            var personService = new Rock.Crm.PersonService();
-            var modifiedPersons = new Dictionary<int, string>();
-            foreach ( var personId in content.Where( c => c.ModifiedByPersonId.HasValue ).Select( c => c.ModifiedByPersonId ).Distinct() )
-            {
-                var modifiedPerson = personService.Get( personId.Value, true );
-                modifiedPersons.Add( personId.Value, modifiedPerson != null ? modifiedPerson.FullName : string.Empty );
-            }
-
-            var versions = content.
-                Select( v => new
-                {
-                    v.Id,
-                    v.Version,
-                    v.Content,
-                    ModifiedDateTime = v.ModifiedDateTime.ToElapsedString(),
-                    ModifiedByPerson = v.ModifiedByPersonId.HasValue ? modifiedPersons[v.ModifiedByPersonId.Value] : string.Empty,
-                    Approved = v.IsApproved,
-                    ApprovedByPerson = v.ApprovedByPerson != null ? v.ApprovedByPerson.FullName : "",
-                    v.StartDateTime,
-                    v.ExpireDateTime
-                } ).ToList();
-
-            rGrid.DataSource = versions;
-            rGrid.DataBind();
-        }
-
-        private string EntityValue()
-        {
-            string entityValue = string.Empty;
-
-            string contextParameter = AttributeValue( "ContextParameter" );
-            if ( !string.IsNullOrEmpty( contextParameter ) )
-                entityValue = string.Format( "{0}={1}", contextParameter, PageParameter( contextParameter ) ?? string.Empty );
-
-            string contextParameterValue = PageParameter( contextParameter );
-            if ( !string.IsNullOrEmpty( contextParameterValue ) )
-                entityValue += "&ContextName=" + contextParameterValue;
-
-            return entityValue;
-        }
-
-        #endregion
-    }
->>>>>>> 32540396
 }
