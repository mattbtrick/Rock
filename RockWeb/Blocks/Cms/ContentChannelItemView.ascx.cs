﻿// <copyright>
// Copyright by the Spark Development Network
//
// Licensed under the Rock Community License (the "License");
// you may not use this file except in compliance with the License.
// You may obtain a copy of the License at
//
// http://www.rockrms.com/license
//
// Unless required by applicable law or agreed to in writing, software
// distributed under the License is distributed on an "AS IS" BASIS,
// WITHOUT WARRANTIES OR CONDITIONS OF ANY KIND, either express or implied.
// See the License for the specific language governing permissions and
// limitations under the License.
// </copyright>
using System;
using System.Collections.Generic;
using System.ComponentModel;
using System.Linq;
using System.Web.UI;
using System.Web.UI.HtmlControls;
using System.Web.UI.WebControls;

using Rock;
using Rock.Attribute;
using Rock.Web.Cache;
using Rock.Data;
using Rock.Model;
using Rock.Transactions;
using Rock.Web.UI;
using Rock.Web.UI.Controls;
using Rock.Field.Types;

namespace RockWeb.Blocks.Cms
{
    /// <summary>
    /// Block to display a specific content channel item.
    /// </summary>
    [DisplayName( "Content Channel Item View" )]
    [Category( "CMS" )]
    [Description( "Block to display a specific content channel item." )]

    [LavaCommandsField( "Enabled Lava Commands", description: "The Lava commands that should be enabled for this content channel item block.", required: false )]

    [ContentChannelField( "Content Channel", description: "Limits content channel items to a specific channel.", required: true, defaultValue: "", category: "CustomSetting" )]
    [EnumsField( "Status", description: "Include items with the following status.", enumSourceType: typeof( ContentChannelItemStatus ), required: false, defaultValue: "2", category: "CustomSetting" )]
    [TextField( "Content Channel Query Parameter", description: CONTENT_CHANNEL_QUERY_PARAMETER_DESCRIPTION, required: false, category: "CustomSetting" )]

    [CodeEditorField( "Lava Template", description: "The template to use when formatting the content channel item.", mode: CodeEditorMode.Lava, theme: CodeEditorTheme.Rock, height: 200, required: false, category: "CustomSetting", defaultValue: @"
<h1>{{ Item.Title }}</h1>
{{ Item.Content }}" )]

    [IntegerField( "Output Cache Duration", OUTPUT_CACHE_DURATION_DESCRIPTION, required: false, key: "OutputCacheDuration", category: "CustomSetting" )]
    [IntegerField( "Item Cache Duration", description: "Number of seconds to cache the content item specified by the parameter.", required: false, defaultValue: 3600, category: "CustomSetting", order: 0, key: "ItemCacheDuration" )]
    [CustomCheckboxListField( "Cache Tags", description: "Cached tags are used to link cached content so that it can be expired as a group", listSource: "", required: false, key: "CacheTags", category: "CustomSetting" )]

    [BooleanField( "Merge Content", "Should the content data and attribute values be merged using the Lava template engine.", false, "CustomSetting" )]
    [BooleanField( "Set Page Title", description: "Determines if the block should set the page title with the channel name or content item.", category: "CustomSetting" )]
    [LinkedPage( "Detail Page", description: "Page used to view a content item.", order: 1, category: "CustomSetting", key: "DetailPage" )]

    [BooleanField( "Log Interactions", category: "CustomSetting" )]
    [BooleanField( "Write Interaction Only If Individual Logged In", description: "Set to true to only write interactions for logged in users, or set to false to write interactions for both logged in and anonymous users.", category: "CustomSetting" )]

    [WorkflowTypeField( "Workflow Type", description: "The workflow type to launch when the content is viewed.", category: "CustomSetting" )]
    [BooleanField( "Launch Workflow Only If Individual Logged In", description: "Set to true to only launch a workflow for logged in users, or set to false to launch for both logged in and anonymous users.", category: "CustomSetting" )]
    [EnumField( "Launch Workflow Condition", "", enumSourceType: typeof( LaunchWorkflowCondition ), defaultValue: "1", category: "CustomSetting" )]

    [TextField( "Meta Description Attribute", required: false, category: "CustomSetting" )]
    [TextField( "Open Graph Type", required: false, category: "CustomSetting" )]
    [TextField( "Open Graph Title Attribute", required: false, category: "CustomSetting" )]
    [TextField( "Open Graph Description Attribute", required: false, category: "CustomSetting" )]
    [TextField( "Open Graph Image Attribute", required: false, category: "CustomSetting" )]
    [TextField( "Twitter Title Attribute", required: false, category: "CustomSetting" )]
    [TextField( "Twitter Description Attribute", required: false, category: "CustomSetting" )]
    [TextField( "Twitter Image Attribute", required: false, category: "CustomSetting" )]
    [TextField( "Twitter Card", required: false, defaultValue: "none", category: "CustomSetting" )]
    public partial class ContentChannelItemView : RockBlockCustomSettings
    {
        #region Block Property Constants
        private const string CONTENT_CHANNEL_QUERY_PARAMETER_DESCRIPTION = @"
Specify the URL parameter to use to determine which Content Channel Item to show, or leave blank to use whatever the first parameter is.
The type of the value will determine how the content channel item will be determined as follows:

Integer - ContentChannelItem Id
String - ContentChannelItem Slug
Guid - ContentChannelItem Guid

";
        private const string OUTPUT_CACHE_DURATION_DESCRIPTION = @"Number of seconds to cache the resolved output. Only cache the output if you are not personalizing the output based on current user, current page, or any other merge field value.";

        #endregion Block Property Constants

        #region Fields

        /// <summary>
        /// The output cache key prefix
        /// </summary>
        private const string OUTPUT_CACHE_KEY_PREFIX = "Output_";

        /// <summary>
        /// The item cache key prefix
        /// </summary>
        private const string ITEM_CACHE_KEY_PREFIX = "Item_";

        /// <summary>
        /// The pagetitle cache key prefix
        /// </summary>
        private const string PAGETITLE_CACHE_KEY_PREFIX = "PageTitle_";

        /// <summary>
        /// The cache key to store a list of CacheKeys that have been used by this block
        /// </summary>
        private const string CACHEKEYS_CACHE_KEY = "CacheKeys";

        /// <summary>
        ///
        /// </summary>
        private enum LaunchWorkflowCondition
        {
            Always = 0,
            OncePerPersonPerContentChannelItem = 1,
            OncePerPerson = 2
        }

        #endregion

        #region Base Control Methods

        /// <summary>
        /// Raises the <see cref="E:System.Web.UI.Control.Init" /> event.
        /// </summary>
        /// <param name="e">An <see cref="T:System.EventArgs" /> object that contains the event data.</param>
        protected override void OnInit( EventArgs e )
        {
            // Create a hidden button that will show the view if they cancel the Settings modal
            Button btnTrigger = new Button();
            btnTrigger.ClientIDMode = System.Web.UI.ClientIDMode.Static;
            btnTrigger.ID = "rock-config-cancel-trigger";
            btnTrigger.Click += btnTrigger_Click;
            btnTrigger.Style[HtmlTextWriterStyle.Display] = "none";
            pnlSettings.Controls.Add( btnTrigger );

            AsyncPostBackTrigger trigger = new AsyncPostBackTrigger();
            trigger.ControlID = "rock-config-cancel-trigger";
            trigger.EventName = "Click";
            upnlContent.Triggers.Add( trigger );

            base.OnInit( e );
        }

        /// <summary>
        /// Handles the Click event of the btnTrigger control.
        /// </summary>
        /// <param name="sender">The source of the event.</param>
        /// <param name="e">The <see cref="EventArgs"/> instance containing the event data.</param>
        private void btnTrigger_Click( object sender, EventArgs e )
        {
            mdSettings.Hide();
            pnlSettings.Visible = false;

            ShowView();
        }

        /// <summary>
        /// Raises the <see cref="E:System.Web.UI.Control.Load" /> event.
        /// </summary>
        /// <param name="e">The <see cref="T:System.EventArgs" /> object that contains the event data.</param>
        protected override void OnLoad( EventArgs e )
        {
            base.OnLoad( e );

            if ( !Page.IsPostBack )
            {
                ShowView();
            }
        }

        /// <summary>
        /// Shows or hides the workflow settings controls based on the selection in the workflowpicker.
        /// </summary>
        protected void ShowHideControls()
        {
            if ( wtpWorkflowType.SelectedValue == "0" )
            {
                cbLaunchWorkflowOnlyIfIndividualLoggedIn.Visible = false;
                ddlLaunchWorkflowCondition.Visible = false;
            }
            else
            {
                cbLaunchWorkflowOnlyIfIndividualLoggedIn.Visible = true;
                ddlLaunchWorkflowCondition.Visible = true;
            }
        }

        #endregion Base Control Methods

        #region Settings

        /// <summary>
        /// Shows the settings.
        /// </summary>
        protected override void ShowSettings()
        {
            pnlSettings.Visible = true;
            ddlContentChannel.Items.Clear();
            ddlContentChannel.Items.Add( new ListItem() );
            foreach ( var contentChannel in ContentChannelCache.All().OrderBy( a => a.Name ) )
            {
                ddlContentChannel.Items.Add( new ListItem( contentChannel.Name, contentChannel.Guid.ToString() ) );
            }

            ddlLaunchWorkflowCondition.Items.Clear();
            foreach ( LaunchWorkflowCondition launchWorkflowCondition in Enum.GetValues( typeof( LaunchWorkflowCondition ) ) )
            {
                ddlLaunchWorkflowCondition.Items.Add( new ListItem( launchWorkflowCondition.ConvertToString( true ), launchWorkflowCondition.ConvertToInt().ToString() ) );
            }

            var channelGuid = this.GetAttributeValue( "ContentChannel" ).AsGuidOrNull();
            ddlContentChannel.SetValue( channelGuid );
            UpdateSocialMediaDropdowns( channelGuid );

            cblStatus.BindToEnum<ContentChannelItemStatus>();
            foreach ( string status in GetAttributeValue( "Status" ).SplitDelimitedValues() )
            {
                var li = cblStatus.Items.FindByValue( status );
                if ( li != null )
                {
                    li.Selected = true;
                }
            }

            var ppFieldType = new PageReferenceFieldType();
            ppFieldType.SetEditValue( ppDetailPage, null, GetAttributeValue( "DetailPage" ) );
            tbContentChannelQueryParameter.Text = this.GetAttributeValue( "ContentChannelQueryParameter" );
            ceLavaTemplate.Text = this.GetAttributeValue( "LavaTemplate" );
            nbOutputCacheDuration.Text = this.GetAttributeValue( "OutputCacheDuration" );
            nbItemCacheDuration.Text = this.GetAttributeValue( "ItemCacheDuration" );

            DefinedValueService definedValueService = new DefinedValueService( new RockContext() );
            cblCacheTags.DataSource = definedValueService.GetByDefinedTypeGuid( Rock.SystemGuid.DefinedType.CACHE_TAGS.AsGuid() ).Select( v => v.Value ).ToList();
            cblCacheTags.DataBind();
            string[] selectedCacheTags = this.GetAttributeValue( "CacheTags" ).SplitDelimitedValues();
            foreach ( ListItem cacheTag in cblCacheTags.Items )
            {
                cacheTag.Selected = selectedCacheTags.Contains( cacheTag.Value );
            }

            cbSetPageTitle.Checked = this.GetAttributeValue( "SetPageTitle" ).AsBoolean();
            cbMergeContent.Checked = GetAttributeValue( "MergeContent" ).AsBoolean();

            if ( this.GetAttributeValue( "LogInteractions" ).AsBoolean() )
            {
                cbLogInteractions.Checked = true;
                cbWriteInteractionOnlyIfIndividualLoggedIn.Visible = true;
                cbWriteInteractionOnlyIfIndividualLoggedIn.Checked = this.GetAttributeValue( "WriteInteractionOnlyIfIndividualLoggedIn" ).AsBoolean();
            }
            else
            {
                cbLogInteractions.Checked = false;
                cbWriteInteractionOnlyIfIndividualLoggedIn.Visible = false;
                cbWriteInteractionOnlyIfIndividualLoggedIn.Checked = false;
            }

            var rockContext = new RockContext();

            // Workflow
            Guid? workflowTypeGuid = this.GetAttributeValue( "WorkflowType" ).AsGuidOrNull();
            if ( workflowTypeGuid.HasValue )
            {
                wtpWorkflowType.SetValue( new WorkflowTypeService( rockContext ).GetNoTracking( workflowTypeGuid.Value ) );
            }
            else
            {
                wtpWorkflowType.SetValue( null );
            }

            ShowHideControls();

            cbLaunchWorkflowOnlyIfIndividualLoggedIn.Checked = this.GetAttributeValue( "LaunchWorkflowOnlyIfIndividualLoggedIn" ).AsBoolean();
            ddlLaunchWorkflowCondition.SetValue( this.GetAttributeValue( "LaunchWorkflowCondition" ) );

            // Social Media
            ddlMetaDescriptionAttribute.SetValue( this.GetAttributeValue( "MetaDescriptionAttribute" ) );
            ddlOpenGraphType.SetValue( this.GetAttributeValue( "OpenGraphType" ) );
            ddlOpenGraphTitleAttribute.SetValue( this.GetAttributeValue( "OpenGraphTitleAttribute" ) );
            ddlOpenGraphDescriptionAttribute.SetValue( this.GetAttributeValue( "OpenGraphDescriptionAttribute" ) );
            ddlOpenGraphImageAttribute.SetValue( this.GetAttributeValue( "OpenGraphImageAttribute" ) );

            ddlTwitterTitleAttribute.SetValue( this.GetAttributeValue( "TwitterTitleAttribute" ) );
            ddlTwitterDescriptionAttribute.SetValue( this.GetAttributeValue( "TwitterDescriptionAttribute" ) );
            ddlTwitterImageAttribute.SetValue( this.GetAttributeValue( "TwitterImageAttribute" ) );
            ddlTwitterCard.SetValue( this.GetAttributeValue( "TwitterCard" ) );

            mdSettings.Show();
        }

        /// <summary>
        /// Handles the SaveClick event of the mdSettings control.
        /// </summary>
        /// <param name="sender">The source of the event.</param>
        /// <param name="e">The <see cref="EventArgs"/> instance containing the event data.</param>
        protected void mdSettings_SaveClick( object sender, EventArgs e )
        {
            this.SetAttributeValue( "ContentChannel", ddlContentChannel.SelectedValue );
            this.SetAttributeValue( "Status", cblStatus.SelectedValuesAsInt.AsDelimited( "," ) );
            var ppFieldType = new PageReferenceFieldType();
            this.SetAttributeValue( "DetailPage", ppFieldType.GetEditValue( ppDetailPage, null ) );
            this.SetAttributeValue( "ContentChannelQueryParameter", tbContentChannelQueryParameter.Text );
            this.SetAttributeValue( "LavaTemplate", ceLavaTemplate.Text );
            this.SetAttributeValue( "OutputCacheDuration", nbOutputCacheDuration.Text );
            this.SetAttributeValue( "ItemCacheDuration", nbItemCacheDuration.Text );
            this.SetAttributeValue( "CacheTags", cblCacheTags.SelectedValues.AsDelimited( "," ) );
            this.SetAttributeValue( "MergeContent", cbMergeContent.Checked.ToString() );
            this.SetAttributeValue( "SetPageTitle", cbSetPageTitle.Checked.ToString() );
            this.SetAttributeValue( "LogInteractions", cbLogInteractions.Checked.ToString() );
            this.SetAttributeValue( "WriteInteractionOnlyIfIndividualLoggedIn", cbWriteInteractionOnlyIfIndividualLoggedIn.Checked.ToString() );
            int? selectedWorkflowTypeId = wtpWorkflowType.SelectedValueAsId();
            Guid? selectedWorkflowTypeGuid = null;
            if ( selectedWorkflowTypeId.HasValue )
            {
                selectedWorkflowTypeGuid = WorkflowTypeCache.Get( selectedWorkflowTypeId.Value ).Guid;
            }

            this.SetAttributeValue( "WorkflowType", selectedWorkflowTypeGuid.ToString() );
            this.SetAttributeValue( "LaunchWorkflowOnlyIfIndividualLoggedIn", cbLaunchWorkflowOnlyIfIndividualLoggedIn.Checked.ToString() );
            this.SetAttributeValue( "LaunchWorkflowCondition", ddlLaunchWorkflowCondition.SelectedValue );
            this.SetAttributeValue( "MetaDescriptionAttribute", ddlMetaDescriptionAttribute.SelectedValue );
            this.SetAttributeValue( "OpenGraphType", ddlOpenGraphType.SelectedValue );
            this.SetAttributeValue( "OpenGraphTitleAttribute", ddlOpenGraphTitleAttribute.SelectedValue );
            this.SetAttributeValue( "OpenGraphDescriptionAttribute", ddlOpenGraphDescriptionAttribute.SelectedValue );
            this.SetAttributeValue( "OpenGraphImageAttribute", ddlOpenGraphImageAttribute.SelectedValue );
            this.SetAttributeValue( "TwitterTitleAttribute", ddlTwitterTitleAttribute.SelectedValue );
            this.SetAttributeValue( "TwitterDescriptionAttribute", ddlTwitterDescriptionAttribute.SelectedValue );
            this.SetAttributeValue( "TwitterImageAttribute", ddlTwitterImageAttribute.SelectedValue );
            this.SetAttributeValue( "TwitterCard", ddlTwitterCard.SelectedValue );

            SaveAttributeValues();

            var cacheKeys = GetCacheItem( CACHEKEYS_CACHE_KEY ) as HashSet<string>;
            if ( cacheKeys != null )
            {
                foreach ( var cacheKey in cacheKeys )
                {
                    RemoveCacheItem( cacheKey );
                }
            }

            RemoveCacheItem( CACHEKEYS_CACHE_KEY );

            mdSettings.Hide();
            pnlSettings.Visible = false;

            // reload the page to make sure we have a clean load
            NavigateToCurrentPageReference();
        }

        #endregion Settings

        #region Events

        /// <summary>
        /// Handles the SelectedIndexChanged event of the ddlContentChannel control.
        /// </summary>
        /// <param name="sender">The source of the event.</param>
        /// <param name="e">The <see cref="EventArgs"/> instance containing the event data.</param>
        protected void ddlContentChannel_SelectedIndexChanged( object sender, EventArgs e )
        {
            var channelGuid = ddlContentChannel.SelectedValue.AsGuidOrNull();
            UpdateSocialMediaDropdowns( channelGuid );
        }

        /// <summary>
        /// Handles the SelectItem event of the wtpWorkflowType control.
        /// </summary>
        /// <param name="sender">The source of the event.</param>
        /// <param name="e">The <see cref="EventArgs"/> instance containing the event data.</param>
        protected void wtpWorkflowType_SelectItem( object sender, EventArgs e )
        {
            ShowHideControls();
        }

        #endregion Events

        #region Methods

        /// <summary>
        /// Shows the no data found.
        /// </summary>
        private void ShowNoDataFound()
        {
            if ( IsUserAuthorized( Rock.Security.Authorization.ADMINISTRATE ) )
            {
                nbAlert.Text = "404 - No Content. If you did not have Administrate permissions on this block, you would have gotten a real 404 page.";
            }
            else
            {
                this.Response.StatusCode = 404;
            }
        }

        /// <summary>
        /// Shows the view.
        /// </summary>
        private void ShowView()
        {
            int? outputCacheDuration = GetAttributeValue( "OutputCacheDuration" ).AsIntegerOrNull();

            string outputContents = null;
            string pageTitle = null;

            var contentChannelItemParameterValue = GetContentChannelItemParameterValue();
            if ( string.IsNullOrEmpty( contentChannelItemParameterValue ) )
            {
                // No item specified, so don't show anything
                ShowNoDataFound();
                return;
            }

            string outputCacheKey = OUTPUT_CACHE_KEY_PREFIX + contentChannelItemParameterValue;
            string pageTitleCacheKey = PAGETITLE_CACHE_KEY_PREFIX + contentChannelItemParameterValue;

            if ( outputCacheDuration.HasValue && outputCacheDuration.Value > 0 )
            {
                outputContents = GetCacheItem( outputCacheKey ) as string;
                pageTitle = GetCacheItem( pageTitleCacheKey ) as string;
            }

            bool isMergeContentEnabled = GetAttributeValue( "MergeContent" ).AsBoolean();
            bool setPageTitle = GetAttributeValue( "SetPageTitle" ).AsBoolean();

            if ( outputContents == null )
            {
                ContentChannelItem contentChannelItem = GetContentChannelItem( contentChannelItemParameterValue );

                if ( contentChannelItem == null )
                {
                    ShowNoDataFound();
                    return;
                }

                if ( contentChannelItem.ContentChannel.RequiresApproval )
                {
                    var statuses = new List<ContentChannelItemStatus>();
                    foreach ( var status in ( GetAttributeValue( "Status" ) ?? "2" ).Split( new char[] { ',' }, StringSplitOptions.RemoveEmptyEntries ) )
                    {
                        var statusEnum = status.ConvertToEnumOrNull<ContentChannelItemStatus>();
                        if ( statusEnum != null )
                        {
                            statuses.Add( statusEnum.Value );
                        }
                    }

                    if ( !statuses.Contains( contentChannelItem.Status ) )
                    {
                        ShowNoDataFound();
                        return;
                    }
                }

                // if a Channel was specified, verify that the ChannelItem is part of the channel
                var channelGuid = this.GetAttributeValue( "ContentChannel" ).AsGuidOrNull();
                if ( channelGuid.HasValue )
                {
                    var channel = ContentChannelCache.Get( channelGuid.Value );
                    if ( channel != null )
                    {
                        if ( contentChannelItem.ContentChannelId != channel.Id )
                        {
                            ShowNoDataFound();
                            return;
                        }
                    }
                }

                var commonMergeFields = Rock.Lava.LavaHelper.GetCommonMergeFields( this.RockPage, this.CurrentPerson, new Rock.Lava.CommonMergeFieldsOptions { GetLegacyGlobalMergeFields = false } );

                // Merge content and attribute fields if block is configured to do so.
                if ( isMergeContentEnabled )
                {
                    var itemMergeFields = new Dictionary<string, object>( commonMergeFields );

                    var enabledCommands = GetAttributeValue( "EnabledLavaCommands" );

                    itemMergeFields.AddOrReplace( "Item", contentChannelItem );
                    contentChannelItem.Content = contentChannelItem.Content.ResolveMergeFields( itemMergeFields, enabledCommands );
                    contentChannelItem.LoadAttributes();
                    foreach ( var attributeValue in contentChannelItem.AttributeValues )
                    {
                        attributeValue.Value.Value = attributeValue.Value.Value.ResolveMergeFields( itemMergeFields, enabledCommands );
                    }
                }

                var mergeFields = new Dictionary<string, object>( commonMergeFields );

                mergeFields.Add( "RockVersion", Rock.VersionInfo.VersionInfo.GetRockProductVersionNumber() );
                mergeFields.Add( "Item", contentChannelItem );
                int detailPage = 0;
                var page = PageCache.Get( GetAttributeValue( "DetailPage" ) );
                if ( page != null )
                {
                    detailPage = page.Id;
                }

                mergeFields.Add( "DetailPage", detailPage );

                string metaDescriptionValue = GetMetaValueFromAttribute( this.GetAttributeValue( "MetaDescriptionAttribute" ), contentChannelItem );

                if ( !string.IsNullOrWhiteSpace( metaDescriptionValue ) )
                {
                    // remove default meta description
                    RockPage.Header.Description = metaDescriptionValue.SanitizeHtml( true );
                }

<<<<<<< HEAD
                AddHtmlMeta( "og:type", this.GetAttributeValue( "OpenGraphType" ) );
                AddHtmlMeta( "og:title", GetMetaValueFromAttribute( this.GetAttributeValue( "OpenGraphTitleAttribute" ), contentChannelItem ) );
                AddHtmlMeta( "og:description", GetMetaValueFromAttribute( this.GetAttributeValue( "OpenGraphDescriptionAttribute" ), contentChannelItem ) );
                AddHtmlMeta( "og:image", GetMetaValueFromAttribute( this.GetAttributeValue( "OpenGraphImageAttribute" ), contentChannelItem ) );
                AddHtmlMeta( "twitter:title", GetMetaValueFromAttribute( this.GetAttributeValue( "TwitterTitleAttribute" ), contentChannelItem ) );
                AddHtmlMeta( "twitter:description", GetMetaValueFromAttribute( this.GetAttributeValue( "TwitterDescriptionAttribute" ), contentChannelItem ) );
                AddHtmlMeta( "twitter:image", GetMetaValueFromAttribute( this.GetAttributeValue( "TwitterImageAttribute" ), contentChannelItem ) );
=======
                AddHtmlMetaProperty( "og:type", this.GetAttributeValue( "OpenGraphType" ) );
                AddHtmlMetaProperty( "og:title", GetMetaValueFromAttribute( this.GetAttributeValue( "OpenGraphTitleAttribute" ), contentChannelItem ) );
                AddHtmlMetaProperty( "og:description", GetMetaValueFromAttribute( this.GetAttributeValue( "OpenGraphDescriptionAttribute" ), contentChannelItem ) );
                AddHtmlMetaProperty( "og:image", GetMetaValueFromAttribute( this.GetAttributeValue( "OpenGraphImageAttribute" ), contentChannelItem ) );
                AddHtmlMetaName( "twitter:title", GetMetaValueFromAttribute( this.GetAttributeValue( "TwitterTitleAttribute" ), contentChannelItem ) );
                AddHtmlMetaName( "twitter:description", GetMetaValueFromAttribute( this.GetAttributeValue( "TwitterDescriptionAttribute" ), contentChannelItem ) );
                AddHtmlMetaName( "twitter:image", GetMetaValueFromAttribute( this.GetAttributeValue( "TwitterImageAttribute" ), contentChannelItem ) );
>>>>>>> 333a483d
                var twitterCard = this.GetAttributeValue( "TwitterCard" );
                if ( twitterCard.IsNotNullOrWhiteSpace() && twitterCard != "none" )
                {
                    AddHtmlMetaName( "twitter:card", twitterCard );
                }
                string lavaTemplate = this.GetAttributeValue( "LavaTemplate" );
                string enabledLavaCommands = this.GetAttributeValue( "EnabledLavaCommands" );
                outputContents = lavaTemplate.ResolveMergeFields( mergeFields, enabledLavaCommands );

                if ( setPageTitle )
                {
                    pageTitle = contentChannelItem.Title;
                }

                if ( outputCacheDuration.HasValue && outputCacheDuration.Value > 0 )
                {
                    string cacheTags = GetAttributeValue( "CacheTags" ) ?? string.Empty;
                    var cacheKeys = GetCacheItem( CACHEKEYS_CACHE_KEY ) as HashSet<string> ?? new HashSet<string>();
                    cacheKeys.Add( outputCacheKey );
                    cacheKeys.Add( pageTitleCacheKey );
                    AddCacheItem( CACHEKEYS_CACHE_KEY, cacheKeys, TimeSpan.MaxValue, cacheTags );
                    AddCacheItem( outputCacheKey, outputContents, outputCacheDuration.Value, cacheTags );

                    if ( pageTitle != null )
                    {
                        AddCacheItem( pageTitleCacheKey, pageTitle, outputCacheDuration.Value, cacheTags );
                    }
                }
            }

            lContentOutput.Text = outputContents;

            if ( setPageTitle && pageTitle != null )
            {
                RockPage.PageTitle = pageTitle;
                RockPage.BrowserTitle = string.Format( "{0} | {1}", pageTitle, RockPage.Site.Name );
                RockPage.Header.Title = string.Format( "{0} | {1}", pageTitle, RockPage.Site.Name );

                var pageBreadCrumb = RockPage.PageReference.BreadCrumbs.FirstOrDefault();
                if ( pageBreadCrumb != null )
                {
                    pageBreadCrumb.Name = RockPage.PageTitle;
                }
            }

            LaunchWorkflow();

            LaunchInteraction();
        }

        /// <summary>
        /// Gets the content channel item using the first page parameter or ContentChannelQueryParameter
        /// </summary>
        /// <returns></returns>
        private ContentChannelItem GetContentChannelItem( string contentChannelItemKey )
        {
            int? itemCacheDuration = GetAttributeValue( "ItemCacheDuration" ).AsIntegerOrNull();
            Guid? contentChannelGuid = GetAttributeValue( "ContentChannel" ).AsGuidOrNull();

            ContentChannelItem contentChannelItem = null;

            if ( string.IsNullOrEmpty( contentChannelItemKey ) )
            {
                // nothing specified, so don't show anything
                return null;
            }

            string itemCacheKey = ITEM_CACHE_KEY_PREFIX + contentChannelGuid + "_" + contentChannelItemKey;

            if ( itemCacheDuration.HasValue && itemCacheDuration.Value > 0 )
            {
                contentChannelItem = GetCacheItem( itemCacheKey ) as ContentChannelItem;
                if ( contentChannelItem != null )
                {
                    return contentChannelItem;
                }
            }

            // look up the ContentChannelItem from either the Id, Guid, or Slug depending on the datatype of the ContentChannelQueryParameter value
            int? contentChannelItemId = contentChannelItemKey.AsIntegerOrNull();
            Guid? contentChannelItemGuid = contentChannelItemKey.AsGuidOrNull();

            var rockContext = new RockContext();
            if ( contentChannelItemId.HasValue )
            {
                contentChannelItem = new ContentChannelItemService( rockContext ).Get( contentChannelItemId.Value );
            }
            else if ( contentChannelItemGuid.HasValue )
            {
                contentChannelItem = new ContentChannelItemService( rockContext ).Get( contentChannelItemGuid.Value );
            }
            else
            {
                var contentChannelQuery = new ContentChannelItemService( rockContext ).Queryable();
                if ( contentChannelGuid.HasValue )
                {

                    contentChannelQuery = contentChannelQuery.Where( c => c.ContentChannel.Guid == contentChannelGuid );
                }

                contentChannelItem = contentChannelQuery
                    .Where( a => a.ContentChannelItemSlugs.Any( s => s.Slug == contentChannelItemKey ) )
                    .FirstOrDefault();
            }

            if ( contentChannelItem != null && itemCacheDuration.HasValue && itemCacheDuration.Value > 0 )
            {
                string cacheTags = GetAttributeValue( "CacheTags" ) ?? string.Empty;
                var cacheKeys = GetCacheItem( CACHEKEYS_CACHE_KEY ) as HashSet<string> ?? new HashSet<string>();
                cacheKeys.Add( itemCacheKey );
                AddCacheItem( CACHEKEYS_CACHE_KEY, cacheKeys, TimeSpan.MaxValue, cacheTags );
                AddCacheItem( itemCacheKey, contentChannelItem, itemCacheDuration.Value, cacheTags );
            }

            return contentChannelItem;
        }

        /// <summary>
        /// Gets the content channel item parameter using the first page parameter or ContentChannelQueryParameter
        /// </summary>
        /// <returns></returns>
        private string GetContentChannelItemParameterValue()
        {
            string contentChannelItemKey = null;

            // Determine the ContentChannelItem from the ContentChannelQueryParameter or the first parameter
            string contentChannelQueryParameter = this.GetAttributeValue( "ContentChannelQueryParameter" );
            if ( !string.IsNullOrEmpty( contentChannelQueryParameter ) )
            {
                contentChannelItemKey = this.PageParameter( contentChannelQueryParameter );
            }
            else
            {
                var currentRoute = ( ( System.Web.Routing.Route ) Page.RouteData.Route );

                // First, look for the item key via the route/slug so that something like this
                // continues to work when an external system (such as Facebook) tacks a parameter
                // onto the URL like this:
                // https://community.rockrms.com/connect/a-dedicated-new-home-for-the-rock-community?fbclid=IwAR2VRUjhh...-9biFY

                // if this is the standard "page/{PageId}" route, don't grab the Item from the route since it would just be the pageId
                if ( currentRoute == null || currentRoute.Url != "page/{PageId}" )
                {
                    // if no specific Parameter was specified, get whatever the last Parameter in the Route is
                    var key = this.Page.RouteData.Values.Keys.LastOrDefault();
                    if ( key.IsNotNullOrWhiteSpace() )
                    {
                        contentChannelItemKey = this.Page.RouteData.Values[key].ToString();
                    }
                }
                else if ( Request.QueryString.HasKeys() )
                {
                    contentChannelItemKey = this.PageParameter( Request.QueryString.Keys[0] );
                }
            }

            return contentChannelItemKey;
        }

        /// <summary>
        /// Launches the interaction if configured
        /// </summary>
        private void LaunchInteraction()
        {
            // don't log visits from crawlers
            var clientType = InteractionDeviceType.GetClientType( Request.UserAgent );
            if ( clientType == "Crawler" )
            {
                return;
            }

            bool logInteractions = this.GetAttributeValue( "LogInteractions" ).AsBoolean();
            if ( !logInteractions )
            {
                return;
            }

            bool writeInteractionOnlyIfIndividualLoggedIn = this.GetAttributeValue( "WriteInteractionOnlyIfIndividualLoggedIn" ).AsBoolean();
            if ( writeInteractionOnlyIfIndividualLoggedIn && this.CurrentPerson == null )
            {
                // don't log interaction if WriteInteractionOnlyIfIndividualLoggedIn = true and nobody is logged in
                return;
            }

            var contentChannelItem = GetContentChannelItem( GetContentChannelItemParameterValue() );

            var interactionTransaction = new InteractionTransaction(
                DefinedValueCache.Get( Rock.SystemGuid.DefinedValue.INTERACTIONCHANNELTYPE_CONTENTCHANNEL.AsGuid() ),
                contentChannelItem.ContentChannel,
                contentChannelItem );

            interactionTransaction.InteractionSummary = contentChannelItem.Title;

            interactionTransaction.Enqueue();
        }

        /// <summary>
        /// Launches the workflow if configured
        /// </summary>
        private void LaunchWorkflow()
        {
            // Check to see if a workflow should be launched when viewed
            WorkflowTypeCache workflowType = null;
            Guid? workflowTypeGuid = GetAttributeValue( "WorkflowType" ).AsGuidOrNull();
            if ( !workflowTypeGuid.HasValue )
            {
                return;
            }

            workflowType = WorkflowTypeCache.Get( workflowTypeGuid.Value );

            if ( workflowType == null || ( workflowType.IsActive != true ) )
            {
                return;
            }

            bool launchWorkflowOnlyIfIndividualLoggedIn = this.GetAttributeValue( "LaunchWorkflowOnlyIfIndividualLoggedIn" ).AsBoolean();
            if ( launchWorkflowOnlyIfIndividualLoggedIn && this.CurrentPerson == null )
            {
                // don't launch a workflow if LaunchWorkflowOnlyIfIndividualLoggedIn = true and nobody is logged in
                return;
            }

            var launchWorkflowCondition = this.GetAttributeValue( "LaunchWorkflowCondition" ).ConvertToEnum<LaunchWorkflowCondition>();

            if ( launchWorkflowCondition != LaunchWorkflowCondition.Always && this.CurrentPerson == null )
            {
                // don't launch a workflow if LaunchWorkflowOnlyIfIndividualLoggedIn = true and nobody is logged in
                return;
            }

            var contentChannelItem = GetContentChannelItem( this.GetContentChannelItemParameterValue() );

            // use BlockUserPreference to store whether the Workflow was already launched depending on LaunchWorkflowCondition
            string alreadyLaunchedKey = null;
            if ( launchWorkflowCondition == LaunchWorkflowCondition.OncePerPersonPerContentChannelItem )
            {
                alreadyLaunchedKey = string.Format( "WorkflowLaunched_{0}_{1}", workflowType.Id, contentChannelItem.Id );
            }
            else if ( launchWorkflowCondition == LaunchWorkflowCondition.OncePerPerson )
            {
                alreadyLaunchedKey = string.Format( "WorkflowLaunched_{0}", workflowType.Id );
            }

            if ( alreadyLaunchedKey != null )
            {
                var alreadyLaunched = this.GetBlockUserPreference( alreadyLaunchedKey ).AsBooleanOrNull();
                if ( alreadyLaunched == true )
                {
                    return;
                }
                else
                {
                    this.SetBlockUserPreference( alreadyLaunchedKey, true.ToString(), true );
                }
            }

            var workflowAttributeValues = new Dictionary<string, string>();
            workflowAttributeValues.Add( "ContentChannelItem", contentChannelItem.Guid.ToString() );

            LaunchWorkflowTransaction launchWorkflowTransaction;
            if ( this.CurrentPersonId.HasValue )
            {
                workflowAttributeValues.Add( "Person", this.CurrentPerson.Guid.ToString() );
                launchWorkflowTransaction = new Rock.Transactions.LaunchWorkflowTransaction<Person>( workflowType.Id, null, this.CurrentPersonId.Value );
            }
            else
            {
                launchWorkflowTransaction = new Rock.Transactions.LaunchWorkflowTransaction( workflowType.Id, null );
            }

            if ( workflowAttributeValues != null )
            {
                launchWorkflowTransaction.WorkflowAttributeValues = workflowAttributeValues;
            }

            launchWorkflowTransaction.InitiatorPersonAliasId = this.CurrentPersonAliasId;
            launchWorkflowTransaction.Enqueue();
        }

        /// <summary>
        /// Adds the HTML meta name from attribute value.
        /// </summary>
        /// <param name="metaName">Name of the meta.</param>
        /// <param name="metaContent">Content of the meta.</param>
        private void AddHtmlMetaName( string metaName, string metaContent )
        {
            if ( string.IsNullOrEmpty( metaContent ) )
            {
                return;
            }

            RockPage.Header.Controls.Add( new HtmlMeta
            {
                Name = metaName,
                Content = metaContent
            } );
        }

        /// <summary>
        /// Adds the HTML meta property from attribute value.
        /// </summary>
        /// <param name="metaProperty">Property of the meta.</param>
        /// <param name="metaContent">Content of the meta.</param>
        private void AddHtmlMetaProperty( string metaProperty, string metaContent )
        {
            if ( string.IsNullOrEmpty( metaContent ) )
            {
                return;
            }

            HtmlMeta tag = new HtmlMeta();
            tag.Attributes.Add("property", metaProperty);
            tag.Content = metaContent;

            RockPage.Header.Controls.Add( tag );
        }

        /// <summary>
        /// Gets the meta value from attribute.
        /// </summary>
        /// <param name="attributeComputedKey">The attribute computed key.</param>
        /// <param name="contentChannelItem">The content channel item.</param>
        /// <returns>
        /// a string value
        /// </returns>
        private string GetMetaValueFromAttribute( string attributeComputedKey, ContentChannelItem contentChannelItem )
        {
            if ( string.IsNullOrEmpty( attributeComputedKey ) )
            {
                return null;
            }

            string attributeEntityType = attributeComputedKey.Split( '^' )[0].ToString() ?? "C";
            string attributeKey = attributeComputedKey.Split( '^' )[1].ToString() ?? string.Empty;

            string attributeValue = string.Empty;

            object mergeObject;

            if ( attributeEntityType == "C" )
            {
                mergeObject = ContentChannelCache.Get( contentChannelItem.ContentChannelId );
            }
            else
            {
                mergeObject = contentChannelItem;
            }

            // use Lava to get the Attribute value formatted for the MetaValue, and specify the Url param in case the Attribute supports rendering the value as a Url (for example, Image)
            string metaTemplate = string.Format( "{{{{ mergeObject | Attribute:'{0}':'Url' }}}}", attributeKey );

            string resolvedValue = metaTemplate.ResolveMergeFields( new Dictionary<string, object> { { "mergeObject", mergeObject } } );

            return resolvedValue;
        }

        /// <summary>
        /// Updates the social media dropdowns.
        /// </summary>
        /// <param name="channelGuid">The channel unique identifier.</param>
        private void UpdateSocialMediaDropdowns( Guid? channelGuid )
        {
            List<AttributeCache> channelAttributes = new List<AttributeCache>();
            List<AttributeCache> itemAttributes = new List<AttributeCache>();

            if ( channelGuid.HasValue )
            {
                var rockContext = new RockContext();
                var channel = new ContentChannelService( rockContext ).GetNoTracking( channelGuid.Value );

                // add channel attributes
                channel.LoadAttributes();
                channelAttributes = channel.Attributes.Select( a => a.Value ).ToList();

                // add item attributes
                AttributeService attributeService = new AttributeService( rockContext );
                itemAttributes = attributeService.GetByEntityTypeId( new ContentChannelItem().TypeId, false ).AsQueryable()
                                        .Where( a => (
                                                a.EntityTypeQualifierColumn.Equals( "ContentChannelTypeId", StringComparison.OrdinalIgnoreCase ) &&
                                                a.EntityTypeQualifierValue.Equals( channel.ContentChannelTypeId.ToString() )
                                            ) || (
                                                a.EntityTypeQualifierColumn.Equals( "ContentChannelId", StringComparison.OrdinalIgnoreCase ) &&
                                                a.EntityTypeQualifierValue.Equals( channel.Id.ToString() )
                                            ) )
                                        .OrderByDescending( a => a.EntityTypeQualifierColumn )
                                        .ThenBy( a => a.Order )
                                        .ToAttributeCacheList();
            }

            RockDropDownList[] attributeDropDowns = new RockDropDownList[]
            {
                ddlMetaDescriptionAttribute,
                ddlOpenGraphTitleAttribute,
                ddlOpenGraphDescriptionAttribute,
                ddlOpenGraphImageAttribute,
                ddlTwitterTitleAttribute,
                ddlTwitterDescriptionAttribute,
                ddlTwitterImageAttribute,
                ddlMetaDescriptionAttribute
            };

            RockDropDownList[] attributeDropDownsImage = new RockDropDownList[]
            {
                ddlOpenGraphImageAttribute,
                ddlTwitterImageAttribute,
            };

            foreach ( var attributeDropDown in attributeDropDowns )
            {
                attributeDropDown.Items.Clear();
                attributeDropDown.Items.Add( new ListItem() );
                foreach ( var attribute in channelAttributes )
                {
                    string computedKey = "C^" + attribute.Key;
                    if ( attributeDropDownsImage.Contains( attributeDropDown ) )
                    {
                        if ( attribute.FieldType.Name == "Image" )
                        {
                            attributeDropDown.Items.Add( new ListItem( "Channel: " + attribute.Name, computedKey ) );
                        }
                    }
                    else
                    {
                        attributeDropDown.Items.Add( new ListItem( "Channel: " + attribute.Name, computedKey ) );
                    }
                }

                // get all the possible Item attributes for items in this Content Channel and add those as options too
                foreach ( var attribute in itemAttributes.DistinctBy( a => a.Key ).ToList() )
                {
                    string computedKey = "I^" + attribute.Key;
                    if ( attributeDropDownsImage.Contains( attributeDropDown ) )
                    {
                        if ( attribute.FieldType.Name == "Image" )
                        {
                            attributeDropDown.Items.Add( new ListItem( "Item: " + attribute.Name, computedKey ) );
                        }
                    }
                    else
                    {
                        attributeDropDown.Items.Add( new ListItem( "Item: " + attribute.Name, computedKey ) );
                    }
                }
            }
        }

        #endregion Methods

        /// <summary>
        /// Handles the CheckedChanged event of the cbLogInteractions control.
        /// If log interactions is not enabled then don't allow write interaction setting.
        /// </summary>
        /// <param name="sender">The source of the event.</param>
        /// <param name="e">The <see cref="EventArgs"/> instance containing the event data.</param>
        protected void cbLogInteractions_CheckedChanged( object sender, EventArgs e )
        {
            if ( cbLogInteractions.Checked )
            {
                cbWriteInteractionOnlyIfIndividualLoggedIn.Visible = true;
                cbWriteInteractionOnlyIfIndividualLoggedIn.Checked = true;
            }
            else
            {
                cbWriteInteractionOnlyIfIndividualLoggedIn.Visible = false;
                cbWriteInteractionOnlyIfIndividualLoggedIn.Checked = false;
            }
        }
    }
}<|MERGE_RESOLUTION|>--- conflicted
+++ resolved
@@ -511,15 +511,6 @@
                     RockPage.Header.Description = metaDescriptionValue.SanitizeHtml( true );
                 }
 
-<<<<<<< HEAD
-                AddHtmlMeta( "og:type", this.GetAttributeValue( "OpenGraphType" ) );
-                AddHtmlMeta( "og:title", GetMetaValueFromAttribute( this.GetAttributeValue( "OpenGraphTitleAttribute" ), contentChannelItem ) );
-                AddHtmlMeta( "og:description", GetMetaValueFromAttribute( this.GetAttributeValue( "OpenGraphDescriptionAttribute" ), contentChannelItem ) );
-                AddHtmlMeta( "og:image", GetMetaValueFromAttribute( this.GetAttributeValue( "OpenGraphImageAttribute" ), contentChannelItem ) );
-                AddHtmlMeta( "twitter:title", GetMetaValueFromAttribute( this.GetAttributeValue( "TwitterTitleAttribute" ), contentChannelItem ) );
-                AddHtmlMeta( "twitter:description", GetMetaValueFromAttribute( this.GetAttributeValue( "TwitterDescriptionAttribute" ), contentChannelItem ) );
-                AddHtmlMeta( "twitter:image", GetMetaValueFromAttribute( this.GetAttributeValue( "TwitterImageAttribute" ), contentChannelItem ) );
-=======
                 AddHtmlMetaProperty( "og:type", this.GetAttributeValue( "OpenGraphType" ) );
                 AddHtmlMetaProperty( "og:title", GetMetaValueFromAttribute( this.GetAttributeValue( "OpenGraphTitleAttribute" ), contentChannelItem ) );
                 AddHtmlMetaProperty( "og:description", GetMetaValueFromAttribute( this.GetAttributeValue( "OpenGraphDescriptionAttribute" ), contentChannelItem ) );
@@ -527,7 +518,6 @@
                 AddHtmlMetaName( "twitter:title", GetMetaValueFromAttribute( this.GetAttributeValue( "TwitterTitleAttribute" ), contentChannelItem ) );
                 AddHtmlMetaName( "twitter:description", GetMetaValueFromAttribute( this.GetAttributeValue( "TwitterDescriptionAttribute" ), contentChannelItem ) );
                 AddHtmlMetaName( "twitter:image", GetMetaValueFromAttribute( this.GetAttributeValue( "TwitterImageAttribute" ), contentChannelItem ) );
->>>>>>> 333a483d
                 var twitterCard = this.GetAttributeValue( "TwitterCard" );
                 if ( twitterCard.IsNotNullOrWhiteSpace() && twitterCard != "none" )
                 {
