﻿// <copyright>
// Copyright by the Spark Development Network
//
// Licensed under the Rock Community License (the "License");
// you may not use this file except in compliance with the License.
// You may obtain a copy of the License at
//
// http://www.rockrms.com/license
//
// Unless required by applicable law or agreed to in writing, software
// distributed under the License is distributed on an "AS IS" BASIS,
// WITHOUT WARRANTIES OR CONDITIONS OF ANY KIND, either express or implied.
// See the License for the specific language governing permissions and
// limitations under the License.
// </copyright>
//
using System;
using System.Collections.Generic;
using System.ComponentModel;
using System.IO;
using System.Linq;
using System.Web.UI.WebControls;

using Rock;
using Rock.Constants;
using Rock.Data;
using Rock.Model;
using Rock.Security;
using Rock.Utility;
using Rock.Web;
using Rock.Web.Cache;
using Rock.Web.UI;
using Rock.Web.UI.Controls;
using Site = Rock.Model.Site;
using Attribute = Rock.Model.Attribute;
using Newtonsoft.Json;
using Rock.Attribute;

namespace RockWeb.Blocks.Cms
{
    /// <summary>
    /// 
    /// </summary>
    [DisplayName( "Site Detail" )]
    [Category( "CMS" )]
    [Description( "Displays the details of a specific site." )]
    public partial class SiteDetail : RockBlock, IDetailBlock
    {
        #region Properties

        /// <summary>
        /// Gets or sets the state of the page attributes.
        /// </summary>
        /// <value>
        /// The state of the page attributes.
        /// </value>
        private List<Attribute> PageAttributesState { get; set; }

        #endregion

        #region Base Control Methods

        /// <summary>
        /// Raises the <see cref="E:System.Web.UI.Control.Init" /> event.
        /// </summary>
        /// <param name="e">An <see cref="T:System.EventArgs" /> object that contains the event data.</param>
        protected override void OnInit( EventArgs e )
        {
            base.OnInit( e );

            btnDelete.Attributes["onclick"] = string.Format( "javascript: return Rock.dialogs.confirmDelete(event, '{0}');", Rock.Model.Site.FriendlyTypeName );

            gPageAttributes.DataKeyNames = new string[] { "Guid" };
            gPageAttributes.Actions.ShowAdd = true;
            gPageAttributes.Actions.AddClick += gPageAttributes_Add;
            gPageAttributes.EmptyDataText = Server.HtmlEncode( None.Text );
            gPageAttributes.GridRebind += gPageAttributes_GridRebind;
            gPageAttributes.GridReorder += gPageAttributes_GridReorder;
        }

        /// <summary>
        /// Raises the <see cref="E:System.Web.UI.Control.Load" /> event.
        /// </summary>
        /// <param name="e">The <see cref="T:System.EventArgs" /> object that contains the event data.</param>
        protected override void OnLoad( EventArgs e )
        {
            base.OnLoad( e );

            if ( !Page.IsPostBack )
            {
                ShowDetail( PageParameter( "siteId" ).AsInteger() );
            }

            if ( dlgPageAttribute.Visible )
            {
                HideSecondaryBlocks( true );
            }
        }

        /// <summary>
        /// Restores the view-state information from a previous user control request that was saved by the <see cref="M:System.Web.UI.UserControl.SaveViewState" /> method.
        /// </summary>
        /// <param name="savedState">An <see cref="T:System.Object" /> that represents the user control state to be restored.</param>
        protected override void LoadViewState( object savedState )
        {
            base.LoadViewState( savedState );

            var json = ViewState["PageAttributesState"] as string;
            if ( string.IsNullOrWhiteSpace( json ) )
            {
                PageAttributesState = new List<Attribute>();
            }
            else
            {
                PageAttributesState = JsonConvert.DeserializeObject<List<Attribute>>( json );
            }
        }

        /// <summary>
        /// Saves any user control view-state changes that have occurred since the last page postback.
        /// </summary>
        /// <returns>
        /// Returns the user control's current view state. If there is no view state associated with the control, it returns null.
        /// </returns>
        protected override object SaveViewState()
        {
            var jsonSetting = new JsonSerializerSettings
            {
                ReferenceLoopHandling = ReferenceLoopHandling.Ignore,
                ContractResolver = new Rock.Utility.IgnoreUrlEncodedKeyContractResolver()
            };

            ViewState["PageAttributesState"] = JsonConvert.SerializeObject( PageAttributesState, Formatting.None, jsonSetting );

            return base.SaveViewState();
        }

        #endregion

        #region PageAttributes Grid and Picker

        /// <summary>
        /// Handles the Add event of the gPageAttributes control.
        /// </summary>
        /// <param name="sender">The source of the event.</param>
        /// <param name="e">The <see cref="EventArgs"/> instance containing the event data.</param>
        protected void gPageAttributes_Add( object sender, EventArgs e )
        {
            gPageAttributes_ShowEdit( Guid.Empty );
        }

        /// <summary>
        /// Handles the Edit event of the gPageAttributes control.
        /// </summary>
        /// <param name="sender">The source of the event.</param>
        /// <param name="e">The <see cref="RowEventArgs"/> instance containing the event data.</param>
        protected void gPageAttributes_Edit( object sender, RowEventArgs e )
        {
<<<<<<< HEAD
            Guid attributeGuid = (Guid)e.RowKeyValue;
=======
            Guid attributeGuid = ( Guid ) e.RowKeyValue;
>>>>>>> 046ae25c
            gPageAttributes_ShowEdit( attributeGuid );
        }

        /// <summary>
        /// gs the page attributes show edit.
        /// </summary>
        /// <param name="attributeGuid">The attribute unique identifier.</param>
        protected void gPageAttributes_ShowEdit( Guid attributeGuid )
        {
            Attribute attribute;
            if ( attributeGuid.Equals( Guid.Empty ) )
            {
                attribute = new Attribute();
                attribute.FieldTypeId = FieldTypeCache.Read( Rock.SystemGuid.FieldType.TEXT ).Id;
                edtPageAttributes.ActionTitle = ActionTitle.Add( "attribute for pages of site " + tbSiteName.Text );
            }
            else
            {
                attribute = PageAttributesState.First( a => a.Guid.Equals( attributeGuid ) );
                edtPageAttributes.ActionTitle = ActionTitle.Edit( "attribute for pages of site " + tbSiteName.Text );
            }

            var reservedKeyNames = new List<string>();
            PageAttributesState.Where( a => !a.Guid.Equals( attributeGuid ) ).Select( a => a.Key ).ToList().ForEach( a => reservedKeyNames.Add( a ) );
            edtPageAttributes.ReservedKeyNames = reservedKeyNames.ToList();

            edtPageAttributes.SetAttributeProperties( attribute, typeof( Rock.Model.Page ) );

            dlgPageAttribute.Show();
            HideSecondaryBlocks( true );
        }

        /// <summary>
        /// Handles the GridReorder event of the gPageAttributes control.
        /// </summary>
        /// <param name="sender">The source of the event.</param>
        /// <param name="e">The <see cref="GridReorderEventArgs"/> instance containing the event data.</param>
        protected void gPageAttributes_GridReorder( object sender, GridReorderEventArgs e )
        {
            new AttributeService( new RockContext() ).Reorder( PageAttributesState, e.OldIndex, e.NewIndex );
            BindPageAttributesGrid();
        }

        /// <summary>
        /// Handles the Delete event of the gPageAttributes control.
        /// </summary>
        /// <param name="sender">The source of the event.</param>
        /// <param name="e">The <see cref="RowEventArgs"/> instance containing the event data.</param>
        protected void gPageAttributes_Delete( object sender, RowEventArgs e )
        {
<<<<<<< HEAD
            Guid attributeGuid = (Guid)e.RowKeyValue;
=======
            Guid attributeGuid = ( Guid ) e.RowKeyValue;
>>>>>>> 046ae25c
            PageAttributesState.RemoveEntity( attributeGuid );

            BindPageAttributesGrid();
        }

        /// <summary>
        /// Handles the GridRebind event of the gPageAttributes control.
        /// </summary>
        /// <param name="sender">The source of the event.</param>
        /// <param name="e">The <see cref="EventArgs"/> instance containing the event data.</param>
        protected void gPageAttributes_GridRebind( object sender, EventArgs e )
        {
            BindPageAttributesGrid();
        }

        /// <summary>
        /// Handles the SaveClick event of the dlgPageAttribute control.
        /// </summary>
        /// <param name="sender">The source of the event.</param>
        /// <param name="e">The <see cref="EventArgs"/> instance containing the event data.</param>
        protected void dlgPageAttribute_SaveClick( object sender, EventArgs e )
        {
            Rock.Model.Attribute attribute = new Rock.Model.Attribute();
            edtPageAttributes.GetAttributeProperties( attribute );

            // Controls will show warnings
            if ( !attribute.IsValid )
            {
                return;
            }

            if ( PageAttributesState.Any( a => a.Guid.Equals( attribute.Guid ) ) )
            {
                attribute.Order = PageAttributesState.Where( a => a.Guid.Equals( attribute.Guid ) ).FirstOrDefault().Order;
                PageAttributesState.RemoveEntity( attribute.Guid );
            }
            else
            {
                attribute.Order = PageAttributesState.Any() ? PageAttributesState.Max( a => a.Order ) + 1 : 0;
            }

            PageAttributesState.Add( attribute );

            BindPageAttributesGrid();

            dlgPageAttribute.Hide();
        }

        /// <summary>
        /// Binds the page attributes grid.
        /// </summary>
        private void BindPageAttributesGrid()
        {
            gPageAttributes.AddCssClass( "attribute-grid" );
            int order = 0;
            PageAttributesState.OrderBy( a => a.Order ).ToList().ForEach( a => a.Order = order++ );

            gPageAttributes.DataSource = PageAttributesState.OrderBy( a => a.Order ).ThenBy( a => a.Name ).ToList();
            gPageAttributes.DataBind();
        }

        #endregion

        #region Events

        /// <summary>
        /// Handles the Click event of the btnEdit control.
        /// </summary>
        /// <param name="sender">The source of the event.</param>
        /// <param name="e">The <see cref="EventArgs" /> instance containing the event data.</param>
        protected void btnEdit_Click( object sender, EventArgs e )
        {
            var site = new SiteService( new RockContext() ).Get( hfSiteId.Value.AsInteger() );
            ShowEditDetails( site );
        }

        /// <summary>
        /// Handles the Click event of the btnDeleteCancel control.
        /// </summary>
        /// <param name="sender">The source of the event.</param>
        /// <param name="e">The <see cref="EventArgs"/> instance containing the event data.</param>
        protected void btnDeleteCancel_Click( object sender, EventArgs e )
        {
            btnDelete.Visible = true;
            btnEdit.Visible = true;
            pnlDeleteConfirm.Visible = false;
        }

        /// <summary>
        /// Handles the Click event of the btnCompileTheme control.
        /// </summary>
        /// <param name="sender">The source of the event.</param>
        /// <param name="e">The <see cref="EventArgs"/> instance containing the event data.</param>
        protected void btnCompileTheme_Click( object sender, EventArgs e )
        {
            var rockContext = new RockContext();
            SiteService siteService = new SiteService( rockContext );
            Site site = siteService.Get( hfSiteId.Value.AsInteger() );

            string messages = string.Empty;
            var theme = new RockTheme( site.Theme );
            bool success = theme.Compile( out messages );

            if ( success )
            {
                mdThemeCompile.Show( "Theme was successfully compiled.", ModalAlertType.Information );
            }
            else
            {
                mdThemeCompile.Show( string.Format( "An error occurred compiling the theme {0}. Message: {1}.", site.Theme, messages ), ModalAlertType.Warning );
            }
        }

        /// <summary>
        /// Handles the Click event of the btnDeleteConfirm control.
        /// </summary>
        /// <param name="sender">The source of the event.</param>
        /// <param name="e">The <see cref="EventArgs"/> instance containing the event data.</param>
        protected void btnDeleteConfirm_Click( object sender, EventArgs e )
        {
            bool canDelete = false;

            var rockContext = new RockContext();
            SiteService siteService = new SiteService( rockContext );
            Site site = siteService.Get( hfSiteId.Value.AsInteger() );
            LayoutService layoutService = new LayoutService( rockContext );
            PageService pageService = new PageService( rockContext );

            if ( site != null )
            {
                var sitePages = new List<int> {
                    site.DefaultPageId ?? -1,
                    site.LoginPageId ?? -1,
                    site.RegistrationPageId ?? -1,
                    site.PageNotFoundPageId ?? -1
                };

                var pageQry = pageService.Queryable( "Layout" )
                    .Where( t =>
                        t.Layout.SiteId == site.Id ||
                        sitePages.Contains( t.Id ) );

                pageService.DeleteRange( pageQry );

                var layoutQry = layoutService.Queryable()
                    .Where( l =>
                        l.SiteId == site.Id );
                layoutService.DeleteRange( layoutQry );
                rockContext.SaveChanges( true );

                string errorMessage;
                canDelete = siteService.CanDelete( site, out errorMessage, includeSecondLvl: true );
                if ( !canDelete )
                {
                    mdDeleteWarning.Show( errorMessage, ModalAlertType.Alert );
                    return;
                }

                siteService.Delete( site );

                rockContext.SaveChanges();

                SiteCache.Flush( site.Id );
            }

            NavigateToParentPage();
        }

        /// <summary>
        /// Handles the Click event of the btnDelete control.
        /// </summary>
        /// <param name="sender">The source of the event.</param>
        /// <param name="e">The <see cref="EventArgs" /> instance containing the event data.</param>
        protected void btnDelete_Click( object sender, EventArgs e )
        {
            btnDelete.Visible = false;
            btnEdit.Visible = false;
            pnlDeleteConfirm.Visible = true;
        }

        /// <summary>
        /// Handles the Click event of the btnSave control.
        /// </summary>
        /// <param name="sender">The source of the event.</param>
        /// <param name="e">The <see cref="EventArgs" /> instance containing the event data.</param>
        protected void btnSave_Click( object sender, EventArgs e )
        {
            Site site;

            if ( Page.IsValid )
            {
                var rockContext = new RockContext();
                PageService pageService = new PageService( rockContext );
                SiteService siteService = new SiteService( rockContext );
                SiteDomainService siteDomainService = new SiteDomainService( rockContext );
                bool newSite = false;

                int siteId = hfSiteId.Value.AsInteger();

                if ( siteId == 0 )
                {
                    newSite = true;
                    site = new Rock.Model.Site();
                    siteService.Add( site );
                }
                else
                {
                    site = siteService.Get( siteId );
                }

                site.Name = tbSiteName.Text;
                site.Description = tbDescription.Text;
                site.Theme = ddlTheme.Text;
                site.DefaultPageId = ppDefaultPage.PageId;
                site.DefaultPageRouteId = ppDefaultPage.PageRouteId;
                site.LoginPageId = ppLoginPage.PageId;
                site.LoginPageRouteId = ppLoginPage.PageRouteId;
                site.ChangePasswordPageId = ppChangePasswordPage.PageId;
                site.ChangePasswordPageRouteId = ppChangePasswordPage.PageRouteId;
                site.CommunicationPageId = ppCommunicationPage.PageId;
                site.CommunicationPageRouteId = ppCommunicationPage.PageRouteId;
                site.RegistrationPageId = ppRegistrationPage.PageId;
                site.RegistrationPageRouteId = ppRegistrationPage.PageRouteId;
                site.PageNotFoundPageId = ppPageNotFoundPage.PageId;
                site.PageNotFoundPageRouteId = ppPageNotFoundPage.PageRouteId;
                site.ErrorPage = tbErrorPage.Text;
                site.GoogleAnalyticsCode = tbGoogleAnalytics.Text;
                site.RequiresEncryption = cbRequireEncryption.Checked;
                site.EnableMobileRedirect = cbEnableMobileRedirect.Checked;
                site.MobilePageId = ppMobilePage.PageId;
                site.ExternalUrl = tbExternalURL.Text;
                site.AllowedFrameDomains = tbAllowedFrameDomains.Text;
                site.RedirectTablets = cbRedirectTablets.Checked;
                site.EnablePageViews = cbEnablePageViews.Checked;

                site.AllowIndexing = cbAllowIndexing.Checked;
                site.IsIndexEnabled = cbEnableIndexing.Checked;
                site.IndexStartingLocation = tbIndexStartingLocation.Text;

                site.PageHeaderContent = cePageHeaderContent.Text;

                var currentDomains = tbSiteDomains.Text.SplitDelimitedValues().ToList<string>();
                site.SiteDomains = site.SiteDomains ?? new List<SiteDomain>();

                // Remove any deleted domains
                foreach ( var domain in site.SiteDomains.Where( w => !currentDomains.Contains( w.Domain ) ).ToList() )
                {
                    site.SiteDomains.Remove( domain );
                    siteDomainService.Delete( domain );
                }

                foreach ( string domain in currentDomains )
                {
                    SiteDomain sd = site.SiteDomains.Where( d => d.Domain == domain ).FirstOrDefault();
                    if ( sd == null )
                    {
                        sd = new SiteDomain();
                        sd.Domain = domain;
                        sd.Guid = Guid.NewGuid();
                        site.SiteDomains.Add( sd );
                    }
                }

                if ( !site.DefaultPageId.HasValue && !newSite )
                {
                    ppDefaultPage.ShowErrorMessage( "Default Page is required." );
                    return;
                }

                if ( !site.IsValid )
                {
                    // Controls will render the error messages                    
                    return;
                }

                rockContext.WrapTransaction( () =>
                {
                    rockContext.SaveChanges();

                    SaveAttributes( new Page().TypeId, "SiteId", site.Id.ToString(), PageAttributesState, rockContext );

                    if ( newSite )
                    {
                        Rock.Security.Authorization.CopyAuthorization( RockPage.Layout.Site, site, rockContext, Authorization.EDIT );
                        Rock.Security.Authorization.CopyAuthorization( RockPage.Layout.Site, site, rockContext, Authorization.ADMINISTRATE );
                        Rock.Security.Authorization.CopyAuthorization( RockPage.Layout.Site, site, rockContext, Authorization.APPROVE );
                    }
                } );

<<<<<<< HEAD
                // add/update for the InteractionChannel for this site and set the RetentionPeriod
                var interactionChannelService = new InteractionChannelService( rockContext );
                int channelMediumWebsiteValueId = DefinedValueCache.Read( Rock.SystemGuid.DefinedValue.INTERACTIONCHANNELTYPE_WEBSITE.AsGuid() ).Id;
                var interactionChannelForSite = interactionChannelService.Queryable()
                    .Where( a => a.ChannelTypeMediumValueId == channelMediumWebsiteValueId && a.ChannelEntityId == site.Id ).FirstOrDefault();

                if ( interactionChannelForSite == null )
                {
                    interactionChannelForSite = new InteractionChannel();
                    interactionChannelForSite.ChannelTypeMediumValueId = channelMediumWebsiteValueId;
                    interactionChannelForSite.ChannelEntityId = site.Id;
                    interactionChannelService.Add( interactionChannelForSite );
                }

                interactionChannelForSite.Name = site.Name;
                interactionChannelForSite.RetentionDuration = nbPageViewRetentionPeriodDays.Text.AsIntegerOrNull();
                interactionChannelForSite.ComponentEntityTypeId = EntityTypeCache.Read<Rock.Model.Page>().Id;

                rockContext.SaveChanges();

=======
                foreach ( int pageId in pageService.GetBySiteId( site.Id )
                    .Select( p => p.Id )
                    .ToList() )
                {
                    PageCache.Flush( pageId );
                }
>>>>>>> 046ae25c
                SiteCache.Flush( site.Id );
                AttributeCache.FlushEntityAttributes();

                // Create the default page is this is a new site
                if ( !site.DefaultPageId.HasValue && newSite )
                {
                    var siteCache = SiteCache.Read( site.Id );

                    // Create the layouts for the site, and find the first one
                    LayoutService.RegisterLayouts( Request.MapPath( "~" ), siteCache );

                    var layoutService = new LayoutService( rockContext );
                    var layouts = layoutService.GetBySiteId( siteCache.Id );
                    Layout layout = layouts.FirstOrDefault( l => l.FileName.Equals( "FullWidth", StringComparison.OrdinalIgnoreCase ) );
                    if ( layout == null )
                    {
                        layout = layouts.FirstOrDefault();
                    }

                    if ( layout != null )
                    {
                        var page = new Page();
                        page.LayoutId = layout.Id;
                        page.PageTitle = siteCache.Name + " Home Page";
                        page.InternalName = page.PageTitle;
                        page.BrowserTitle = page.PageTitle;
                        page.EnableViewState = true;
                        page.IncludeAdminFooter = true;
                        page.MenuDisplayChildPages = true;

                        var lastPage = pageService.GetByParentPageId( null ).OrderByDescending( b => b.Order ).FirstOrDefault();

                        page.Order = lastPage != null ? lastPage.Order + 1 : 0;
                        pageService.Add( page );

                        rockContext.SaveChanges();

                        site = siteService.Get( siteCache.Id );
                        site.DefaultPageId = page.Id;

                        rockContext.SaveChanges();

                        SiteCache.Flush( site.Id );
                    }
                }

                var qryParams = new Dictionary<string, string>();
                qryParams["siteId"] = site.Id.ToString();

                NavigateToPage( RockPage.Guid, qryParams );
            }
        }

        /// <summary>
        /// Saves the attributes.
        /// </summary>
        /// <param name="entityTypeId">The entity type identifier.</param>
        /// <param name="qualifierColumn">The qualifier column.</param>
        /// <param name="qualifierValue">The qualifier value.</param>
        /// <param name="viewStateAttributes">The view state attributes.</param>
        /// <param name="rockContext">The rock context.</param>
        private void SaveAttributes( int entityTypeId, string qualifierColumn, string qualifierValue, List<Attribute> viewStateAttributes, RockContext rockContext )
        {
            // Get the existing attributes for this entity type and qualifier value
            var attributeService = new AttributeService( rockContext );
            var attributes = attributeService.Get( entityTypeId, qualifierColumn, qualifierValue );

            // Delete any of those attributes that were removed in the UI
            var selectedAttributeGuids = viewStateAttributes.Select( a => a.Guid );
            foreach ( var attr in attributes.Where( a => !selectedAttributeGuids.Contains( a.Guid ) ) )
            {
                attributeService.Delete( attr );
                rockContext.SaveChanges();
                Rock.Web.Cache.AttributeCache.Flush( attr.Id );
            }

            // Update the Attributes that were assigned in the UI
            foreach ( var attributeState in viewStateAttributes )
            {
                Helper.SaveAttributeEdits( attributeState, entityTypeId, qualifierColumn, qualifierValue, rockContext );
            }
        }

        /// <summary>
        /// Handles the Click event of the btnCancel control.
        /// </summary>
        /// <param name="sender">The source of the event.</param>
        /// <param name="e">The <see cref="EventArgs" /> instance containing the event data.</param>
        protected void btnCancel_Click( object sender, EventArgs e )
        {
            if ( hfSiteId.Value.Equals( "0" ) )
            {
                // Cancelling on Add return to site list
                NavigateToParentPage();
            }
            else
            {
                // Cancelling on edit, return to details
                var site = new SiteService( new RockContext() ).Get( hfSiteId.Value.AsInteger() );
                ShowReadonlyDetails( site );
            }
        }

        /// <summary>
        /// Handles the CheckedChanged event of the cbEnableIndexing control.
        /// </summary>
        /// <param name="sender">The source of the event.</param>
        /// <param name="e">The <see cref="EventArgs"/> instance containing the event data.</param>
        protected void cbEnableIndexing_CheckedChanged( object sender, EventArgs e )
        {
            SetControlsVisiblity();
        }

        /// <summary>
        /// Handles the CheckedChanged event of the cbEnableMobileRedirect control.
        /// </summary>
        /// <param name="sender">The source of the event.</param>
        /// <param name="e">The <see cref="EventArgs"/> instance containing the event data.</param>
        protected void cbEnableMobileRedirect_CheckedChanged( object sender, EventArgs e )
        {
            SetControlsVisiblity();
        }

        /// <summary>
        /// Handles the CheckedChanged event of the cbEnablePageViews control.
        /// </summary>
        /// <param name="sender">The source of the event.</param>
        /// <param name="e">The <see cref="EventArgs"/> instance containing the event data.</param>
        protected void cbEnablePageViews_CheckedChanged( object sender, EventArgs e )
        {
            SetControlsVisiblity();
        }

        #endregion

        #region Methods

        /// <summary>
        /// Loads the drop downs.
        /// </summary>
        private void LoadDropDowns()
        {
            ddlTheme.Items.Clear();
            DirectoryInfo di = new DirectoryInfo( this.Page.Request.MapPath( ResolveRockUrl( "~~" ) ) );
            foreach ( var themeDir in di.Parent.EnumerateDirectories().OrderBy( a => a.Name ) )
            {
                ddlTheme.Items.Add( new ListItem( themeDir.Name, themeDir.Name ) );
            }
        }

        /// <summary>
        /// Shows the edit.
        /// </summary>
        /// <param name="siteId">The site id.</param>
        public void ShowDetail( int siteId )
        {
            pnlDetails.Visible = false;

            Site site = null;

            if ( !siteId.Equals( 0 ) )
            {
                site = new SiteService( new RockContext() ).Get( siteId );
                pdAuditDetails.SetEntity( site, ResolveRockUrl( "~" ) );
            }

            if ( site == null )
            {
                site = new Site { Id = 0 };
                site.SiteDomains = new List<SiteDomain>();
                site.Theme = RockPage.Layout.Site.Theme;
                // hide the panel drawer that show created and last modified dates
                pdAuditDetails.Visible = false;
            }
            else
            {
                if ( site.DefaultPageId.HasValue )
                {
                    lVisitSite.Text = string.Format( @"<a href=""{0}{1}"" target=""_blank""><span class=""label label-info"">Visit Site</span></a>", ResolveRockUrl( "~/page/" ), site.DefaultPageId );
                }
            }

            // set theme compile button
            if ( !new RockTheme( site.Theme ).AllowsCompile )
            {
                btnCompileTheme.Enabled = false;
                btnCompileTheme.Text = "Theme Doesn't Support Compiling";
            }

            pnlDetails.Visible = true;
            hfSiteId.Value = site.Id.ToString();

            cePageHeaderContent.Text = site.PageHeaderContent;
            cbAllowIndexing.Checked = site.AllowIndexing;

            bool readOnly = false;

            nbEditModeMessage.Text = string.Empty;
            if ( !IsUserAuthorized( Authorization.EDIT ) )
            {
                readOnly = true;
                nbEditModeMessage.Text = EditModeMessage.ReadOnlyEditActionNotAllowed( Rock.Model.Site.FriendlyTypeName );
            }

            if ( site.IsSystem )
            {
                nbEditModeMessage.Text = EditModeMessage.System( Rock.Model.Site.FriendlyTypeName );
            }

            if ( readOnly )
            {
                btnEdit.Visible = false;
                btnDelete.Visible = false;
                ShowReadonlyDetails( site );
            }
            else
            {
                btnEdit.Visible = true;
                btnDelete.Visible = !site.IsSystem;
                if ( site.Id > 0 )
                {
                    ShowReadonlyDetails( site );
                }
                else
                {
                    ShowEditDetails( site );
                }
            }
        }

        /// <summary>
        /// Shows the edit details.
        /// </summary>
        /// <param name="site">The site.</param>
        private void ShowEditDetails( Rock.Model.Site site )
        {
            if ( site.Id == 0 )
            {
                nbDefaultPageNotice.Visible = true;
                lReadOnlyTitle.Text = ActionTitle.Add( Rock.Model.Site.FriendlyTypeName ).FormatAsHtmlTitle();
            }
            else
            {
                nbDefaultPageNotice.Visible = false;
                lReadOnlyTitle.Text = site.Name.FormatAsHtmlTitle();
            }

            SetEditMode( true );

            LoadDropDowns();

            tbSiteName.ReadOnly = site.IsSystem;
            tbSiteName.Text = site.Name;

            tbDescription.ReadOnly = site.IsSystem;
            tbDescription.Text = site.Description;

            ddlTheme.Enabled = !site.IsSystem;
            ddlTheme.SetValue( site.Theme );

            if ( site.DefaultPageRoute != null )
            {
                ppDefaultPage.SetValue( site.DefaultPageRoute );
            }
            else
            {
                ppDefaultPage.SetValue( site.DefaultPage );
            }

            if ( site.LoginPageRoute != null )
            {
                ppLoginPage.SetValue( site.LoginPageRoute );
            }
            else
            {
                ppLoginPage.SetValue( site.LoginPage );
            }

            if ( site.ChangePasswordPageRoute != null )
            {
                ppChangePasswordPage.SetValue( site.ChangePasswordPageRoute );
            }
            else
            {
                ppChangePasswordPage.SetValue( site.ChangePasswordPage );
            }

            if ( site.CommunicationPageRoute != null )
            {
                ppCommunicationPage.SetValue( site.CommunicationPageRoute );
            }
            else
            {
                ppCommunicationPage.SetValue( site.CommunicationPage );
            }

            if ( site.RegistrationPageRoute != null )
            {
                ppRegistrationPage.SetValue( site.RegistrationPageRoute );
            }
            else
            {
                ppRegistrationPage.SetValue( site.RegistrationPage );
            }

            if ( site.PageNotFoundPageRoute != null )
            {
                ppPageNotFoundPage.SetValue( site.PageNotFoundPageRoute );
            }
            else
            {
                ppPageNotFoundPage.SetValue( site.PageNotFoundPage );
            }

            tbErrorPage.Text = site.ErrorPage;

            tbSiteDomains.Text = string.Join( "\n", site.SiteDomains.Select( dom => dom.Domain ).ToArray() );
            tbGoogleAnalytics.Text = site.GoogleAnalyticsCode;
            cbRequireEncryption.Checked = site.RequiresEncryption;

            cbEnableMobileRedirect.Checked = site.EnableMobileRedirect;
            ppMobilePage.SetValue( site.MobilePage );
            tbExternalURL.Text = site.ExternalUrl;
            tbAllowedFrameDomains.Text = site.AllowedFrameDomains;
            cbRedirectTablets.Checked = site.RedirectTablets;
            cbEnablePageViews.Checked = site.EnablePageViews;

<<<<<<< HEAD
            int channelMediumWebsiteValueId = DefinedValueCache.Read( Rock.SystemGuid.DefinedValue.INTERACTIONCHANNELTYPE_WEBSITE.AsGuid() ).Id;
            var interactionChannelForSite = new InteractionChannelService( new RockContext() ).Queryable()
                .Where( a => a.ChannelTypeMediumValueId == channelMediumWebsiteValueId && a.ChannelEntityId == site.Id ).FirstOrDefault();

            if ( interactionChannelForSite != null )
            {
                nbPageViewRetentionPeriodDays.Text = interactionChannelForSite.RetentionDuration.ToString();
            }

            cbEnableIndexing.Checked = site.IsIndexEnabled;
            tbIndexStartingLocation.Text = site.IndexStartingLocation;

            // disable the indexing features if indexing on site is disabled
            var siteEntityType = EntityTypeCache.Read( "Rock.Model.Site" );
            if (siteEntityType != null && !siteEntityType.IsIndexingEnabled )
            {
                cbEnableIndexing.Visible = false;
                tbIndexStartingLocation.Visible = false;
            }

=======
>>>>>>> 046ae25c
            var attributeService = new AttributeService( new RockContext() );
            var siteIdQualifierValue = site.Id.ToString();
            PageAttributesState = attributeService.GetByEntityTypeId( new Page().TypeId ).AsQueryable()
                .Where( a =>
                    a.EntityTypeQualifierColumn.Equals( "SiteId", StringComparison.OrdinalIgnoreCase ) &&
                    a.EntityTypeQualifierValue.Equals( siteIdQualifierValue ) )
                .OrderBy( a => a.Order )
                .ThenBy( a => a.Name )
                .ToList();
            BindPageAttributesGrid();

            SetControlsVisiblity();
        }

        /// <summary>
        /// Shows the readonly details.
        /// </summary>
        /// <param name="site">The site.</param>
        private void ShowReadonlyDetails( Rock.Model.Site site )
        {
            SetEditMode( false );

            hfSiteId.SetValue( site.Id );
            lReadOnlyTitle.Text = site.Name.FormatAsHtmlTitle();

            lSiteDescription.Text = site.Description;

            DescriptionList descriptionList = new DescriptionList();
            descriptionList.Add( "Domain(s)", site.SiteDomains.Select( d => d.Domain ).ToList().AsDelimited( ", " ) );
            descriptionList.Add( "Theme", site.Theme );
            descriptionList.Add( "Default Page", site.DefaultPageRoute );
            lblMainDetails.Text = descriptionList.Html;
        }

        /// <summary>
        /// Sets the edit mode.
        /// </summary>
        /// <param name="editable">if set to <c>true</c> [editable].</param>
        private void SetEditMode( bool editable )
        {
            pnlEditDetails.Visible = editable;
            fieldsetViewDetails.Visible = !editable;

            this.HideSecondaryBlocks( editable );
        }

        /// <summary>
        /// Sets the controls visiblity.
        /// </summary>
        private void SetControlsVisiblity()
        {
            bool mobileRedirectVisible = cbEnableMobileRedirect.Checked;
            ppMobilePage.Visible = mobileRedirectVisible;
            tbExternalURL.Visible = mobileRedirectVisible;
            cbRedirectTablets.Visible = mobileRedirectVisible;

            nbPageViewRetentionPeriodDays.Visible = cbEnablePageViews.Checked;

            tbIndexStartingLocation.Visible = cbEnableIndexing.Checked;
        }

        #endregion
    }
}<|MERGE_RESOLUTION|>--- conflicted
+++ resolved
@@ -156,11 +156,7 @@
         /// <param name="e">The <see cref="RowEventArgs"/> instance containing the event data.</param>
         protected void gPageAttributes_Edit( object sender, RowEventArgs e )
         {
-<<<<<<< HEAD
             Guid attributeGuid = (Guid)e.RowKeyValue;
-=======
-            Guid attributeGuid = ( Guid ) e.RowKeyValue;
->>>>>>> 046ae25c
             gPageAttributes_ShowEdit( attributeGuid );
         }
 
@@ -211,11 +207,7 @@
         /// <param name="e">The <see cref="RowEventArgs"/> instance containing the event data.</param>
         protected void gPageAttributes_Delete( object sender, RowEventArgs e )
         {
-<<<<<<< HEAD
             Guid attributeGuid = (Guid)e.RowKeyValue;
-=======
-            Guid attributeGuid = ( Guid ) e.RowKeyValue;
->>>>>>> 046ae25c
             PageAttributesState.RemoveEntity( attributeGuid );
 
             BindPageAttributesGrid();
@@ -505,7 +497,6 @@
                     }
                 } );
 
-<<<<<<< HEAD
                 // add/update for the InteractionChannel for this site and set the RetentionPeriod
                 var interactionChannelService = new InteractionChannelService( rockContext );
                 int channelMediumWebsiteValueId = DefinedValueCache.Read( Rock.SystemGuid.DefinedValue.INTERACTIONCHANNELTYPE_WEBSITE.AsGuid() ).Id;
@@ -526,14 +517,12 @@
 
                 rockContext.SaveChanges();
 
-=======
                 foreach ( int pageId in pageService.GetBySiteId( site.Id )
                     .Select( p => p.Id )
                     .ToList() )
                 {
                     PageCache.Flush( pageId );
                 }
->>>>>>> 046ae25c
                 SiteCache.Flush( site.Id );
                 AttributeCache.FlushEntityAttributes();
 
@@ -861,7 +850,6 @@
             cbRedirectTablets.Checked = site.RedirectTablets;
             cbEnablePageViews.Checked = site.EnablePageViews;
 
-<<<<<<< HEAD
             int channelMediumWebsiteValueId = DefinedValueCache.Read( Rock.SystemGuid.DefinedValue.INTERACTIONCHANNELTYPE_WEBSITE.AsGuid() ).Id;
             var interactionChannelForSite = new InteractionChannelService( new RockContext() ).Queryable()
                 .Where( a => a.ChannelTypeMediumValueId == channelMediumWebsiteValueId && a.ChannelEntityId == site.Id ).FirstOrDefault();
@@ -882,8 +870,6 @@
                 tbIndexStartingLocation.Visible = false;
             }
 
-=======
->>>>>>> 046ae25c
             var attributeService = new AttributeService( new RockContext() );
             var siteIdQualifierValue = site.Id.ToString();
             PageAttributesState = attributeService.GetByEntityTypeId( new Page().TypeId ).AsQueryable()
