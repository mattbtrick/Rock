﻿// <copyright>
// Copyright by the Spark Development Network
//
// Licensed under the Rock Community License (the "License");
// you may not use this file except in compliance with the License.
// You may obtain a copy of the License at
//
// http://www.rockrms.com/license
//
// Unless required by applicable law or agreed to in writing, software
// distributed under the License is distributed on an "AS IS" BASIS,
// WITHOUT WARRANTIES OR CONDITIONS OF ANY KIND, either express or implied.
// See the License for the specific language governing permissions and
// limitations under the License.
// </copyright>
//
using System;
using System.Collections.Generic;
using System.ComponentModel;
using System.Linq;
using System.Web.UI;
using System.Web.UI.WebControls;

using Rock;
using Rock.Attribute;
using Rock.Data;
using Rock.Model;
using Rock.Web.Cache;
using Rock.Web.UI;
using Rock.Web.UI.Controls;

namespace RockWeb.Blocks.Cms
{
    /// <summary>
    /// The main Person Profile block the main information about a person 
    /// </summary>
    [DisplayName( "Public Profile Edit" )]
    [Category( "CMS" )]
    [Description( "Public block for users to manage their accounts" )]

    [DefinedValueField( Rock.SystemGuid.DefinedType.PERSON_CONNECTION_STATUS, "Default Connection Status", "The connection status that should be set by default", false, false, "", "", order: 0 )]
    [BooleanField( "Disable Name Edit", "Whether the First and Last Names can be edited.", false, order: 1 )]
    [BooleanField( "View Only", "Should people be prevented from editing their profile or family records?", false, "", 2 )]
    [BooleanField( "Show Family Members", "Whether family members are shown or not.", true, order: 3 )]
    [GroupLocationTypeField( Rock.SystemGuid.GroupType.GROUPTYPE_FAMILY, "Address Type", "The type of address to be displayed / edited.", false, Rock.SystemGuid.DefinedValue.GROUP_LOCATION_TYPE_HOME, "", order: 4 )]
    [DefinedValueField( Rock.SystemGuid.DefinedType.PERSON_PHONE_TYPE, "Phone Numbers", "The types of phone numbers to display / edit.", true, true, Rock.SystemGuid.DefinedValue.PERSON_PHONE_TYPE_HOME, order: 5 )]
    [BooleanField( "Show Communication Preference", "Show the communication preference and allow it to be edited", true, order: 6 )]
    [LinkedPage( "Workflow Launch Page", "Page used to launch the workflow to make a profile change request", false, order: 7 )]
    [TextField( "Request Changes Text", "The text to use for the request changes button (only displayed if there is a 'Workflow Launch Page' configured).", false, "Request Additional Changes", "", 8 )]
    [AttributeField( Rock.SystemGuid.EntityType.GROUP, "GroupTypeId", Rock.SystemGuid.GroupType.GROUPTYPE_FAMILY, "Family Attributes", "The family attributes that should be displayed / edited.", false, true, order: 9 )]
    [AttributeField( Rock.SystemGuid.EntityType.PERSON, "Person Attributes (adults)", "The person attributes that should be displayed / edited for adults.", false, true, order: 10 )]
    [AttributeField( Rock.SystemGuid.EntityType.PERSON, "Person Attributes (children)", "The person attributes that should be displayed / edited for children.", false, true, order: 11 )]
    public partial class PublicProfileEdit : RockBlock
    {
        #region Properties

        /// <summary>
        /// Gets or sets the Role Type. Used to help in loading Attribute panel
        /// </summary>
        protected int? RoleType
        {
            get { return ViewState["RoleType"] as int? ?? null; }
            set { ViewState["RoleType"] = value; }
        }

        bool _canEdit = false;

        #endregion

        #region Base Control Methods

        /// <summary>
        /// Raises the <see cref="E:System.Web.UI.Control.Init" /> event.
        /// </summary>
        /// <param name="e">An <see cref="T:System.EventArgs" /> object that contains the event data.</param>
        protected override void OnInit( EventArgs e )
        {        
            base.OnInit( e );
            ScriptManager.RegisterStartupScript( ddlGradePicker, ddlGradePicker.GetType(), "grade-selection-" + BlockId.ToString(), ddlGradePicker.GetJavascriptForYearPicker( ypGraduation ), true );
<<<<<<< HEAD
            ddlTitle.BindToDefinedType( DefinedTypeCache.Get( new Guid( Rock.SystemGuid.DefinedType.PERSON_TITLE ) ), true );
            ddlSuffix.BindToDefinedType( DefinedTypeCache.Get( new Guid( Rock.SystemGuid.DefinedType.PERSON_SUFFIX ) ), true );
            RockPage.AddCSSLink( "~/Styles/fluidbox.css" );
            RockPage.AddScriptLink( "~/Scripts/imagesloaded.min.js" );
            RockPage.AddScriptLink( "~/Scripts/jquery.fluidbox.min.js" );
=======
            dvpTitle.DefinedTypeId = DefinedTypeCache.Get( new Guid( Rock.SystemGuid.DefinedType.PERSON_TITLE ) ).Id;
            dvpSuffix.DefinedTypeId = DefinedTypeCache.Get( new Guid( Rock.SystemGuid.DefinedType.PERSON_SUFFIX ) ).Id;
            RockPage.AddCSSLink( ResolveRockUrl( "~/Styles/fluidbox.css" ) );
            RockPage.AddScriptLink( ResolveRockUrl( "~/Scripts/imagesloaded.min.js" ) );
            RockPage.AddScriptLink( ResolveRockUrl( "~/Scripts/jquery.fluidbox.min.js" ) );
>>>>>>> e8c07d32

            _canEdit = !GetAttributeValue( "ViewOnly" ).AsBoolean();
            lbEditPerson.Visible = _canEdit;
            lbAddGroupMember.Visible = _canEdit;

            lbRequestChanges.Text = GetAttributeValue( "RequestChangesText" );
        }

        /// <summary>
        /// Raises the <see cref="E:System.Web.UI.Control.Load" /> event.
        /// </summary>
        /// <param name="e">The <see cref="T:System.EventArgs" /> object that contains the event data.</param>
        protected override void OnLoad( EventArgs e )
        {
            base.OnLoad( e );
            if ( CurrentPerson != null )
            {
                if ( !Page.IsPostBack )
                {
                    BindFamilies();
                }
                else
                {
                    var rockContext = new RockContext();
                    var group = new GroupService( rockContext ).Get( ddlGroup.SelectedValueAsId().Value );
                    var person = new PersonService( rockContext ).Get( hfPersonId.ValueAsInt() );
                    if ( person != null && group != null )
                    {
                        // Person Attributes
                        var displayedAttributeGuids = GetPersonAttributeGuids( person.Id );
                        if ( !displayedAttributeGuids.Any() || person.Id == 0 )
                        {
                            pnlPersonAttributes.Visible = false;
                        }
                        else
                        {
                            pnlPersonAttributes.Visible = true;
                            DisplayEditAttributes( person, displayedAttributeGuids, phPersonAttributes, pnlPersonAttributes, false );
                        }

                        // Family Attributes
                        if ( person.Id == CurrentPerson.Id )
                        {
                            List<Guid> familyAttributeGuidList = GetAttributeValue( "FamilyAttributes" ).SplitDelimitedValues().AsGuidList();
                            if ( familyAttributeGuidList.Any() )
                            {
                                pnlFamilyAttributes.Visible = true;
                                DisplayEditAttributes( group, familyAttributeGuidList, phFamilyAttributes, pnlFamilyAttributes, false );
                            }
                            else
                            {
                                pnlFamilyAttributes.Visible = false;
                            }
                        }
                    }
                    if ( person == null && RoleType != null )
                    {
                        DisplayPersonAttributeOnRoleType( RoleType );
                    }
                }
            }
            else
            {
                pnlView.Visible = false;
                pnlEdit.Visible = false;
                nbNotAuthorized.Visible = true;
            }
        }

        private void BindFamilies()
        {
            ddlGroup.DataSource = CurrentPerson.GetFamilies().ToList();
            ddlGroup.DataBind();
            ShowDetail();
        }

        #endregion

        #region Events

        #region View Events

        /// <summary>
        /// Handles the Click event of the lbEditPerson control.
        /// </summary>
        /// <param name="sender">The source of the event.</param>
        /// <param name="e">The <see cref="EventArgs"/> instance containing the event data.</param>
        protected void lbEditPerson_Click( object sender, EventArgs e )
        {
            ShowEditPersonDetails( CurrentPerson.Id );
        }

        /// <summary>
        /// Handles the Click event of the lbMoved control.
        /// </summary>
        /// <param name="sender">The source of the event.</param>
        /// <param name="e">The <see cref="EventArgs"/> instance containing the event data.</param>
        protected void lbMoved_Click( object sender, EventArgs e )
        {
            if ( !string.IsNullOrWhiteSpace( acAddress.Street1 ) )
            {
                hfStreet1.Value = acAddress.Street1;
                hfStreet2.Value = acAddress.Street2;
                hfCity.Value = acAddress.City;
                hfState.Value = acAddress.State;
                hfPostalCode.Value = acAddress.PostalCode;
                hfCountry.Value = acAddress.Country;

                Location currentAddress = new Location();
                acAddress.GetValues( currentAddress );
                lPreviousAddress.Text = string.Format( "<strong>Previous Address</strong><br />{0}", currentAddress.FormattedHtmlAddress );

                acAddress.Street1 = string.Empty;
                acAddress.Street2 = string.Empty;
                acAddress.PostalCode = string.Empty;
                acAddress.City = string.Empty;

                cbIsMailingAddress.Checked = true;
                cbIsPhysicalAddress.Checked = true;
            }
        }

        /// <summary>
        /// Handles the Click event of the lbRequestChanges control.
        /// </summary>
        /// <param name="sender">The source of the event.</param>
        /// <param name="e">The <see cref="EventArgs"/> instance containing the event data.</param>
        protected void lbRequestChanges_Click( object sender, EventArgs e )
        {
            NavigateToLinkedPage( "WorkflowLaunchPage" );
        }

        /// <summary>
        /// Handles the ItemCommand event of the rptGroupMembers control.
        /// </summary>
        /// <param name="source">The source of the event.</param>
        /// <param name="e">The <see cref="RepeaterCommandEventArgs"/> instance containing the event data.</param>
        protected void rptGroupMembers_ItemCommand( object source, RepeaterCommandEventArgs e )
        {
            int personId = e.CommandArgument.ToString().AsInteger();
            ShowEditPersonDetails( personId );
        }

        /// <summary>
        /// Handles the Click event of the lbAddGroupMember control.
        /// </summary>
        /// <param name="sender">The source of the event.</param>
        /// <param name="e">The <see cref="EventArgs"/> instance containing the event data.</param>
        protected void lbAddGroupMember_Click( object sender, EventArgs e )
        {
            if ( ddlGroup.SelectedValueAsId().HasValue )
            {
                ShowEditPersonDetails( 0 );
            }
        }

        /// <summary>
        /// Handles the ItemDataBound event of the rptGroupMembers control.
        /// </summary>
        /// <param name="sender">The source of the event.</param>
        /// <param name="e">The <see cref="RepeaterItemEventArgs"/> instance containing the event data.</param>
        protected void rptGroupMembers_ItemDataBound( object sender, RepeaterItemEventArgs e )
        {
            var rockContext = new RockContext();
            var groupMemberService = new GroupMemberService( rockContext );
            var attributeValueService = new AttributeValueService( rockContext );

            var groupMember = e.Item.DataItem as GroupMember;
            var person = groupMember.Person;
            var lGroupMemberImage = e.Item.FindControl( "lGroupMemberImage" ) as Literal;
            var lGroupMemberName = e.Item.FindControl( "lGroupMemberName" ) as Literal;
            var lGroupMemberEmail = e.Item.FindControl( "lGroupMemberEmail" ) as Literal;
            var lAge = e.Item.FindControl( "lAge" ) as Literal;
            var lGender = e.Item.FindControl( "lGender" ) as Literal;
            var lMaritalStatus = e.Item.FindControl( "lMaritalStatus" ) as Literal;
            var lGrade = e.Item.FindControl( "lGrade" ) as Literal;
            var rptGroupMemberPhones = e.Item.FindControl( "rptGroupMemberPhones" ) as Repeater;
            var rptGroupMemberAttributes = e.Item.FindControl( "rptGroupMemberAttributes" ) as Repeater;
            var lbEditGroupMember = e.Item.FindControl( "lbEditGroupMember" ) as LinkButton;
            
            if ( lbEditGroupMember != null )
            {
                lbEditGroupMember.Visible = _canEdit;
            }

            // Setup Image
            string imgTag = Rock.Model.Person.GetPersonPhotoImageTag( person, 200, 200 );
            if ( person.PhotoId.HasValue )
            {
                lGroupMemberImage.Text = string.Format( "<a href='{0}'>{1}</a>", person.PhotoUrl, imgTag );
            }
            else
            {
                lGroupMemberImage.Text = imgTag;
            }

            // Person Info
            lGroupMemberName.Text = person.FullName;
            lGroupMemberEmail.Text = person.Email;
            if ( person.BirthDate.HasValue )
            {
                var formattedAge = person.FormatAge();
                if ( formattedAge.IsNotNullOrWhiteSpace() )
                {
                    formattedAge += " old";
                }

                lAge.Text = string.Format( "{0} <small>({1})</small><br/>", formattedAge, ( person.BirthYear.HasValue && person.BirthYear != DateTime.MinValue.Year ) ? person.BirthDate.Value.ToShortDateString() : person.BirthDate.Value.ToMonthDayString() );
            }

            lGender.Text = person.Gender != Gender.Unknown ? person.Gender.ToString() : string.Empty;
            lGrade.Text = person.GradeFormatted;
            lMaritalStatus.Text = person.MaritalStatusValueId.DefinedValue();
            if ( person.AnniversaryDate.HasValue )
            {
                lMaritalStatus.Text += string.Format( " {0} yrs <small>({1})</small>", person.AnniversaryDate.Value.Age(), person.AnniversaryDate.Value.ToMonthDayString() );
            }

            // Contact Info
            if ( person.PhoneNumbers != null )
            {
                var selectedPhoneTypeGuids = GetAttributeValue( "PhoneNumbers" ).Split( ',' ).AsGuidList();
                rptGroupMemberPhones.DataSource = person.PhoneNumbers.Where( pn => selectedPhoneTypeGuids.Contains( pn.NumberTypeValue.Guid ) ).ToList();
                rptGroupMemberPhones.DataBind();
            }

            // Person Attributes
            List<Guid> attributeGuidList = new List<Guid>();
            var adultGuid = Rock.SystemGuid.GroupRole.GROUPROLE_FAMILY_MEMBER_ADULT.AsGuid();
            var childGuid = Rock.SystemGuid.GroupRole.GROUPROLE_FAMILY_MEMBER_CHILD.AsGuid();

            if ( groupMember.GroupRole.Guid == adultGuid )
            {
                attributeGuidList = GetAttributeValue( "PersonAttributes(adults)" ).SplitDelimitedValues().AsGuidList();
            }
            else
            {
                attributeGuidList = GetAttributeValue( "PersonAttributes(children)" ).SplitDelimitedValues().AsGuidList();
            }

            person.LoadAttributes();
            rptGroupMemberAttributes.DataSource = person.Attributes.Where( a =>
             attributeGuidList.Contains( a.Value.Guid ) )
            .Select( a => new
            {
                Name = a.Value.Name,
                Value = a.Value.FieldType.Field.FormatValue( null, a.Value.EntityTypeId, person.Id, person.GetAttributeValue( a.Key ), a.Value.QualifierValues, a.Value.FieldType.Class == typeof( Rock.Field.Types.ImageFieldType ).FullName )
            } )
            .OrderBy( av => av.Name )
            .ToList()
            .Where( av => !String.IsNullOrWhiteSpace( av.Value ) );
            rptGroupMemberAttributes.DataBind();
        }

        #endregion

        /// <summary>
        /// Handles the Click event of the btnSave control.
        /// </summary>
        /// <param name="sender">The source of the event.</param>
        /// <param name="e">The <see cref="EventArgs"/> instance containing the event data.</param>
        protected void btnSave_Click( object sender, EventArgs e )
        {
            var rockContext = new RockContext();
            if ( ddlGroup.SelectedValueAsId().HasValue )
            {
                var group = new GroupService( rockContext ).Get( ddlGroup.SelectedValueAsId().Value );
                if ( group != null )
                {
                    rockContext.WrapTransaction( () =>
                    {
                        var personService = new PersonService( rockContext );

                        var personId = hfPersonId.Value.AsInteger();
                        if ( personId == 0 )
                        {
                            var groupMemberService = new GroupMemberService( rockContext );
                            var groupMember = new GroupMember() { Person = new Person(), Group = group, GroupId = group.Id };
                            groupMember.Person.TitleValueId = dvpTitle.SelectedValueAsId();
                            groupMember.Person.FirstName = tbFirstName.Text;
                            groupMember.Person.NickName = tbNickName.Text;
                            groupMember.Person.LastName = tbLastName.Text;
                            groupMember.Person.SuffixValueId = dvpSuffix.SelectedValueAsId();
                            groupMember.Person.Gender = rblGender.SelectedValueAsEnum<Gender>();
                            DateTime? birthdate = bpBirthDay.SelectedDate;
                            if ( birthdate.HasValue )
                            {
                                // If setting a future birthdate, subtract a century until birthdate is not greater than today.
                                var today = RockDateTime.Today;
                                while ( birthdate.Value.CompareTo( today ) > 0 )
                                {
                                    birthdate = birthdate.Value.AddYears( -100 );
                                }
                            }

                            groupMember.Person.SetBirthDate( birthdate );
                            if ( ddlGradePicker.Visible )
                            {
                                groupMember.Person.GradeOffset = ddlGradePicker.SelectedValueAsInt();
                            }

                            var role = group.GroupType.Roles.Where( r => r.Id == ( rblRole.SelectedValueAsInt() ?? 0 ) ).FirstOrDefault();
                            if ( role != null )
                            {
                                groupMember.GroupRole = role;
                                groupMember.GroupRoleId = role.Id;
                            }

                            var connectionStatusGuid = GetAttributeValue( "DefaultConnectionStatus" ).AsGuidOrNull();
                            if ( connectionStatusGuid.HasValue )
                            {
                                groupMember.Person.ConnectionStatusValueId = DefinedValueCache.Get( connectionStatusGuid.Value ).Id;
                            }
                            else
                            {
                                groupMember.Person.ConnectionStatusValueId = CurrentPerson.ConnectionStatusValueId;
                            }

                            var headOfHousehold = GroupServiceExtensions.HeadOfHousehold( group.Members.AsQueryable() );
                            if ( headOfHousehold != null )
                            {
                                DefinedValueCache dvcRecordStatus = DefinedValueCache.Get( headOfHousehold.RecordStatusValueId ?? 0 );
                                if ( dvcRecordStatus != null )
                                {
                                    groupMember.Person.RecordStatusValueId = dvcRecordStatus.Id;
                                }
                            }

                            if ( groupMember.GroupRole.Guid == Rock.SystemGuid.GroupRole.GROUPROLE_FAMILY_MEMBER_ADULT.AsGuid() )
                            {
                                groupMember.Person.GivingGroupId = group.Id;
                            }

                            groupMember.Person.IsEmailActive = true;
                            groupMember.Person.EmailPreference = EmailPreference.EmailAllowed;
                            groupMember.Person.RecordTypeValueId = DefinedValueCache.Get( Rock.SystemGuid.DefinedValue.PERSON_RECORD_TYPE_PERSON.AsGuid() ).Id;

                            groupMemberService.Add( groupMember );
                            rockContext.SaveChanges();
                            personId = groupMember.PersonId;
                        }

                        var person = personService.Get( personId );
                        if ( person != null )
                        {
                            int? orphanedPhotoId = null;
                            if ( person.PhotoId != imgPhoto.BinaryFileId )
                            {
                                orphanedPhotoId = person.PhotoId;
                                person.PhotoId = imgPhoto.BinaryFileId;
                            }

                            person.TitleValueId = dvpTitle.SelectedValueAsInt();
                            person.FirstName = tbFirstName.Text;
                            person.NickName = tbNickName.Text;
                            person.LastName = tbLastName.Text;
                            person.SuffixValueId = dvpSuffix.SelectedValueAsInt();

                            var birthMonth = person.BirthMonth;
                            var birthDay = person.BirthDay;
                            var birthYear = person.BirthYear;

                            var birthday = bpBirthDay.SelectedDate;
                            if ( birthday.HasValue )
                            {
                                // If setting a future birthdate, subtract a century until birthdate is not greater than today.
                                var today = RockDateTime.Today;
                                while ( birthday.Value.CompareTo( today ) > 0 )
                                {
                                    birthday = birthday.Value.AddYears( -100 );
                                }

                                person.BirthMonth = birthday.Value.Month;
                                person.BirthDay = birthday.Value.Day;
                                if ( birthday.Value.Year != DateTime.MinValue.Year )
                                {
                                    person.BirthYear = birthday.Value.Year;
                                }
                                else
                                {
                                    person.BirthYear = null;
                                }
                            }
                            else
                            {
                                person.SetBirthDate( null );
                            }

                            if ( ddlGradePicker.Visible )
                            {
                                int? graduationYear = null;
                                if ( ypGraduation.SelectedYear.HasValue )
                                {
                                    graduationYear = ypGraduation.SelectedYear.Value;
                                }
                                person.GraduationYear = graduationYear;
                            }

                            person.Gender = rblGender.SelectedValue.ConvertToEnum<Gender>();

                            var phoneNumberTypeIds = new List<int>();

                            bool smsSelected = false;

                            foreach ( RepeaterItem item in rContactInfo.Items )
                            {
                                HiddenField hfPhoneType = item.FindControl( "hfPhoneType" ) as HiddenField;
                                PhoneNumberBox pnbPhone = item.FindControl( "pnbPhone" ) as PhoneNumberBox;
                                CheckBox cbUnlisted = item.FindControl( "cbUnlisted" ) as CheckBox;
                                CheckBox cbSms = item.FindControl( "cbSms" ) as CheckBox;

                                if ( hfPhoneType != null &&
                                    pnbPhone != null &&
                                    cbSms != null &&
                                    cbUnlisted != null )
                                {
                                    if ( !string.IsNullOrWhiteSpace( PhoneNumber.CleanNumber( pnbPhone.Number ) ) )
                                    {
                                        int phoneNumberTypeId;
                                        if ( int.TryParse( hfPhoneType.Value, out phoneNumberTypeId ) )
                                        {
                                            var phoneNumber = person.PhoneNumbers.FirstOrDefault( n => n.NumberTypeValueId == phoneNumberTypeId );
                                            string oldPhoneNumber = string.Empty;
                                            if ( phoneNumber == null )
                                            {
                                                phoneNumber = new PhoneNumber { NumberTypeValueId = phoneNumberTypeId };
                                                person.PhoneNumbers.Add( phoneNumber );
                                            }
                                            else
                                            {
                                                oldPhoneNumber = phoneNumber.NumberFormattedWithCountryCode;
                                            }

                                            phoneNumber.CountryCode = PhoneNumber.CleanNumber( pnbPhone.CountryCode );
                                            phoneNumber.Number = PhoneNumber.CleanNumber( pnbPhone.Number );

                                            // Only allow one number to have SMS selected
                                            if ( smsSelected )
                                            {
                                                phoneNumber.IsMessagingEnabled = false;
                                            }
                                            else
                                            {
                                                phoneNumber.IsMessagingEnabled = cbSms.Checked;
                                                smsSelected = cbSms.Checked;
                                            }

                                            phoneNumber.IsUnlisted = cbUnlisted.Checked;
                                            phoneNumberTypeIds.Add( phoneNumberTypeId );
                                        }
                                    }
                                }
                            }

                            // Remove any blank numbers
                            var phoneNumberService = new PhoneNumberService( rockContext );
                            foreach ( var phoneNumber in person.PhoneNumbers
                                .Where( n => n.NumberTypeValueId.HasValue && !phoneNumberTypeIds.Contains( n.NumberTypeValueId.Value ) )
                                .ToList() )
                            {
                                person.PhoneNumbers.Remove( phoneNumber );
                                phoneNumberService.Delete( phoneNumber );
                            }

                            person.Email = tbEmail.Text.Trim();
                            person.EmailPreference = rblEmailPreference.SelectedValue.ConvertToEnum<EmailPreference>();
                            person.CommunicationPreference = rblCommunicationPreference.SelectedValueAsEnum<CommunicationType>();

                            person.LoadAttributes();
                            Rock.Attribute.Helper.GetEditValues( phPersonAttributes, person );

                            if ( person.IsValid )
                            {
                                if ( rockContext.SaveChanges() > 0 )
                                {
                                    if ( orphanedPhotoId.HasValue )
                                    {
                                        BinaryFileService binaryFileService = new BinaryFileService( rockContext );
                                        var binaryFile = binaryFileService.Get( orphanedPhotoId.Value );
                                        if ( binaryFile != null )
                                        {
                                            // marked the old images as IsTemporary so they will get cleaned up later
                                            binaryFile.IsTemporary = true;
                                            rockContext.SaveChanges();
                                        }
                                    }

                                    // if they used the ImageEditor, and cropped it, the uncropped file is still in BinaryFile. So clean it up
                                    if ( imgPhoto.CropBinaryFileId.HasValue )
                                    {
                                        if ( imgPhoto.CropBinaryFileId != person.PhotoId )
                                        {
                                            BinaryFileService binaryFileService = new BinaryFileService( rockContext );
                                            var binaryFile = binaryFileService.Get( imgPhoto.CropBinaryFileId.Value );
                                            if ( binaryFile != null && binaryFile.IsTemporary )
                                            {
                                                string errorMessage;
                                                if ( binaryFileService.CanDelete( binaryFile, out errorMessage ) )
                                                {
                                                    binaryFileService.Delete( binaryFile );
                                                    rockContext.SaveChanges();
                                                }
                                            }
                                        }
                                    }
                                }
                                person.SaveAttributeValues();

                                // save family information
                                if ( pnlAddress.Visible )
                                {
                                    Guid? familyGroupTypeGuid = Rock.SystemGuid.GroupType.GROUPTYPE_FAMILY.AsGuidOrNull();
                                    if ( familyGroupTypeGuid.HasValue )
                                    {
                                        var familyGroup = new GroupService( rockContext )
                                            .Queryable()
                                            .Where( f => 
                                                f.GroupType.Guid == familyGroupTypeGuid.Value && 
                                                f.Members.Any( m => m.PersonId == person.Id ) )
                                            .FirstOrDefault();
                                        if ( familyGroup != null )
                                        {
                                            Guid? addressTypeGuid = GetAttributeValue( "AddressType" ).AsGuidOrNull();
                                            if ( addressTypeGuid.HasValue )
                                            {
                                                var groupLocationService = new GroupLocationService( rockContext );

                                                var dvHomeAddressType = DefinedValueCache.Get( addressTypeGuid.Value );
                                                var familyAddress = groupLocationService.Queryable().Where( l => l.GroupId == familyGroup.Id && l.GroupLocationTypeValueId == dvHomeAddressType.Id ).FirstOrDefault();
                                                if ( familyAddress != null && string.IsNullOrWhiteSpace( acAddress.Street1 ) )
                                                {
                                                    // delete the current address
                                                    groupLocationService.Delete( familyAddress );
                                                    rockContext.SaveChanges();
                                                }
                                                else
                                                {
                                                    if ( !string.IsNullOrWhiteSpace( acAddress.Street1 ) )
                                                    {
                                                        if ( familyAddress == null )
                                                        {
                                                            familyAddress = new GroupLocation();
                                                            groupLocationService.Add( familyAddress );
                                                            familyAddress.GroupLocationTypeValueId = dvHomeAddressType.Id;
                                                            familyAddress.GroupId = familyGroup.Id;
                                                            familyAddress.IsMailingLocation = true;
                                                            familyAddress.IsMappedLocation = true;
                                                        }
                                                        else if ( hfStreet1.Value != string.Empty )
                                                        {
                                                            // user clicked move so create a previous address
                                                            var previousAddress = new GroupLocation();
                                                            groupLocationService.Add( previousAddress );

                                                            var previousAddressValue = DefinedValueCache.Get( Rock.SystemGuid.DefinedValue.GROUP_LOCATION_TYPE_PREVIOUS.AsGuid() );
                                                            if ( previousAddressValue != null )
                                                            {
                                                                previousAddress.GroupLocationTypeValueId = previousAddressValue.Id;
                                                                previousAddress.GroupId = familyGroup.Id;

                                                                Location previousAddressLocation = new Location();
                                                                previousAddressLocation.Street1 = hfStreet1.Value;
                                                                previousAddressLocation.Street2 = hfStreet2.Value;
                                                                previousAddressLocation.City = hfCity.Value;
                                                                previousAddressLocation.State = hfState.Value;
                                                                previousAddressLocation.PostalCode = hfPostalCode.Value;
                                                                previousAddressLocation.Country = hfCountry.Value;

                                                                previousAddress.Location = previousAddressLocation;
                                                            }
                                                        }

                                                        familyAddress.IsMailingLocation = cbIsMailingAddress.Checked;
                                                        familyAddress.IsMappedLocation = cbIsPhysicalAddress.Checked;

                                                        var loc = new Location();
                                                        acAddress.GetValues( loc );

                                                        familyAddress.Location = new LocationService( rockContext ).Get(
                                                            loc.Street1, loc.Street2, loc.City, loc.State, loc.PostalCode, loc.Country, familyGroup, true );

                                                        rockContext.SaveChanges();
                                                    }
                                                }
                                            }

                                            familyGroup.LoadAttributes();
                                            Rock.Attribute.Helper.GetEditValues( phFamilyAttributes, familyGroup );
                                            familyGroup.SaveAttributeValues();
                                        }
                                    }
                                }
                            }
                        }
                    } );

                    NavigateToCurrentPage();
                }
            }
        }

        /// <summary>
        /// Handles the Click event of the btnCancel control.
        /// </summary>
        /// <param name="sender">The source of the event.</param>
        /// <param name="e">The <see cref="EventArgs"/> instance containing the event data.</param>
        protected void btnCancel_Click( object sender, EventArgs e )
        {
            ShowDetail();
        }

        /// <summary>
        /// Handles the SelectedIndexChanged event of the ddlGroup control.
        /// </summary>
        /// <param name="sender">The source of the event.</param>
        /// <param name="e">The <see cref="EventArgs"/> instance containing the event data.</param>
        protected void ddlGroup_SelectedIndexChanged( object sender, EventArgs e )
        {
            ShowDetail();
        }

        /// <summary>
        /// Handles the SelectedIndexChanged event of the rblRole control.
        /// </summary>
        /// <param name="sender">The source of the event.</param>
        /// <param name="e">The <see cref="EventArgs"/> instance containing the event data.</param>
        protected void rblRole_SelectedIndexChanged( object sender, EventArgs e )
        {
            var selectedId = rblRole.SelectedValueAsId();
            DisplayPersonAttributeOnRoleType( selectedId );
            RoleType = selectedId;
        }

        #endregion

        #region Methods

        /// <summary>
        /// Shows the detail.
        /// </summary>
        private void ShowDetail()
        {
            var rockContext = new RockContext();
            var groupMemberService = new GroupMemberService( rockContext );
            var attributeValueService = new AttributeValueService( rockContext );

            if ( CurrentPerson != null )
            {
                var personId = CurrentPerson.Id;

                // Setup Image
                string imgTag = Rock.Model.Person.GetPersonPhotoImageTag( CurrentPerson, 200, 200 );
                if ( CurrentPerson.PhotoId.HasValue )
                {
                    lImage.Text = string.Format( "<a href='{0}'>{1}</a>", CurrentPerson.PhotoUrl, imgTag );
                }
                else
                {
                    lImage.Text = imgTag;
                }

                // Person Info
                lName.Text = CurrentPerson.FullName;
                if ( CurrentPerson.BirthDate.HasValue )
                {
                    lAge.Text = string.Format( "{0} old <small>({1})</small><br/>", CurrentPerson.FormatAge(), CurrentPerson.BirthYear != DateTime.MinValue.Year ? CurrentPerson.BirthDate.Value.ToShortDateString() : CurrentPerson.BirthDate.Value.ToMonthDayString() );
                }

                lGender.Text = CurrentPerson.Gender != Gender.Unknown ? CurrentPerson.Gender.ToString() : string.Empty;
                lGrade.Text = CurrentPerson.GradeFormatted;
                lMaritalStatus.Text = CurrentPerson.MaritalStatusValueId.DefinedValue();
                if ( CurrentPerson.AnniversaryDate.HasValue )
                {
                    lMaritalStatus.Text += string.Format( " {0} yrs <small>({1})</small>", CurrentPerson.AnniversaryDate.Value.Age(), CurrentPerson.AnniversaryDate.Value.ToMonthDayString() );
                }

                if ( CurrentPerson.GetFamily( rockContext ) != null && ddlGroup.Items.Count > 1 )
                {
                    ddlGroup.Visible = true;
                }

                // Contact Info
                if ( CurrentPerson.PhoneNumbers != null )
                {
                    var selectedPhoneTypeGuids = GetAttributeValue( "PhoneNumbers" ).Split( ',' ).AsGuidList();
                    rptPhones.DataSource = CurrentPerson.PhoneNumbers.Where( pn => selectedPhoneTypeGuids.Contains( pn.NumberTypeValue.Guid ) ).ToList();
                    rptPhones.DataBind();
                }

                lEmail.Text = CurrentPerson.Email;

                // Person Attributes
                List<Guid> attributeGuidList = GetPersonAttributeGuids( personId );
                CurrentPerson.LoadAttributes();
                rptPersonAttributes.DataSource = CurrentPerson.Attributes.Where( a =>
                     attributeGuidList.Contains( a.Value.Guid ) )
                    .Select( a => new
                    {
                        Name = a.Value.Name,
                        Value = a.Value.FieldType.Field.FormatValue( null, a.Value.EntityTypeId, CurrentPerson.Id, CurrentPerson.GetAttributeValue( a.Key ), a.Value.QualifierValues, a.Value.FieldType.Class == typeof( Rock.Field.Types.ImageFieldType ).FullName )
                    } )
                    .OrderBy( av => av.Name )
                    .ToList()
                    .Where( av => !String.IsNullOrWhiteSpace( av.Value ) );
                rptPersonAttributes.DataBind();

                // Families
                if ( GetAttributeValue( "ShowFamilyMembers" ).AsBoolean() )
                {
                    if ( ddlGroup.SelectedValueAsId().HasValue )
                    {
                        var group = new GroupService( rockContext ).Get( ddlGroup.SelectedValueAsId().Value );
                        if ( group != null )
                        {

                            // Family Name
                            lGroupName.Text = group.Name;

                            // Family Address
                            Guid? locationTypeGuid = GetAttributeValue( "AddressType" ).AsGuidOrNull();
                            if ( locationTypeGuid.HasValue )
                            {
                                var addressTypeDv = DefinedValueCache.Get( locationTypeGuid.Value );

                                var familyGroupTypeGuid = Rock.SystemGuid.GroupType.GROUPTYPE_FAMILY.AsGuidOrNull();

                                if ( familyGroupTypeGuid.HasValue )
                                {
                                    var familyGroupType = GroupTypeCache.Get( familyGroupTypeGuid.Value );

                                    var address = new GroupLocationService( rockContext ).Queryable()
                                                        .Where( l => l.Group.GroupTypeId == familyGroupType.Id
                                                             && l.GroupLocationTypeValueId == addressTypeDv.Id
                                                             && l.Group.Members.Any( m => m.PersonId == CurrentPerson.Id )
                                                             && l.Group.Id == group.Id )
                                                        .Select( l => l.Location )
                                                        .FirstOrDefault();
                                    if ( address != null )
                                    {
                                        lAddress.Text = string.Format( "<div class='margin-b-md'><b>{0} Address</b><br />{1}</div>", addressTypeDv.Value, address.FormattedHtmlAddress );
                                    }
                                }
                            }

                            // Family Attributes
                            group.LoadAttributes();
                            List<Guid> familyAttributeGuidList = GetAttributeValue( "FamilyAttributes" ).SplitDelimitedValues().AsGuidList();
                            var familyAttributes = group.Attributes.Where( a =>
                                 familyAttributeGuidList.Contains( a.Value.Guid ) )
                                .Select( a => new
                                {
                                    Name = a.Value.Name,
                                    Value = a.Value.FieldType.Field.FormatValue( null, a.Value.EntityTypeId, group.Id, group.GetAttributeValue( a.Key ), a.Value.QualifierValues, a.Value.FieldType.Class == typeof( Rock.Field.Types.ImageFieldType ).FullName )
                                } )
                                .OrderBy( av => av.Name )
                                .ToList()
                                .Where( av => !String.IsNullOrWhiteSpace( av.Value ) );
                            if ( familyAttributes.Count() > 0 )
                            {
                                lFamilyHeader.Visible = true;
                                rptGroupAttributes.DataSource = familyAttributes;
                                rptGroupAttributes.DataBind();
                            }

                            rptGroupMembers.DataSource = group.Members.Where( gm =>
                                gm.PersonId != CurrentPerson.Id &&
                                gm.Person.IsDeceased == false )
                                .OrderBy( m => m.GroupRole.Order )
                                .ToList();
                            rptGroupMembers.DataBind();
                        }
                    }
                }

                if ( String.IsNullOrWhiteSpace( GetAttributeValue( "WorkflowLaunchPage" ) ) )
                {
                    lbRequestChanges.Visible = false;
                }
            }

            hfPersonId.Value = string.Empty;
            pnlEdit.Visible = false;
            pnlView.Visible = true;
        }

        /// <summary>
        /// Shows the edit person details.
        /// </summary>
        /// <param name="personId">The person identifier.</param>
        /// <param name="groupId">The group identifier.</param>
        private void ShowEditPersonDetails( int personId )
        {
            var childGuid = Rock.SystemGuid.GroupRole.GROUPROLE_FAMILY_MEMBER_CHILD.AsGuid();

            RockContext rockContext = new RockContext();
            if ( ddlGroup.SelectedValueAsId().HasValue )
            {
                var group = new GroupService( rockContext ).Get( ddlGroup.SelectedValueAsId().Value );
                if ( group != null )
                {
                    RoleType = null;
                    hfPersonId.Value = personId.ToString();
                    var person = new Person();
                    if ( personId == 0 )
                    {
                        rblRole.DataSource = group.GroupType.Roles.OrderBy( r => r.Order ).ToList();
                        rblRole.DataBind();
                        rblRole.Visible = true;
                        rblRole.Required = true;
                    }
                    else
                    {
                        person = new PersonService( rockContext ).Get( personId );
                        if ( GetAttributeValue( "DisableNameEdit" ).AsBoolean() )
                        {
                            tbFirstName.Enabled = false;
                            tbLastName.Enabled = false;
                        }
                    }

                    if ( ddlGroup.SelectedValueAsId().HasValue )
                    {

                        if ( person != null )
                        {
                            imgPhoto.BinaryFileId = person.PhotoId;
                            imgPhoto.NoPictureUrl = Person.GetPersonNoPictureUrl( person, 200, 200 );
                            dvpTitle.SetValue( person.TitleValueId );
                            tbFirstName.Text = person.FirstName;
                            tbNickName.Text = person.NickName;
                            tbLastName.Text = person.LastName;
                            dvpSuffix.SetValue( person.SuffixValueId );
                            bpBirthDay.SelectedDate = person.BirthDate;
                            rblGender.SelectedValue = person.Gender.ConvertToString();
                            if ( group.Members.Where( gm => gm.PersonId == person.Id && gm.GroupRole.Guid == childGuid ).Any() )
                            {
                                if ( person.GraduationYear.HasValue )
                                {
                                    ypGraduation.SelectedYear = person.GraduationYear.Value;
                                }
                                else
                                {
                                    ypGraduation.SelectedYear = null;
                                }

                                ddlGradePicker.Visible = true;
                                if ( !person.HasGraduated ?? false )
                                {
                                    int gradeOffset = person.GradeOffset.Value;
                                    var maxGradeOffset = ddlGradePicker.MaxGradeOffset;

                                    // keep trying until we find a Grade that has a gradeOffset that that includes the Person's gradeOffset (for example, there might be combined grades)
                                    while ( !ddlGradePicker.Items.OfType<ListItem>().Any( a => a.Value.AsInteger() == gradeOffset ) && gradeOffset <= maxGradeOffset )
                                    {
                                        gradeOffset++;
                                    }

                                    ddlGradePicker.SetValue( gradeOffset );
                                }
                                else
                                {
                                    ddlGradePicker.SelectedIndex = 0;
                                }
                            }
                            else
                            {
                                ddlGradePicker.Visible = false;
                            }
                            tbEmail.Text = person.Email;
                            rblEmailPreference.SelectedValue = person.EmailPreference.ConvertToString( false );

                            rblCommunicationPreference.Visible = this.GetAttributeValue( "ShowCommunicationPreference" ).AsBoolean();
                            rblCommunicationPreference.SetValue( person.CommunicationPreference == CommunicationType.SMS ? "2" : "1" );

                            // Person Attributes
                            var displayedAttributeGuids = GetPersonAttributeGuids( person.Id );
                            if ( !displayedAttributeGuids.Any() || personId == 0 )
                            {
                                pnlPersonAttributes.Visible = false;
                            }
                            else
                            {
                                pnlPersonAttributes.Visible = true;
                                DisplayEditAttributes( person, displayedAttributeGuids, phPersonAttributes, pnlPersonAttributes, true );
                            }

                            // Family Attributes
                            if ( person.Id == CurrentPerson.Id )
                            {
                                List<Guid> familyAttributeGuidList = GetAttributeValue( "FamilyAttributes" ).SplitDelimitedValues().AsGuidList();
                                if ( familyAttributeGuidList.Any() )
                                {
                                    pnlFamilyAttributes.Visible = true;
                                    DisplayEditAttributes( group, familyAttributeGuidList, phFamilyAttributes, pnlFamilyAttributes, true );
                                }
                                else
                                {
                                    pnlFamilyAttributes.Visible = false;
                                }

                                Guid? locationTypeGuid = GetAttributeValue( "AddressType" ).AsGuidOrNull();
                                if ( locationTypeGuid.HasValue )
                                {
                                    pnlAddress.Visible = true;
                                    var addressTypeDv = DefinedValueCache.Get( locationTypeGuid.Value );

                                    // if address type is home enable the move and is mailing/physical
                                    if ( addressTypeDv.Guid == Rock.SystemGuid.DefinedValue.GROUP_LOCATION_TYPE_HOME.AsGuid() )
                                    {
                                        lbMoved.Visible = true;
                                        cbIsMailingAddress.Visible = true;
                                        cbIsPhysicalAddress.Visible = true;
                                    }
                                    else
                                    {
                                        lbMoved.Visible = false;
                                        cbIsMailingAddress.Visible = false;
                                        cbIsPhysicalAddress.Visible = false;
                                    }

                                    lAddressTitle.Text = addressTypeDv.Value + " Address";

                                    var familyGroupTypeGuid = Rock.SystemGuid.GroupType.GROUPTYPE_FAMILY.AsGuidOrNull();

                                    if ( familyGroupTypeGuid.HasValue )
                                    {
                                        var familyGroupType = GroupTypeCache.Get( familyGroupTypeGuid.Value );

                                        var familyAddress = new GroupLocationService( rockContext ).Queryable()
                                                            .Where( l => l.Group.GroupTypeId == familyGroupType.Id
                                                                 && l.GroupLocationTypeValueId == addressTypeDv.Id
                                                                 && l.Group.Members.Any( m => m.PersonId == person.Id ) )
                                                            .FirstOrDefault();
                                        if ( familyAddress != null )
                                        {
                                            acAddress.SetValues( familyAddress.Location );

                                            cbIsMailingAddress.Checked = familyAddress.IsMailingLocation;
                                            cbIsPhysicalAddress.Checked = familyAddress.IsMappedLocation;
                                        }
                                    }
                                }
                            }
                            else
                            {
                                pnlFamilyAttributes.Visible = false;
                                pnlAddress.Visible = false;
                            }

                            var mobilePhoneType = DefinedValueCache.Get( new Guid( Rock.SystemGuid.DefinedValue.PERSON_PHONE_TYPE_MOBILE ) );

                            var phoneNumbers = new List<PhoneNumber>();
                            var phoneNumberTypes = DefinedTypeCache.Get( new Guid( Rock.SystemGuid.DefinedType.PERSON_PHONE_TYPE ) );
                            var selectedPhoneTypeGuids = GetAttributeValue( "PhoneNumbers" ).Split( ',' ).AsGuidList();
                            if ( phoneNumberTypes.DefinedValues.Where( pnt => selectedPhoneTypeGuids.Contains( pnt.Guid ) ).Any() )
                            {
                                foreach ( var phoneNumberType in phoneNumberTypes.DefinedValues.Where( pnt => selectedPhoneTypeGuids.Contains( pnt.Guid ) ) )
                                {
                                    var phoneNumber = person.PhoneNumbers.FirstOrDefault( n => n.NumberTypeValueId == phoneNumberType.Id );
                                    if ( phoneNumber == null )
                                    {
                                        var numberType = new DefinedValue();
                                        numberType.Id = phoneNumberType.Id;
                                        numberType.Value = phoneNumberType.Value;

                                        phoneNumber = new PhoneNumber { NumberTypeValueId = numberType.Id, NumberTypeValue = numberType };
                                        phoneNumber.IsMessagingEnabled = mobilePhoneType != null && phoneNumberType.Id == mobilePhoneType.Id;
                                    }
                                    else
                                    {
                                        // Update number format, just in case it wasn't saved correctly
                                        phoneNumber.NumberFormatted = PhoneNumber.FormattedNumber( phoneNumber.CountryCode, phoneNumber.Number );
                                    }

                                    phoneNumbers.Add( phoneNumber );
                                }

                                rContactInfo.DataSource = phoneNumbers;
                                rContactInfo.DataBind();
                            }
                        }
                    }
                }
            }

            pnlView.Visible = false;
            pnlEdit.Visible = true;
        }

        /// <summary>
        /// Gets the person attribute guids.
        /// </summary>
        /// <param name="personId">The person identifier.</param>
        /// <returns></returns>
        private List<Guid> GetPersonAttributeGuids( int personId )
        {
            GroupMemberService groupMemberService = new GroupMemberService( new RockContext() );
            List<Guid> attributeGuidList = new List<Guid>();
            var adultGuid = Rock.SystemGuid.GroupRole.GROUPROLE_FAMILY_MEMBER_ADULT.AsGuid();
            var childGuid = Rock.SystemGuid.GroupRole.GROUPROLE_FAMILY_MEMBER_CHILD.AsGuid();
            var groupTypeGuid = Rock.SystemGuid.GroupType.GROUPTYPE_FAMILY.AsGuid();

            if ( groupMemberService.Queryable().Where( gm =>
               gm.PersonId == personId &&
               gm.Group.GroupType.Guid == groupTypeGuid &&
               gm.GroupRole.Guid == adultGuid ).Any() )
            {
                attributeGuidList = GetAttributeValue( "PersonAttributes(adults)" ).SplitDelimitedValues().AsGuidList();
            }
            else
            {
                attributeGuidList = GetAttributeValue( "PersonAttributes(children)" ).SplitDelimitedValues().AsGuidList();
            }

            return attributeGuidList;
        }

        /// <summary>
        /// Display Person Attribute on the Basis of Role
        /// </summary>
        /// <param name="personId">The person identifier.</param>
        /// <param name="groupId">The group identifier.</param>
        private void DisplayPersonAttributeOnRoleType( int? selectedId )
        {
            GroupTypeRoleService groupTypeRoleService = new GroupTypeRoleService( new RockContext() );
            List<Guid> attributeGuidList = new List<Guid>();
            var adultGuid = Rock.SystemGuid.GroupRole.GROUPROLE_FAMILY_MEMBER_ADULT.AsGuid();
            var groupTypeGuid = Rock.SystemGuid.GroupType.GROUPTYPE_FAMILY.AsGuid();

            if ( selectedId.HasValue )
            {
                if ( groupTypeRoleService.Queryable().Where( gr =>
                               gr.GroupType.Guid == groupTypeGuid &&
                               gr.Guid == adultGuid &&
                               gr.Id == selectedId ).Any() )
                {
                    attributeGuidList = GetAttributeValue( "PersonAttributes(adults)" ).SplitDelimitedValues().AsGuidList();
                    ddlGradePicker.Visible = false;
                }
                else
                {
                    attributeGuidList = GetAttributeValue( "PersonAttributes(children)" ).SplitDelimitedValues().AsGuidList();
                    ddlGradePicker.Visible = true;
                }

                if ( attributeGuidList.Any() )
                {
                    pnlPersonAttributes.Visible = true;
                    DisplayEditAttributes( new Person(), attributeGuidList, phPersonAttributes, pnlPersonAttributes, true );
                }
                else
                {
                    pnlPersonAttributes.Visible = false;
                }
            }
        }

        /// <summary>
        /// Displays the edit attributes.
        /// </summary>
        /// <param name="item">The item.</param>
        /// <param name="displayedAttributeGuids">The displayed attribute guids.</param>
        /// <param name="phAttributes">The ph attributes.</param>
        /// <param name="pnlAttributes">The PNL attributes.</param>
        private void DisplayEditAttributes( Rock.Attribute.IHasAttributes item, List<Guid> displayedAttributeGuids, PlaceHolder phAttributes, Panel pnlAttributes, bool setValue )
        {
            phAttributes.Controls.Clear();
            item.LoadAttributes();
            var excludedAttributeList = item.Attributes.Where( a => !displayedAttributeGuids.Contains( a.Value.Guid ) ).Select( a => a.Value.Key ).ToList();
            if ( item.Attributes != null && item.Attributes.Any() && displayedAttributeGuids.Any() )
            {
                pnlAttributes.Visible = true;
                Helper.AddEditControls( item, phAttributes, setValue, BlockValidationGroup, excludedAttributeList, false, 2 );
            }
            else
            {
                pnlAttributes.Visible = false;
            }
        }

        /// <summary>
        /// Formats the phone number.
        /// </summary>
        /// <param name="countryCode">The country code.</param>
        /// <param name="number">The number.</param>
        /// <returns></returns>
        protected string FormatPhoneNumber( object countryCode, object number )
        {
            string cc = countryCode as string ?? string.Empty;
            string n = number as string ?? string.Empty;
            return PhoneNumber.FormattedNumber( cc, n );
        }

        #endregion                          
    }
}<|MERGE_RESOLUTION|>--- conflicted
+++ resolved
@@ -77,19 +77,11 @@
         {        
             base.OnInit( e );
             ScriptManager.RegisterStartupScript( ddlGradePicker, ddlGradePicker.GetType(), "grade-selection-" + BlockId.ToString(), ddlGradePicker.GetJavascriptForYearPicker( ypGraduation ), true );
-<<<<<<< HEAD
-            ddlTitle.BindToDefinedType( DefinedTypeCache.Get( new Guid( Rock.SystemGuid.DefinedType.PERSON_TITLE ) ), true );
-            ddlSuffix.BindToDefinedType( DefinedTypeCache.Get( new Guid( Rock.SystemGuid.DefinedType.PERSON_SUFFIX ) ), true );
+            dvpTitle.DefinedTypeId = DefinedTypeCache.Get( new Guid( Rock.SystemGuid.DefinedType.PERSON_TITLE ) ).Id;
+            dvpSuffix.DefinedTypeId = DefinedTypeCache.Get( new Guid( Rock.SystemGuid.DefinedType.PERSON_SUFFIX ) ).Id;
             RockPage.AddCSSLink( "~/Styles/fluidbox.css" );
             RockPage.AddScriptLink( "~/Scripts/imagesloaded.min.js" );
             RockPage.AddScriptLink( "~/Scripts/jquery.fluidbox.min.js" );
-=======
-            dvpTitle.DefinedTypeId = DefinedTypeCache.Get( new Guid( Rock.SystemGuid.DefinedType.PERSON_TITLE ) ).Id;
-            dvpSuffix.DefinedTypeId = DefinedTypeCache.Get( new Guid( Rock.SystemGuid.DefinedType.PERSON_SUFFIX ) ).Id;
-            RockPage.AddCSSLink( ResolveRockUrl( "~/Styles/fluidbox.css" ) );
-            RockPage.AddScriptLink( ResolveRockUrl( "~/Scripts/imagesloaded.min.js" ) );
-            RockPage.AddScriptLink( ResolveRockUrl( "~/Scripts/jquery.fluidbox.min.js" ) );
->>>>>>> e8c07d32
 
             _canEdit = !GetAttributeValue( "ViewOnly" ).AsBoolean();
             lbEditPerson.Visible = _canEdit;
