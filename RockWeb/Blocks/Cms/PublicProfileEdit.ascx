﻿<%@ Control Language="C#" AutoEventWireup="true" CodeFile="PublicProfileEdit.ascx.cs" Inherits="RockWeb.Blocks.Cms.PublicProfileEdit" %>

<asp:UpdatePanel ID="upContent" runat="server">
    <ContentTemplate>

        <script>
            $(function () {
                $(".photo a").fluidbox();
            });
        </script>

        <div class="panel panel-block">
            <div class="panel-heading">
                <h1 class="panel-title"><i class="fa fa-user"></i>&nbsp;My Account</h1>
            </div>
            <div class="panel-body">
                <Rock:NotificationBox ID="nbNotAuthorized" runat="server" Text="You must be logged in to view your account." NotificationBoxType="Danger" Visible="false" />
                <asp:Panel ID="pnlView" CssClass="panel-view" runat="server">
                    <div class="row">

                        <div class="col-sm-3">
                            <div class="photo">
                                <asp:Literal ID="lImage" runat="server" />
                            </div>
                        </div>

                        <div class="col-sm-9">
                            <h1 class="title name">
                                <asp:Literal ID="lName" runat="server" /><div class="pull-right">
                                    <Rock:RockDropDownList ID="ddlGroup" runat="server" DataTextField="Name" DataValueField="Id" OnSelectedIndexChanged="ddlGroup_SelectedIndexChanged" AutoPostBack="true" Visible="false" />
                                </div>
                            </h1>

                            <div class="row">
                                <div class="col-md-6">
                                    <ul class="person-demographics list-unstyled">
                                        <li>
                                            <asp:Literal ID="lAge" runat="server" /></li>
                                        <li>
                                            <asp:Literal ID="lGender" runat="server" /></li>
                                        <li>
                                            <asp:Literal ID="lMaritalStatus" runat="server" /></li>
                                        <li>
                                            <asp:Literal ID="lGrade" runat="server" /></li>
                                    </ul>
                                </div>
                                <div class="col-md-6">
                                    <ul class="phone-list list-unstyled">
                                        <asp:Repeater ID="rptPhones" runat="server">
                                            <ItemTemplate>
                                                <li><%# (bool)Eval("IsUnlisted") ? "Unlisted" : FormatPhoneNumber( Eval("CountryCode"), Eval("Number") ) %> <small><%# Eval("NumberTypeValue.Value") %></small></li>
                                            </ItemTemplate>
                                        </asp:Repeater>
                                    </ul>
                                    <asp:Literal ID="lEmail" runat="server" />
                                </div>
                            </div>
                            <asp:Literal ID="lAddress" runat="server" />
                            <br />
                            <div class="row">
                                <asp:Repeater ID="rptPersonAttributes" runat="server">
                                    <ItemTemplate>
                                        <div class="col-md-6">
                                            <b><%# Eval("Name") %></b></br><small><%# Eval("Value") %></small>
                                        </div>
                                    </ItemTemplate>
                                </asp:Repeater>
                            </div>
                            <div class="row">
                                <div class="col-md-12">
                                    <asp:Literal ID="lFamilyHeader" runat="server" Text="<h4>Family Information</h4>" Visible="false" />
                                </div>
                                <asp:Repeater ID="rptGroupAttributes" runat="server">
                                    <ItemTemplate>
                                        <div class="col-md-6">
                                            <b><%# Eval("Name") %></b></br><small><%# Eval("Value") %></small>
                                        </div>
                                    </ItemTemplate>
                                </asp:Repeater>
                            </div>
                            <br />
                            <asp:LinkButton ID="lbEditPerson" runat="server" CssClass="btn btn-primary btn-xs" OnClick="lbEditPerson_Click" CausesValidation="false"> Update</asp:LinkButton>
                        </div>
                    </div>
                    <hr />

                    <h3>
                        <asp:Literal ID="lGroupName" runat="server" />
                    </h3>
                    <asp:Repeater ID="rptGroupMembers" runat="server" OnItemDataBound="rptGroupMembers_ItemDataBound" OnItemCommand="rptGroupMembers_ItemCommand">
                        <ItemTemplate>
                            <div class="row">
                                <div class="col-md-1">
                                    <div class="photo">
                                        <asp:Literal ID="lGroupMemberImage" runat="server" />
                                    </div>
                                </div>
                                <div class="col-md-11">
                                    <div class="row">
                                        <div class="col-md-3">
                                            <b>
                                                <asp:Literal ID="lGroupMemberName" runat="server" /></b>
                                        </div>
                                        <div class="col-md-4">
                                            <ul class="person-demographics list-unstyled">
                                                <li>
                                                    <asp:Literal ID="lAge" runat="server" /></li>
                                                <li>
                                                    <asp:Literal ID="lGender" runat="server" /></li>
                                                <li>
                                                    <asp:Literal ID="lMaritalStatus" runat="server" /></li>
                                                <li>
                                                    <asp:Literal ID="lGrade" runat="server" /></li>
                                            </ul>
                                        </div>
                                        <div class="col-md-4">
                                            <ul class="phone-list list-unstyled">
                                                <asp:Repeater ID="rptGroupMemberPhones" runat="server">
                                                    <ItemTemplate>
                                                        <li><%# (bool)Eval("IsUnlisted") ? "Unlisted" : FormatPhoneNumber( Eval("CountryCode"), Eval("Number") ) %> <small><%# Eval("NumberTypeValue.Value") %></small></li>
                                                    </ItemTemplate>
                                                </asp:Repeater>
                                            </ul>
                                            <asp:Literal ID="lGroupMemberEmail" runat="server" />
                                        </div>
                                    </div>
                                    <div class="row">
                                        <asp:Repeater ID="rptGroupMemberAttributes" runat="server">
                                            <ItemTemplate>
                                                <div class="col-md-6">
                                                    <b><%# Eval("Name") %></b></br><small><%# Eval("Value") %></small>
                                                </div>
                                            </ItemTemplate>
                                        </asp:Repeater>
                                    </div>
                                    <div class="row pull-right">
                                        <asp:LinkButton ID="lbEditGroupMember" runat="server" CssClass="btn btn-primary btn-xs" CommandArgument='<%# Eval("Person.Guid") %>' CommandName="Update"> Update</asp:LinkButton>
                                    </div>
                                </div>
                            </div>
                            <br />
                        </ItemTemplate>
                    </asp:Repeater>
                    <asp:LinkButton ID="lbAddGroupMember" runat="server" CssClass="btn btn-primary btn-xs" OnClick="lbAddGroupMember_Click"> Add New Family Member</asp:LinkButton>

                    <asp:LinkButton ID="lbRequestChanges" runat="server" CssClass="btn btn-primary btn-xs" OnClick="lbRequestChanges_Click"> Request Additional Changes</asp:LinkButton>
                </asp:Panel>

<<<<<<< HEAD
                <asp:Panel ID="pnlEdit" CssClass="panel-edit"  runat="server">
=======
                <asp:HiddenField ID="hfPersonGuid" runat="server" />

                <asp:Panel ID="pnlEdit" runat="server">
>>>>>>> 72eb242a
                    <asp:ValidationSummary ID="valValidation" runat="server" HeaderText="Please correct the following:" CssClass="alert alert-validation" />
                    <div class="row">

                        <div class="col-md-3">
                            <Rock:ImageEditor ID="imgPhoto" runat="server" Label="Photo" ButtonText="<i class='fa fa-camera'></i>" BinaryFileTypeGuid="03BD8476-8A9F-4078-B628-5B538F967AFC" />
                        </div>

                        <div class="col-md-9">
                            <Rock:DefinedValuePicker ID="dvpTitle" runat="server" CssClass="input-width-md" Label="Title" AutoPostBack="true" />
                            <Rock:DataTextBox ID="tbFirstName" runat="server" SourceTypeName="Rock.Model.Person, Rock" PropertyName="FirstName" Required="true" />
                            <Rock:DataTextBox ID="tbNickName" runat="server" SourceTypeName="Rock.Model.Person, Rock" PropertyName="NickName" />
                            <Rock:DataTextBox ID="tbLastName" runat="server" SourceTypeName="Rock.Model.Person, Rock" PropertyName="LastName" Required="true" />
                            <Rock:DefinedValuePicker ID="dvpSuffix" CssClass="input-width-md" runat="server" Label="Suffix" />
                            <Rock:BirthdayPicker ID="bpBirthDay" runat="server" Label="Birthday" />
                            <Rock:RockRadioButtonList ID="rblRole" runat="server" DataTextField="Name" DataValueField="Id" RepeatDirection="Horizontal" Label="Role" Visible="false" AutoPostBack="true" OnSelectedIndexChanged="rblRole_SelectedIndexChanged" />
                            <div class="row">
                                <div class="col-md-6">
                                    <Rock:RockRadioButtonList ID="rblGender" runat="server" RepeatDirection="Horizontal" Label="Gender" FormGroupCssClass="gender-picker" Required="true">
                                        <asp:ListItem Text="Male" Value="Male" />
                                        <asp:ListItem Text="Female" Value="Female" />
                                        <asp:ListItem Text="Unknown" Value="Unknown" />
                                    </Rock:RockRadioButtonList>
                                </div>
                                <div class="col-md-6">
                                    <%-- This YearPicker is needed for the GradePicker to work --%>
                                    <div style="display: none;">
                                        <Rock:YearPicker ID="ypGraduation" runat="server" Label="Graduation Year" Help="High School Graduation Year." />
                                    </div>
                                    <Rock:GradePicker ID="ddlGradePicker" runat="server" Label="Grade" UseAbbreviation="true" UseGradeOffsetAsValue="true" Visible="false" />
                                </div>
                            </div>
                        </div>
                    </div>
                    <hr />

                    <asp:Panel ID="pnlPersonAttributes" runat="server">
                        <div class="panel-heading clearfix">
                            <h4 class="panel-title pull-left">Additional Information</h4>
                        </div>
                        <div class="panel-body">
                            <Rock:DynamicPlaceHolder ID="phPersonAttributes" runat="server" />
                        </div>
                        <hr />
                    </asp:Panel>

                    <asp:Panel ID="pnlFamilyAttributes" runat="server">
                        <div class="panel-heading clearfix">
                            <h4 class="panel-title pull-left">Family Information</h4>
                        </div>
                        <div class="panel-body">
                            <Rock:DynamicPlaceHolder ID="phFamilyAttributes" runat="server" />
                        </div>
                        <hr />
                    </asp:Panel>

                    <h3>Contact Info</h3>
                    <div class="form-horizontal">
                        <asp:Repeater ID="rContactInfo" runat="server">
                            <ItemTemplate>
                                <div class="form-group">
                                    <div class="control-label col-md-2"><%# Eval("NumberTypeValue.Value")  %></div>
                                    <div class="controls col-md-10">
                                        <div class="row">
                                            <div class="col-md-7">
                                                <asp:HiddenField ID="hfPhoneType" runat="server" Value='<%# Eval("NumberTypeValueId")  %>' />
                                                <Rock:PhoneNumberBox ID="pnbPhone" runat="server" CountryCode='<%# Eval("CountryCode")  %>' Number='<%# Eval("NumberFormatted")  %>' />
                                            </div>
                                            <div class="col-md-5">
                                                <div class="row">
                                                    <div class="col-md-6">
                                                        <asp:CheckBox ID="cbSms" runat="server" Text="SMS" Checked='<%# (bool)Eval("IsMessagingEnabled") %>' CssClass="js-sms-number" />
                                                    </div>
                                                    <div class="col-md-6">
                                                        <asp:CheckBox ID="cbUnlisted" runat="server" Text="Unlisted" Checked='<%# (bool)Eval("IsUnlisted") %>' />
                                                    </div>
                                                </div>
                                            </div>
                                        </div>
                                    </div>
                                </div>
                            </ItemTemplate>
                        </asp:Repeater>

                        <div class="form-group">
                            <div class="control-label col-md-2">Email</div>
                            <div class="controls col-md-10">
                                <Rock:DataTextBox ID="tbEmail" PrependText="<i class='fa fa-envelope'></i>" runat="server" SourceTypeName="Rock.Model.Person, Rock" PropertyName="Email" Label="" />
                            </div>
                        </div>

                        <div class="form-group">
                            <div class="controls col-md-10 col-md-offset-2">
                                <Rock:RockRadioButtonList ID="rblEmailPreference" runat="server" RepeatDirection="Horizontal" Label="Email Preference">
                                    <asp:ListItem Text="Email Allowed" Value="EmailAllowed" />
                                    <asp:ListItem Text="No Mass Emails" Value="NoMassEmails" />
                                    <asp:ListItem Text="Do Not Email" Value="DoNotEmail" />
                                </Rock:RockRadioButtonList>

                                <Rock:RockRadioButtonList ID="rblCommunicationPreference" runat="server" RepeatDirection="Horizontal" Label="Communication Preference" >
                                    <asp:ListItem Text="Email" Value="1" />
                                    <asp:ListItem Text="SMS" Value="2" />
                                </Rock:RockRadioButtonList>
                            </div>
                        </div>
                    </div>

                    <asp:Panel ID="pnlAddress" runat="server">
                        <fieldset>
                            <legend>
                                <asp:Literal ID="lAddressTitle" runat="server" /></legend>

                            <div class="clearfix">
                                <div class="pull-left margin-b-md">
                                    <asp:Literal ID="lPreviousAddress" runat="server" />
                                </div>
                                <div class="pull-right">
                                    <asp:LinkButton ID="lbMoved" CssClass="btn btn-default btn-xs" runat="server" OnClick="lbMoved_Click"><i class="fa fa-truck"></i> Moved</asp:LinkButton>
                                </div>
                            </div>

                            <asp:HiddenField ID="hfStreet1" runat="server" />
                            <asp:HiddenField ID="hfStreet2" runat="server" />
                            <asp:HiddenField ID="hfCity" runat="server" />
                            <asp:HiddenField ID="hfState" runat="server" />
                            <asp:HiddenField ID="hfPostalCode" runat="server" />
                            <asp:HiddenField ID="hfCountry" runat="server" />

                            <Rock:AddressControl ID="acAddress" runat="server" RequiredErrorMessage="Your Address is Required" />

                            <div class="margin-b-md">
                                <Rock:RockCheckBox ID="cbIsMailingAddress" runat="server" Text="This is my mailing address" Checked="true" />
                                <Rock:RockCheckBox ID="cbIsPhysicalAddress" runat="server" Text="This is my physical address" Checked="true" />
                            </div>
                        </fieldset>
                    </asp:Panel>

                    <div class="actions">
                        <asp:LinkButton ID="btnSave" runat="server" AccessKey="s" ToolTip="Alt+s" Text="Save" CssClass="btn btn-primary" OnClick="btnSave_Click" />
                        <asp:LinkButton ID="btnCancel" runat="server" AccessKey="c" ToolTip="Alt+c" Text="Cancel" CssClass="btn btn-link" CausesValidation="false" OnClick="btnCancel_Click" />
                    </div>

                </asp:Panel>
            </div>
        </div>
    </ContentTemplate>
</asp:UpdatePanel><|MERGE_RESOLUTION|>--- conflicted
+++ resolved
@@ -146,13 +146,9 @@
                     <asp:LinkButton ID="lbRequestChanges" runat="server" CssClass="btn btn-primary btn-xs" OnClick="lbRequestChanges_Click"> Request Additional Changes</asp:LinkButton>
                 </asp:Panel>
 
-<<<<<<< HEAD
-                <asp:Panel ID="pnlEdit" CssClass="panel-edit"  runat="server">
-=======
                 <asp:HiddenField ID="hfPersonGuid" runat="server" />
 
                 <asp:Panel ID="pnlEdit" runat="server">
->>>>>>> 72eb242a
                     <asp:ValidationSummary ID="valValidation" runat="server" HeaderText="Please correct the following:" CssClass="alert alert-validation" />
                     <div class="row">
 
