﻿// <copyright>
// Copyright by the Spark Development Network
//
// Licensed under the Rock Community License (the "License");
// you may not use this file except in compliance with the License.
// You may obtain a copy of the License at
//
// http://www.rockrms.com/license
//
// Unless required by applicable law or agreed to in writing, software
// distributed under the License is distributed on an "AS IS" BASIS,
// WITHOUT WARRANTIES OR CONDITIONS OF ANY KIND, either express or implied.
// See the License for the specific language governing permissions and
// limitations under the License.
// </copyright>
//
using System;
using System.Collections.Generic;
using System.ComponentModel;
<<<<<<< HEAD
=======
using System.Configuration;
using System.IO;
>>>>>>> 1192f18f
using System.Linq;
using System.Text;
using System.Web.UI;
using Rock;
using Rock.Attribute;
using Rock.Model;
using Rock.Store;
using Rock.Utility;
using Rock.VersionInfo;

namespace RockWeb.Blocks.Store
{
    /// <summary>
    /// Template block for developers to use to start a new block.
    /// </summary>
    [DisplayName( "Package Detail" )]
    [Category( "Store" )]
    [Description( "Manages the details of a package." )]
    [LinkedPage( "Install Page", "Page reference to use for the install / update page.", false, "", "", 1 )]
    public partial class PackageDetail : Rock.Web.UI.RockBlock
    {
        #region Fields

        // used for private variables

        #endregion

        #region Properties

        // used for public / protected properties

        #endregion

        #region Base Control Methods

        //  overrides of the base RockBlock methods (i.e. OnInit, OnLoad)

        /// <summary>
        /// Raises the <see cref="E:System.Web.UI.Control.Init" /> event.
        /// </summary>
        /// <param name="e">An <see cref="T:System.EventArgs" /> object that contains the event data.</param>
        protected override void OnInit( EventArgs e )
        {
            base.OnInit( e );

            // this event gets fired after block settings are updated. it's nice to repaint the screen if these settings would alter it
            this.BlockUpdated += Block_BlockUpdated;
            this.AddConfigurationUpdateTrigger( upnlContent );

            RockPage.AddCSSLink( "~/Styles/fluidbox.css" );
            RockPage.AddScriptLink( "~/Scripts/imagesloaded.min.js" );
            RockPage.AddScriptLink( "~/Scripts/jquery.fluidbox.min.js" );
        }

        /// <summary>
        /// Raises the <see cref="E:System.Web.UI.Control.Load" /> event.
        /// </summary>
        /// <param name="e">The <see cref="T:System.EventArgs" /> object that contains the event data.</param>
        protected override void OnLoad( EventArgs e )
        {
            base.OnLoad( e );

            if ( !Page.IsPostBack )
            {
                ShowPackage();

            }
        }

        #endregion

        #region Events

        // handlers called by the controls on your block

        /// <summary>
        /// Handles the BlockUpdated event of the control.
        /// </summary>
        /// <param name="sender">The source of the event.</param>
        /// <param name="e">The <see cref="EventArgs"/> instance containing the event data.</param>
        protected void Block_BlockUpdated( object sender, EventArgs e )
        {
            ShowPackage();
        }

        protected void lbInstall_Click( object sender, EventArgs e )
        {
            // get package id
            int packageId = -1;

            if ( !string.IsNullOrWhiteSpace( PageParameter( "PackageId" ) ) )
            {
                packageId = Convert.ToInt32( PageParameter( "PackageId" ) );

                var queryParams = new Dictionary<string, string>();
                queryParams = new Dictionary<string, string>();
                queryParams.Add( "PackageId", packageId.ToString() );
                NavigateToLinkedPage( "InstallPage", queryParams );
            }
        }

        protected void lbRate_Click( object sender, EventArgs e )
        {

        }

        #endregion

        #region Methods

        private void ShowPackage()
        {
            string errorResponse = string.Empty;

            lbRate.Visible = false;

            // get package id
            int packageId = -1;

            if ( !string.IsNullOrWhiteSpace( PageParameter( "PackageId" ) ) )
            {
                packageId = Convert.ToInt32( PageParameter( "PackageId" ) );
            }

            PackageService packageService = new PackageService();
            var package = packageService.GetPackage( packageId, out errorResponse );

            string storeKey = StoreService.GetOrganizationKey();

            // check for errors
            ErrorCheck( errorResponse );

            lPackageName.Text = package.Name;
            lPackageDescription.Text = package.Description;
            lVendorName.Text = package.Vendor.Name;
            imgPackageImage.ImageUrl = package.PackageIconBinaryFile.ImageUrl;
            hlPackageLink.NavigateUrl = package.SupportUrl;

            var rating = package.Rating.ToString().AsInteger();
            var starCounter = 0;
            StringBuilder starMarkup = new StringBuilder();

            for ( int i = 0; i < rating; i++ )
            {
                starMarkup.Append( "<i class='fa fa-rating-on'></i>" );
                starCounter++;
            }

            for ( int i = starCounter; i < 5; i++ )
            {
                starMarkup.Append( "<i class='fa fa-rating-off'></i>" );
            }

            lRatingSummary.Text = starMarkup.ToString();

            lAuthorInfo.Text = string.Format( "<a href='{0}'>{1}</a>", package.Vendor.Url, package.Vendor.Name );

            lCost.Text = string.Empty;
            lbInstall.Visible = true;
            if ( package.IsFree )
            {
                lCost.Text = "<div class='pricelabel free'><h4>Free</h4></div>";
            }
            else if ( package.Price != null )
            {
                lCost.Text = string.Format( "<div class='pricelabel cost'><h4>${0}</h4></div>", package.Price );
            }
            else
            {
                lbInstall.Visible = false;
            }

            // get latest version
            PackageVersion latestVersion = null;
            if ( package.Versions.Count > 0 )
            {
                RockSemanticVersion rockVersion = RockSemanticVersion.Parse( VersionInfo.GetRockSemanticVersionNumber() );
                latestVersion = package.Versions.Where( v => v.RequiredRockSemanticVersion <= rockVersion ).OrderByDescending( v => v.Id ).FirstOrDefault();
            }

            // determine the state of the install button (install, update, buy or installed)
            InstalledPackage installedPackage = InstalledPackageService.InstalledPackageVersion( package.Id );

            if ( installedPackage == null )
            {
                // it's not installed
                // todo add logic that it's not installed but has been purchased
                if ( package.IsFree )
                {
                    // the package is free
                    lbInstall.Text = "Install";
                }
                else
                {
                    if ( package.IsPurchased )
                    {
                        lbInstall.Text = "Install";
                        lInstallNotes.Text = string.Format( "<small>Purchased {0}</small>", package.PurchasedDate.ToShortDateString() );

                        // set rating link button
                        lbRate.Visible = true;
<<<<<<< HEAD
                        lbRate.PostBackUrl = string.Format( "http://www.rockrms.com/Store/Rate?OrganizationKey={0}&PackageId={1}", storeKey, packageId.ToString() );
=======
                        lbRate.PostBackUrl = GetRockPostbackUrl( storeKey, packageId.ToString(), null );
>>>>>>> 1192f18f
                    }
                    else
                    {
                        lbInstall.Text = "Buy";
                    }
                }
            }
            else
            {
                if ( latestVersion == null )
                {
                    // No longer available
                    lbInstall.Text = "Not available";
                    lbInstall.Attributes.Add( "disabled", "disabled" );
                    lbInstall.CssClass = "btn btn-default margin-b-md";
                }
                else if ( installedPackage.VersionId == latestVersion.Id )
                {
                    // have the latest version installed
                    lbInstall.Text = "Installed";
                    lbInstall.Enabled = false;
                    lbInstall.CssClass = "btn btn-default btn-install";
                    lbInstall.Attributes.Add( "disabled", "disabled" );

                    // set rating link button
                    lbRate.Visible = true;
                    lbRate.PostBackUrl = GetRockPostbackUrl( storeKey, packageId.ToString(), installedPackage.VersionId.ToString() );

                }
                else
                {
                    // have a previous version installed
                    lbInstall.Text = "Update";
                    lInstallNotes.Text = string.Format( "<small>You have {0} installed</small>", installedPackage.VersionLabel );

                    // set rating link button
                    lbRate.Visible = true;
                    lbRate.PostBackUrl = GetRockPostbackUrl( storeKey, packageId.ToString(), installedPackage.VersionId.ToString() );

                }
            }

            if ( latestVersion != null )
            {
                rptScreenshots.DataSource = latestVersion.Screenshots;
                rptScreenshots.DataBind();

                lLatestVersionLabel.Text = latestVersion.VersionLabel;
                lLatestVersionDate.Text = latestVersion.AddedDate.ToString( "MMMM d, yyyy" );
                lLatestVersionDescription.Text = latestVersion.Description;

                var versionReviews = new PackageVersionRatingService().GetPackageVersionRatings( latestVersion.Id );
                rptLatestVersionRatings.DataSource = versionReviews;
                rptLatestVersionRatings.DataBind();

                lNoReviews.Visible = versionReviews.Count() == 0;

                // alert the user if a newer version exists but requires a rock update
                if ( package.Versions.Where( v => v.Id > latestVersion.Id ).Count() > 0 )
                {
                    var lastVersion = package.Versions.OrderByDescending( v => v.RequiredRockSemanticVersion ).FirstOrDefault();
                    lVersionWarning.Text = string.Format( "<div class='alert alert-info'>A newer version of this item is available but requires Rock v{0}.{1}.</div>",
                                                    lastVersion.RequiredRockSemanticVersion.Minor.ToString(),
                                                    lastVersion.RequiredRockSemanticVersion.Patch.ToString() );
                }

                lLastUpdate.Text = latestVersion.AddedDate.ToShortDateString();
                lRequiredRockVersion.Text = string.Format( "v{0}.{1}",
                                                latestVersion.RequiredRockSemanticVersion.Minor.ToString(),
                                                latestVersion.RequiredRockSemanticVersion.Patch.ToString() );
                lDocumenationLink.Text = string.Format( "<a href='{0}' target='_blank'>Documentation Link</a>", latestVersion.DocumentationUrl );

                lSupportLink.Text = string.Format( "<a href='{0}'>Support Link</a>", package.SupportUrl );

                // fill in previous version info
                rptAdditionalVersions.DataSource = package.Versions.Where( v => v.Id < latestVersion.Id ).OrderByDescending( v => v.AddedDate );
                rptAdditionalVersions.DataBind();

                // get the details for the latest version
                PackageVersion latestVersionDetails = new PackageVersionService().GetPackageVersion( latestVersion.Id, out errorResponse );

                // check for errors
                ErrorCheck( errorResponse );
            }
            else
            {
                // hide install button
                lbInstall.Visible = false;

                // display info on what Rock version you need to be on to run this package
                if ( package.Versions.Count > 0 )
                {
                    var firstVersion = package.Versions.OrderBy( v => v.RequiredRockSemanticVersion ).FirstOrDefault();
                    var lastVersion = package.Versions.OrderByDescending( v => v.RequiredRockSemanticVersion ).FirstOrDefault();

                    if ( firstVersion == lastVersion )
                    {
                        lVersionWarning.Text = string.Format( "<div class='alert alert-warning'>This item requires Rock version v{0}.{1}.</div>",
                                                    lastVersion.RequiredRockSemanticVersion.Minor.ToString(),
                                                    lastVersion.RequiredRockSemanticVersion.Patch.ToString() );
                    }
                    else
                    {
                        lVersionWarning.Text = string.Format( "<div class='alert alert-warning'>This item requires at least Rock version v{0}.{1} but the latest version requires v{2}.{3}.</div>",
                                                    firstVersion.RequiredRockSemanticVersion.Minor.ToString(),
                                                    firstVersion.RequiredRockSemanticVersion.Patch.ToString(),
                                                    lastVersion.RequiredRockSemanticVersion.Minor.ToString(),
                                                    lastVersion.RequiredRockSemanticVersion.Patch.ToString() );
                    }
                }

            }
        }

        private string GetRockPostbackUrl( string storeKey, string packageId, string installedVersionId)
        {
            var baseUrl = ConfigurationManager.AppSettings["RockStoreUrl"].EnsureTrailingForwardslash();

            if ( installedVersionId.IsNullOrWhiteSpace() )
            {
                return string.Format( "{0}Store/Rate?OrganizationKey={1}&PackageId={2}", baseUrl, storeKey, packageId );
            }
            return string.Format( "{0}Store/Rate?OrganizationKey={1}&PackageId={2}&InstalledVersionId={3}", baseUrl, storeKey, packageId, installedVersionId );
        }

        private void ErrorCheck( string errorResponse )
        {
            if ( errorResponse != string.Empty )
            {
                pnlPackageDetails.Visible = false;
                pnlError.Visible = true;
                lErrorMessage.Text = errorResponse;
            }
        }

        protected string GetRating( int versionId )
        {
            var ratings = new PackageVersionRatingService().GetPackageVersionRatings( versionId );

            if ( ratings.Count > 0 )
            {
                var avgRating = ratings.Sum( r => r.Rating ) / ratings.Count();

                return ( Math.Round( ( double ) avgRating * 2 ) / 2 ).ToString();
            }
            else
            {
                return "0";
            }

        }

        protected string PersonPhotoUrl( string relativeUrl )
        {
            string url = relativeUrl;
            string localPath = ResolveRockUrl( "~" );
            if ( relativeUrl.StartsWith( localPath ) )
            {
                url = url.Substring( localPath.Length );
            }
            return "https://www.rockrms.com/" + url;
        }

        protected string FormatRating( int ratings )
        {
            var mergeValues = new Dictionary<string, object>();
            mergeValues.AddOrIgnore( "Rating", ratings );
            return "{{ Rating | RatingMarkup }}".ResolveMergeFields( mergeValues );
        }

        protected string FormatReviewText( string reviewText )
        {
            return reviewText.Replace( "\r\n", "<br />" ).Replace( Environment.NewLine, "<br />" ).Replace( "\n", "<br />" );
        }

        #endregion

    }
}<|MERGE_RESOLUTION|>--- conflicted
+++ resolved
@@ -17,11 +17,8 @@
 using System;
 using System.Collections.Generic;
 using System.ComponentModel;
-<<<<<<< HEAD
-=======
 using System.Configuration;
 using System.IO;
->>>>>>> 1192f18f
 using System.Linq;
 using System.Text;
 using System.Web.UI;
@@ -223,11 +220,7 @@
 
                         // set rating link button
                         lbRate.Visible = true;
-<<<<<<< HEAD
-                        lbRate.PostBackUrl = string.Format( "http://www.rockrms.com/Store/Rate?OrganizationKey={0}&PackageId={1}", storeKey, packageId.ToString() );
-=======
                         lbRate.PostBackUrl = GetRockPostbackUrl( storeKey, packageId.ToString(), null );
->>>>>>> 1192f18f
                     }
                     else
                     {
