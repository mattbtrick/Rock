﻿<%@ Control Language="C#" AutoEventWireup="true" CodeFile="ScheduleDetail.ascx.cs" Inherits="RockWeb.Blocks.Core.ScheduleDetail" %>

<asp:UpdatePanel ID="upScheduleDetail" runat="server">
    <ContentTemplate>

        <asp:Panel ID="pnlDetails" runat="server">

            <asp:HiddenField ID="hfScheduleId" runat="server" />

            <div id="pnlEditDetails" class="panel panel-block" runat="server">

                <div class="panel-heading">
                    <h1 class="panel-title"><i class="fa fa-calendar"></i> <asp:Literal ID="lActionTitle" runat="server" /></h1>
                </div>
                <div class="panel-body">

                    <asp:ValidationSummary ID="ValidationSummary1" runat="server" HeaderText="Please correct the following:" CssClass="alert alert-validation" />
                    <Rock:NotificationBox ID="nbWarningMessage" runat="server" NotificationBoxType="Warning" />

                    <div class="row">
                        <div class="col-md-6">
                            <Rock:DataTextBox ID="tbScheduleName" runat="server" SourceTypeName="Rock.Model.Schedule, Rock" PropertyName="Name" Required="true" />
                        </div>
                        <div class="col-md-6">
                            <Rock:RockCheckBox ID="cbIsActive" runat="server" Label="Active" />
                        </div>

                        <div class="col-md-12">
                            <Rock:DataTextBox ID="tbScheduleDescription" runat="server" SourceTypeName="Rock.Model.Schedule, Rock" PropertyName="Description" TextMode="MultiLine" Rows="3" />
                        </div>

                        <div class="col-md-6">
<<<<<<< HEAD
                            <Rock:NumberBox ID="nbStartOffset" Label="Enable Check-in" AppendText="mins before start" runat="server" NumberType="Integer" CssClass="input-width-lg" />
                            <Rock:CategoryPicker ID="cpCategory" runat="server" EntityTypeName="Rock.Model.Schedule" Label="Category" Required="true" />
                            <Rock:ScheduleBuilder ID="sbSchedule" runat="server" Label="Schedule" OnSaveSchedule="sbSchedule_SaveSchedule" />
=======
                            <Rock:NumberBox ID="nbStartOffset" Label="Enable Check-in" AppendText="Mins Before Start" runat="server" NumberType="Integer" CssClass="input-width-lg" />
>>>>>>> 06260106
                        </div>
                        <div class="col-md-6">
                            <Rock:NumberBox ID="nbEndOffset" Label="Close Check-in" AppendText="mins after start" runat="server" NumberType="Integer" CssClass="input-width-lg" />
                            <div class="attributes">
                                <Rock:DynamicPlaceHolder ID="phAttributes" runat="server" />
                            </div>
                        </div>

                        <div class="col-md-6">
                            <Rock:CategoryPicker ID="cpCategory" runat="server" EntityTypeName="Rock.Model.Schedule" Label="Category" Required="true" />
                        </div>
                        <div class="col-md-6">
                            <Rock:RockCheckBox ID="cbAutoComplete" runat="server" Label="Inactivate Schedule When Complete" Help="When enabled, the schedule will automatically be inactivatecd once the schedule has no more occurences." />
                        </div>

                        <div class="col-md-6">
                            <div class="row">
                                <div class="col-md-8">
                                    <Rock:ScheduleBuilder ID="sbSchedule" runat="server" Label="Schedule" OnSaveSchedule="sbSchedule_SaveSchedule" />
                                </div>
                                <div class="col-md-4">
                                    <asp:Literal ID="litPreviewFormat" runat="server" Visible="false">
                                        <a class="help" href="#" tabindex="-1" data-toggle="tooltip"
                                            data-placement="auto" data-container="body" data-html="true"
                                            title="" data-original-title="{previewHtml}"
                                            >Preview</a>
                                    </asp:Literal>
                                    <asp:Literal ID="litPreview" runat="server" />
                                </div>
                            </div>
                        </div>
                    </div>

                    <div class="actions">
                        <asp:LinkButton ID="btnSave" runat="server" AccessKey="s" ToolTip="Alt+s" Text="Save" CssClass="btn btn-primary" OnClick="btnSave_Click" />
                        <asp:LinkButton ID="btnCancel" runat="server" AccessKey="c" ToolTip="Alt+c" Text="Cancel" CssClass="btn btn-link" CausesValidation="false" OnClick="btnCancel_Click" />
                    </div>

                </div>

            </div>

            <div id="pnlViewDetails" class="panel panel-block" runat="server">

                <div class="panel-heading">
                    <h1 class="panel-title"><i class="fa fa-calendar"></i> <asp:Literal ID="lReadOnlyTitle" runat="server" /></h1>

                    <div class="panel-labels">
                        <Rock:HighlightLabel ID="hlInactive" runat="server" LabelType="Danger" Text="Inactive" />
                        <Rock:HighlightLabel ID="hlAutoComplete" runat="server" LabelType="Danger" Text="Will Close When Complete" />
                    </div>
                </div>

                <Rock:PanelDrawer ID="pdAuditDetails" runat="server"></Rock:PanelDrawer>

                <div class="panel-body">

                    <Rock:NotificationBox ID="nbEditModeMessage" runat="server" NotificationBoxType="Info" />
                    <Rock:NotificationBox ID="nbExclusions" runat="server" NotificationBoxType="Warning" Heading="Exclusions" Visible="false" />

                    <fieldset>
                        <div class="row">
                            <div class="col-md-6">
                                <asp:Literal ID="lblMainDetails" runat="server" />
                            </div>
                            <div class="col-md-6">
                                <Rock:DynamicPlaceHolder ID="phDisplayAttributes" runat="server" />
                            </div>
                        </div>
                        <div class="actions">
                            <asp:LinkButton ID="btnEdit" runat="server" AccessKey="m" ToolTip="Alt+m" Text="Edit" CssClass="btn btn-primary" OnClick="btnEdit_Click" />

                            <asp:HiddenField ID="hfHasAttendanceHistory" runat="server" />
                            <asp:LinkButton ID="btnDelete" runat="server" Text="Delete" CssClass="btn btn-link" OnClientClick="confirmScheduleDelete(event);" OnClick="btnDelete_Click" />
                            <Rock:ModalAlert ID="mdDeleteWarning" runat="server" />
                        </div>
                    </fieldset>

                </div>

            </div>

            <script type="text/javascript">
                function confirmScheduleDelete(e)
                {
                    e.preventDefault();

                    var confirmMsg = 'Are you sure you want to delete this schedule?';
                    if ($('#<%=hfHasAttendanceHistory.ClientID%>').val() == "1") {
                        confirmMsg = 'This schedule has attendance history. If you delete this, the attendance history will no longer be associated with the schedule. ' + confirmMsg;
                    }

                    Rock.dialogs.confirm(confirmMsg, function (result) {
                        if (result) {
                            window.location = e.target.href ? e.target.href : e.target.parentElement.href;
                        }
                    });
                }
            </script>

        </asp:Panel>
    </ContentTemplate>
</asp:UpdatePanel><|MERGE_RESOLUTION|>--- conflicted
+++ resolved
@@ -30,13 +30,7 @@
                         </div>
 
                         <div class="col-md-6">
-<<<<<<< HEAD
                             <Rock:NumberBox ID="nbStartOffset" Label="Enable Check-in" AppendText="mins before start" runat="server" NumberType="Integer" CssClass="input-width-lg" />
-                            <Rock:CategoryPicker ID="cpCategory" runat="server" EntityTypeName="Rock.Model.Schedule" Label="Category" Required="true" />
-                            <Rock:ScheduleBuilder ID="sbSchedule" runat="server" Label="Schedule" OnSaveSchedule="sbSchedule_SaveSchedule" />
-=======
-                            <Rock:NumberBox ID="nbStartOffset" Label="Enable Check-in" AppendText="Mins Before Start" runat="server" NumberType="Integer" CssClass="input-width-lg" />
->>>>>>> 06260106
                         </div>
                         <div class="col-md-6">
                             <Rock:NumberBox ID="nbEndOffset" Label="Close Check-in" AppendText="mins after start" runat="server" NumberType="Integer" CssClass="input-width-lg" />
