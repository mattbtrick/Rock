--- conflicted
+++ resolved
@@ -250,16 +250,12 @@
                     avcAttributes.AddEditControls( _block );
                 }
 
-<<<<<<< HEAD
                 foreach ( var kvp in CustomSettingsProviders )
                 {
                     kvp.Key.ReadSettingsFromEntity( _block, kvp.Value );
                 }
 
                 rptProperties.DataSource = GetTabs(_block.BlockType );
-=======
-                rptProperties.DataSource = GetTabs( _block.BlockType );
->>>>>>> 8fa13f64
                 rptProperties.DataBind();
 
                 tbBlockName.Text = _block.Name;
