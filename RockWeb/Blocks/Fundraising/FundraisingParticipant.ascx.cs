﻿// <copyright>
// Copyright by the Spark Development Network
//
// Licensed under the Rock Community License (the "License");
// you may not use this file except in compliance with the License.
// You may obtain a copy of the License at
//
// http://www.rockrms.com/license
//
// Unless required by applicable law or agreed to in writing, software
// distributed under the License is distributed on an "AS IS" BASIS,
// WITHOUT WARRANTIES OR CONDITIONS OF ANY KIND, either express or implied.
// See the License for the specific language governing permissions and
// limitations under the License.
// </copyright>
//
using System;
using System.Collections.Generic;
using System.ComponentModel;
using System.Data.Entity;
using System.Linq;
using System.Web.UI;
using System.Web.UI.WebControls;

using Rock;
using Rock.Attribute;
using Rock.Data;
using Rock.Lava;
using Rock.Model;
using Rock.Web.Cache;
using Rock.Web.UI;
using Rock.Web.UI.Controls;

namespace RockWeb.Blocks.Fundraising
{
    [DisplayName( "Fundraising Opportunity Participant" )]
    [Category( "Fundraising" )]
    [Description( "Public facing block that shows a fundraising opportunity participant" )]

    [CodeEditorField( "Profile Lava Template", "Lava template for what to display at the top of the main panel. Usually used to display information about the participant such as photo, name, etc.", CodeEditorMode.Lava, CodeEditorTheme.Rock, 100, false,
        @"{% include '~~/Assets/Lava/FundraisingParticipantProfile.lava' %}", order: 1 )]

    [CodeEditorField( "Progress Lava Template", "Lava template for how the progress bar should be displayed ", CodeEditorMode.Lava, CodeEditorTheme.Rock, 100, false,
        @"{% include '~~/Assets/Lava/FundraisingParticipantProgress.lava' %}", order: 2)]

    [CodeEditorField( "Updates Lava Template", "Lava template for the Updates (Content Channel Items)", CodeEditorMode.Lava, CodeEditorTheme.Rock, 100, false,
        @"{% include '~~/Assets/Lava/FundraisingOpportunityUpdates.lava' %}", order: 3 )]

    [NoteTypeField( "Note Type", "Note Type to use for participant comments", false, "Rock.Model.GroupMember", defaultValue: "FFFC3644-60CD-4D14-A714-E8DCC202A0E1", order: 5 )]
    [LinkedPage( "Donation Page", "The page where a person can donate to the fundraising opportunity", required: false, order: 6 )]
    [LinkedPage( "Main Page", "The main page for the fundraising opportunity", required: false, order: 7 )]
    [BooleanField( "Show Clipboard Icon", "Show a clipboard icon which will copy the page url to the users clipboard", true, order:8)]
    [TextField( "Image CSS Class", "CSS class to apply to the image.", false, "img-thumbnail", key: "ImageCssClass", order: 9 )]
    [AttributeField( Rock.SystemGuid.EntityType.PERSON, "PersonAttributes", "The Person Attributes that the participant can edit", false, true, order: 7 )]
    public partial class FundraisingParticipant : RockBlock
    {
        #region Base Control Methods

        /// <summary>
        /// Raises the <see cref="E:System.Web.UI.Control.Init" /> event.
        /// </summary>
        /// <param name="e">An <see cref="T:System.EventArgs" /> object that contains the event data.</param>
        protected override void OnInit( EventArgs e )
        {
            base.OnInit( e );

            if ( this.GetAttributeValue( "ShowClipboardIcon" ).AsBoolean() )
            {
                // Setup for being able to copy text to clipboard
                RockPage.AddScriptLink( this.Page, "~/Scripts/clipboard.js/clipboard.min.js" );
                string script = string.Format( @"
    new Clipboard('#{0}');
    $('#{0}').tooltip();
", btnCopyToClipboard.ClientID );
                ScriptManager.RegisterStartupScript( btnCopyToClipboard, btnCopyToClipboard.GetType(), "share-copy", script, true );

                Uri uri = new Uri( Request.Url.ToString() );
                btnCopyToClipboard.Attributes["data-clipboard-text"] = uri.Scheme + "://" + uri.GetComponents( UriComponents.HostAndPort, UriFormat.UriEscaped ) + CurrentPageReference.BuildUrl();
                btnCopyToClipboard.Visible = true;
            }
            else
            {
                btnCopyToClipboard.Visible = false;
            }

            // this event gets fired after block settings are updated. it's nice to repaint the screen if these settings would alter it
            this.BlockUpdated += Block_BlockUpdated;
            this.AddConfigurationUpdateTrigger( upnlContent );
        }

        /// <summary>
        /// Raises the <see cref="E:System.Web.UI.Control.Load" /> event.
        /// </summary>
        /// <param name="e">The <see cref="T:System.EventArgs" /> object that contains the event data.</param>
        protected override void OnLoad( EventArgs e )
        {
            base.OnLoad( e );

            if ( !Page.IsPostBack )
            {
                int? groupId = this.PageParameter( "GroupId" ).AsIntegerOrNull();
                int? groupMemberId = this.PageParameter( "GroupMemberId" ).AsIntegerOrNull();

                if ( groupId.HasValue && groupMemberId.HasValue )
                {
                    ShowView( groupId.Value, groupMemberId.Value );
                }
                else
                {
                    pnlView.Visible = false;
                }

                imgOpportunityPhoto.CssClass = GetAttributeValue( "ImageCssClass" );
            }
            else
            {
                var groupMember = new GroupMemberService( new RockContext() ).Get( hfGroupMemberId.Value.AsInteger() );
                if ( groupMember != null )
                {
                    CreateDynamicControls( groupMember );
                }
            }
        }

        #endregion

        #region Events

        /// <summary>
        /// Handles the BlockUpdated event of the control.
        /// </summary>
        /// <param name="sender">The source of the event.</param>
        /// <param name="e">The <see cref="EventArgs"/> instance containing the event data.</param>
        protected void Block_BlockUpdated( object sender, EventArgs e )
        {
            ShowView( hfGroupId.Value.AsInteger(), hfGroupMemberId.Value.AsInteger() );
        }

        /// <summary>
        /// Handles the Click event of the btnMainPage control.
        /// </summary>
        /// <param name="sender">The source of the event.</param>
        /// <param name="e">The <see cref="EventArgs"/> instance containing the event data.</param>
        protected void btnMainPage_Click( object sender, EventArgs e )
        {
            var queryParams = new Dictionary<string, string>();
            queryParams.Add( "GroupId", hfGroupId.Value );
            NavigateToLinkedPage( "MainPage", queryParams );
        }

        /// <summary>
        /// Handles the Click event of the btnUpdatesTab control.
        /// </summary>
        /// <param name="sender">The source of the event.</param>
        /// <param name="e">The <see cref="EventArgs"/> instance containing the event data.</param>
        protected void btnUpdatesTab_Click( object sender, EventArgs e )
        {
            SetActiveTab( "Updates" );
        }

        /// <summary>
        /// Handles the Click event of the btnContributionsTab control.
        /// </summary>
        /// <param name="sender">The source of the event.</param>
        /// <param name="e">The <see cref="EventArgs"/> instance containing the event data.</param>
        protected void btnContributionsTab_Click( object sender, EventArgs e )
        {
            SetActiveTab( "Contributions" );
        }

        #endregion

        #region Edit Preferences

        /// <summary>
        /// Handles the Click event of the btnEditPreferences control.
        /// </summary>
        /// <param name="sender">The source of the event.</param>
        /// <param name="e">The <see cref="EventArgs"/> instance containing the event data.</param>
        protected void btnEditProfile_Click( object sender, EventArgs e )
        {
            pnlMain.Visible = false;
            pnlEditPreferences.Visible = true;

            var rockContext = new RockContext();

            var groupMember = new GroupMemberService( rockContext ).Get( hfGroupMemberId.Value.AsInteger() );
            if ( groupMember != null )
            {
                var person = groupMember.Person;
                imgProfilePhoto.BinaryFileId = person.PhotoId;
                imgProfilePhoto.NoPictureUrl = Person.GetPersonNoPictureUrl( person, 200, 200 );

                groupMember.LoadAttributes( rockContext );
                groupMember.Group.LoadAttributes( rockContext );
                var opportunityType = DefinedValueCache.Read( groupMember.Group.GetAttributeValue( "OpportunityType" ).AsGuid() );

                lProfileTitle.Text = string.Format(
                    "{0} Profile for {1}",
                    RockFilters.Possessive( groupMember.Person.FullName ),
                    groupMember.Group.GetAttributeValue( "OpportunityTitle" ) );

                var dateRange = DateRangePicker.CalculateDateRangeFromDelimitedValues( groupMember.Group.GetAttributeValue( "OpportunityDateRange" ) );

                lDateRange.Text = dateRange.ToString( "MMMM dd, yyyy" );
                CreateDynamicControls( groupMember );
            }
        }

        /// <summary>
        /// Creates the dynamic controls.
        /// </summary>
        /// <param name="groupMember">The group member.</param>
        private void CreateDynamicControls( GroupMember groupMember )
        {
            groupMember.LoadAttributes();
            // GroupMember Attributes (all of them)
            phGroupMemberAttributes.Controls.Clear();

            List<string> excludes = new List<string>();
            if ( !groupMember.Group.GetAttributeValue( "AllowIndividualDisablingofContributionRequests" ).AsBoolean() )
            {
                excludes.Add( "DisablePublicContributionRequests" );
            }

            if ( !groupMember.Group.GetAttributeValue( "AllowIndividualEditingofFundraisingGoal" ).AsBoolean() )
            {
                excludes.Add( "IndividualFundraisingGoal" );
            }

            Rock.Attribute.Helper.AddEditControls( groupMember, phGroupMemberAttributes, true, "vgProfileEdit", excludes, true );

            // Person Attributes (the ones they picked in the Block Settings)
            phPersonAttributes.Controls.Clear();

            var personAttributes = this.GetAttributeValue( "PersonAttributes" ).SplitDelimitedValues().AsGuidList().Select( a => AttributeCache.Read( a ) );
            if ( personAttributes.Any() )
            {
                var person = groupMember.Person;
                person.LoadAttributes();
                foreach ( var personAttribute in personAttributes.OrderBy( a => a.Order ) )
                {
                    personAttribute.AddControl( phPersonAttributes.Controls, person.GetAttributeValue( personAttribute.Key ), "vgProfileEdit", true, true );
                }
            }
        }

        /// <summary>
        /// Handles the Click event of the btnSaveEditPreferences control.
        /// </summary>
        /// <param name="sender">The source of the event.</param>
        /// <param name="e">The <see cref="EventArgs"/> instance containing the event data.</param>
        protected void btnSaveEditPreferences_Click( object sender, EventArgs e )
        {
            var rockContext = new RockContext();
            var groupMember = new GroupMemberService( rockContext ).Get( hfGroupMemberId.Value.AsInteger() );
            var personService = new PersonService( rockContext );
            var person = personService.Get( groupMember.PersonId );

            var changes = new List<string>();

            int? orphanedPhotoId = null;
            if ( person.PhotoId != imgProfilePhoto.BinaryFileId )
            {
                orphanedPhotoId = person.PhotoId;
                person.PhotoId = imgProfilePhoto.BinaryFileId;

                if ( orphanedPhotoId.HasValue )
                {
                    if ( person.PhotoId.HasValue )
                    {
                        changes.Add( "Modified the photo." );
                    }
                    else
                    {
                        changes.Add( "Deleted the photo." );
                    }
                }
                else if ( person.PhotoId.HasValue )
                {
                    changes.Add( "Added a photo." );
                }

                // add or update the Photo Verify group to have this person as Pending since the photo was changed or deleted
                using ( var photoRequestRockContext = new RockContext() )
                {
                    GroupMemberService groupMemberService = new GroupMemberService( photoRequestRockContext );
                    Group photoRequestGroup = new GroupService( photoRequestRockContext ).Get( Rock.SystemGuid.Group.GROUP_PHOTO_REQUEST.AsGuid() );

                    var photoRequestGroupMember = groupMemberService.Queryable().Where( a => a.GroupId == photoRequestGroup.Id && a.PersonId == person.Id ).FirstOrDefault();
                    if ( photoRequestGroupMember == null )
                    {
                        photoRequestGroupMember = new GroupMember();
                        photoRequestGroupMember.GroupId = photoRequestGroup.Id;
                        photoRequestGroupMember.PersonId = person.Id;
                        photoRequestGroupMember.GroupRoleId = photoRequestGroup.GroupType.DefaultGroupRoleId ?? -1;
                        groupMemberService.Add( photoRequestGroupMember );
                    }

                    photoRequestGroupMember.GroupMemberStatus = GroupMemberStatus.Pending;

                    photoRequestRockContext.SaveChanges();
                }
            }

            // Save the GroupMember Attributes
            groupMember.LoadAttributes();
            Rock.Attribute.Helper.GetEditValues( phGroupMemberAttributes, groupMember );

            // Save selected Person Attributes (The ones picked in Block Settings)
            var personAttributes = this.GetAttributeValue( "PersonAttributes" ).SplitDelimitedValues().AsGuidList().Select( a => AttributeCache.Read( a ) );
            if ( personAttributes.Any() )
            {
                person.LoadAttributes( rockContext );
                foreach ( var personAttribute in personAttributes )
                {
                    Control attributeControl = phPersonAttributes.FindControl( string.Format( "attribute_field_{0}", personAttribute.Id ) );
                    if ( attributeControl != null )
                    {
                        string originalValue = person.GetAttributeValue( personAttribute.Key );
                        string newValue = personAttribute.FieldType.Field.GetEditValue( attributeControl, personAttribute.QualifierValues );

                        // Save Attribute value to the database
                        Rock.Attribute.Helper.SaveAttributeValue( person, personAttribute, newValue, rockContext );

                        // Check for changes to write to history
                        if ( ( originalValue ?? string.Empty ).Trim() != ( newValue ?? string.Empty ).Trim() )
                        {
                            string formattedOriginalValue = string.Empty;
                            if ( !string.IsNullOrWhiteSpace( originalValue ) )
                            {
                                formattedOriginalValue = personAttribute.FieldType.Field.FormatValue( null, originalValue, personAttribute.QualifierValues, false );
                            }

                            string formattedNewValue = string.Empty;
                            if ( !string.IsNullOrWhiteSpace( newValue ) )
                            {
                                formattedNewValue = personAttribute.FieldType.Field.FormatValue( null, newValue, personAttribute.QualifierValues, false );
                            }

                            History.EvaluateChange( changes, personAttribute.Name, formattedOriginalValue, formattedNewValue, personAttribute.FieldType.Field.IsSensitive() );
                        }
                    }
                }
            }

            // Save everything else to the database in a db transaction
            rockContext.WrapTransaction( () =>
            {
                rockContext.SaveChanges();
                groupMember.SaveAttributeValues( rockContext );

                if ( changes.Any() )
                {
                    HistoryService.SaveChanges(
                        rockContext,
                        typeof( Person ),
                        Rock.SystemGuid.Category.HISTORY_PERSON_DEMOGRAPHIC_CHANGES.AsGuid(),
                        person.Id,
                        changes );
                }

                if ( orphanedPhotoId.HasValue )
                {
                    BinaryFileService binaryFileService = new BinaryFileService( rockContext );
                    var binaryFile = binaryFileService.Get( orphanedPhotoId.Value );
                    if ( binaryFile != null )
                    {
                        // marked the old images as IsTemporary so they will get cleaned up later
                        binaryFile.IsTemporary = true;
                        rockContext.SaveChanges();
                    }
                }

                // if they used the ImageEditor, and cropped it, the uncropped file is still in BinaryFile. So clean it up
                if ( imgProfilePhoto.CropBinaryFileId.HasValue )
                {
                    if ( imgProfilePhoto.CropBinaryFileId != person.PhotoId )
                    {
                        BinaryFileService binaryFileService = new BinaryFileService( rockContext );
                        var binaryFile = binaryFileService.Get( imgProfilePhoto.CropBinaryFileId.Value );
                        if ( binaryFile != null && binaryFile.IsTemporary )
                        {
                            string errorMessage;
                            if ( binaryFileService.CanDelete( binaryFile, out errorMessage ) )
                            {
                                binaryFileService.Delete( binaryFile );
                                rockContext.SaveChanges();
                            }
                        }
                    }
                }
            } );

            ShowView( hfGroupId.Value.AsInteger(), hfGroupMemberId.Value.AsInteger() );
        }

        /// <summary>
        /// Handles the Click event of the btnCancelEditPreferences control.
        /// </summary>
        /// <param name="sender">The source of the event.</param>
        /// <param name="e">The <see cref="EventArgs"/> instance containing the event data.</param>
        protected void btnCancelEditPreferences_Click( object sender, EventArgs e )
        {
            ShowView( hfGroupId.Value.AsInteger(), hfGroupMemberId.Value.AsInteger() );
        }

        #endregion

        #region Methods

        /// <summary>
        /// Shows the view.
        /// </summary>
        /// <param name="groupId">The group identifier.</param>
        /// <param name="groupMemberId">The group member identifier.</param>
        protected void ShowView( int groupId, int groupMemberId )
        {
            pnlView.Visible = true;
            pnlMain.Visible = true;
            pnlEditPreferences.Visible = false;
            hfGroupId.Value = groupId.ToString();
            hfGroupMemberId.Value = groupMemberId.ToString();
            var rockContext = new RockContext();

            var group = new GroupService( rockContext ).Get( groupId );
            if ( group == null )
            {
                pnlView.Visible = false;
                return;
            }

            var groupMember = new GroupMemberService( rockContext ).Queryable().Where( a => a.GroupId == groupId && a.Id == groupMemberId ).FirstOrDefault();
            if ( groupMember == null )
            {
                pnlView.Visible = false;
                return;
            }

            group.LoadAttributes( rockContext );

            // set page title to the trip name
            RockPage.Title = group.GetAttributeValue( "OpportunityTitle" );
            RockPage.BrowserTitle = group.GetAttributeValue( "OpportunityTitle" );
            RockPage.Header.Title = group.GetAttributeValue( "OpportunityTitle" );

            var mergeFields = LavaHelper.GetCommonMergeFields( this.RockPage, this.CurrentPerson, new CommonMergeFieldsOptions { GetLegacyGlobalMergeFields = false } );
            mergeFields.Add( "Group", group );

            groupMember.LoadAttributes( rockContext );
            mergeFields.Add( "GroupMember", groupMember );

            // Left Top Sidebar
            var photoGuid = group.GetAttributeValue( "OpportunityPhoto" );
            imgOpportunityPhoto.ImageUrl = string.Format( "~/GetImage.ashx?Guid={0}", photoGuid );

            // Top Main
            string profileLavaTemplate = this.GetAttributeValue( "ProfileLavaTemplate" );
            if ( groupMember.PersonId == this.CurrentPersonId )
            {
                // show a warning about missing Photo or Intro if the current person is viewing their own profile
                var warningItems = new List<string>();
                if ( !groupMember.Person.PhotoId.HasValue )
                {
                    warningItems.Add( "photo" );
                }
                if ( groupMember.GetAttributeValue( "PersonalOpportunityIntroduction" ).IsNullOrWhiteSpace())
                {
                    warningItems.Add( "personal opportunity introduction" );
                }

                nbProfileWarning.Text = "<stong>Tip!</strong> Edit your profile to add a " + warningItems.AsDelimited( ", ", " and " ) + ".";
                nbProfileWarning.Visible = warningItems.Any();
            }
            else
            {
                nbProfileWarning.Visible = false;
            }

            btnEditProfile.Visible = groupMember.PersonId == this.CurrentPersonId;

            lMainTopContentHtml.Text = profileLavaTemplate.ResolveMergeFields( mergeFields );

            bool disablePublicContributionRequests = groupMember.GetAttributeValue( "DisablePublicContributionRequests" ).AsBoolean();

            // only show Contribution stuff if the current person is the participant and contribution requests haven't been disabled
            bool showContributions = !disablePublicContributionRequests && ( groupMember.PersonId == this.CurrentPersonId );
            btnContributionsTab.Visible = showContributions;

            // Progress
            var entityTypeIdGroupMember = EntityTypeCache.GetId<Rock.Model.GroupMember>();

            var contributionTotal = new FinancialTransactionDetailService( rockContext ).Queryable()
                        .Where( d => d.EntityTypeId == entityTypeIdGroupMember
                                && d.EntityId == groupMemberId )
                        .Sum( a => (decimal?)a.Amount ) ?? 0.00M;

            var individualFundraisingGoal = groupMember.GetAttributeValue( "IndividualFundraisingGoal" ).AsDecimalOrNull();
            if ( !individualFundraisingGoal.HasValue )
            {
                individualFundraisingGoal = group.GetAttributeValue( "IndividualFundraisingGoal" ).AsDecimalOrNull();
            }

            var amountLeft = individualFundraisingGoal - contributionTotal;
            var percentMet = individualFundraisingGoal > 0 ? contributionTotal * 100 / individualFundraisingGoal : 100;

            mergeFields.Add( "AmountLeft", amountLeft );
            mergeFields.Add( "PercentMet", percentMet );
         
            var queryParams = new Dictionary<string, string>();
            queryParams.Add( "GroupId", hfGroupId.Value );
            queryParams.Add( "GroupMemberId", hfGroupMemberId.Value );
            mergeFields.Add( "MakeDonationUrl", LinkedPageUrl( "DonationPage", queryParams ));

            var opportunityType = DefinedValueCache.Read( group.GetAttributeValue( "OpportunityType" ).AsGuid() );

            string makeDonationButtonText = null;
            if ( groupMember.PersonId == this.CurrentPersonId )
            {
                makeDonationButtonText = "Make Payment";
            }
            else
            {
                makeDonationButtonText = string.Format( "Contribute to {0} {1}", RockFilters.Possessive( groupMember.Person.NickName ), opportunityType );
            }

            mergeFields.Add( "MakeDonationButtonText", makeDonationButtonText );

            var progressLavaTemplate = this.GetAttributeValue( "ProgressLavaTemplate" );
            lProgressHtml.Text = progressLavaTemplate.ResolveMergeFields( mergeFields );

            // set text on the return button
            btnMainPage.Text = opportunityType.Value + " Page";

            // Tab:Updates
            btnUpdatesTab.Visible = false;
            bool showContentChannelUpdates = false;
            var updatesContentChannelGuid = group.GetAttributeValue( "UpdateContentChannel" ).AsGuidOrNull();
            if ( updatesContentChannelGuid.HasValue )
            {
                var contentChannel = new ContentChannelService( rockContext ).Get( updatesContentChannelGuid.Value );
                if ( contentChannel != null )
                {
                    showContentChannelUpdates = true;

                    // only show the UpdatesTab if there is another Tab option
                    btnUpdatesTab.Visible = btnContributionsTab.Visible;

                    string updatesLavaTemplate = this.GetAttributeValue( "UpdatesLavaTemplate" );
                    var contentChannelItems = new ContentChannelItemService( rockContext ).Queryable().Where( a => a.ContentChannelId == contentChannel.Id ).AsNoTracking().ToList();

                    mergeFields.Add( "ContentChannelItems", contentChannelItems );
                    lUpdatesContentItemsHtml.Text = updatesLavaTemplate.ResolveMergeFields( mergeFields );
                    btnUpdatesTab.Text = string.Format( "{0} Updates ({1})", opportunityType, contentChannelItems.Count() );
                }
            }

            if ( showContentChannelUpdates )
            {
                SetActiveTab( "Updates" );
            }
            else if (showContributions)
            {
                SetActiveTab( "Contributions" );
            }
            else
            {
                SetActiveTab( "" );
            }

            // Tab: Contributions
            BindContributionsGrid();

            // Tab:Comments
            var noteType = NoteTypeCache.Read( this.GetAttributeValue( "NoteType" ).AsGuid() );
            if ( noteType != null )
            {
                notesCommentsTimeline.NoteTypes = new List<NoteTypeCache> { noteType };
            }

            notesCommentsTimeline.EntityId = groupMember.Id;

            // show the Add button on comments for any logged in person
            notesCommentsTimeline.AddAllowed = true;

            notesCommentsTimeline.RebuildNotes( true );

            var enableCommenting = group.GetAttributeValue( "EnableCommenting" ).AsBoolean();

            if ( CurrentPerson == null )
            {
                notesCommentsTimeline.Visible = enableCommenting && ( notesCommentsTimeline.NoteCount > 0 );
                lNoLoginNoCommentsYet.Visible = notesCommentsTimeline.NoteCount == 0;
                pnlComments.Visible = enableCommenting;
                btnLoginToComment.Visible = enableCommenting;
            }
            else
            {
                lNoLoginNoCommentsYet.Visible = false;
                notesCommentsTimeline.Visible = enableCommenting;
                pnlComments.Visible = enableCommenting;
                btnLoginToComment.Visible = false;
            }

            // if btnContributionsTab is the only visible tab, hide the tab since there is nothing else to tab to
            if ( !btnUpdatesTab.Visible && btnContributionsTab.Visible )
            {
                SetActiveTab( "Contributions" );
                btnContributionsTab.Visible = false;
            }
        }

        /// <summary>
        /// Binds the contributions grid.
        /// </summary>
        protected void BindContributionsGrid()
        {
            var rockContext = new RockContext();
            var entityTypeIdGroupMember = EntityTypeCache.GetId<Rock.Model.GroupMember>();
            int groupMemberId = hfGroupMemberId.Value.AsInteger();

            var financialTransactionQry = new FinancialTransactionService( rockContext ).Queryable();

            financialTransactionQry = financialTransactionQry.Where( a =>
                a.TransactionDetails.Any( d => d.EntityTypeId == entityTypeIdGroupMember && d.EntityId == groupMemberId ) );

            financialTransactionQry = financialTransactionQry.OrderByDescending( a => a.TransactionDateTime );

            gContributions.SetLinqDataSource( financialTransactionQry );
            gContributions.DataBind();
        }

        /// <summary>
        /// Handles the RowDataBound event of the gContributions control.
        /// </summary>
        /// <param name="sender">The source of the event.</param>
        /// <param name="e">The <see cref="GridViewRowEventArgs"/> instance containing the event data.</param>
        protected void gContributions_RowDataBound( object sender, GridViewRowEventArgs e )
        {
            FinancialTransaction financialTransaction = e.Row.DataItem as FinancialTransaction;
            Literal lAddress = e.Row.FindControl( "lAddress" ) as Literal;
            if ( lAddress != null && 
                financialTransaction != null && 
                financialTransaction.AuthorizedPersonAlias != null && 
                financialTransaction.AuthorizedPersonAlias.Person != null )
            {
<<<<<<< HEAD
                var personAddress = financialTransaction.AuthorizedPersonAlias.Person.GetHomeLocation();

                if ( financialTransaction.ShowAsAnonymous || personAddress == null )
                {
                    // don't show the person's address if they wanted to give anonymously
                    // or if they don't have a home address.
                    lAddress.Text = string.Empty;
                }
                else
                { 
                    lAddress.Text = personAddress.GetFullStreetAddress();
                }
            }

            Literal lPersonName = e.Row.FindControl( "lPersonName" ) as Literal;
            if ( financialTransaction != null && lPersonName != null && financialTransaction.AuthorizedPersonAliasId.HasValue )
            {
                if (financialTransaction.ShowAsAnonymous)
                {
                    // don't show the person's name if they wanted to give anonymously
                    lPersonName.Text = "Anonymous";
                }
                else
                {
                    lPersonName.Text = financialTransaction.AuthorizedPersonAlias.Person.FullName;
                }
=======
                var location = financialTransaction.AuthorizedPersonAlias.Person.GetMailingLocation();
                lAddress.Text = location != null ? location.GetFullStreetAddress() : string.Empty;
>>>>>>> 7b4ab00d
            }
        }

        /// <summary>
        /// Sets the active tab.
        /// </summary>
        /// <param name="tabName">Name of the tab.</param>
        protected void SetActiveTab( string tabName )
        {
            hfActiveTab.Value = tabName;
            pnlUpdatesComments.Visible = tabName == "Updates";
            pnlContributions.Visible = tabName == "Contributions";
            if (tabName == "Updates")
            {
                liUpdatesTab.AddCssClass( "active" );
                liContributionsTab.RemoveCssClass( "active" );
            }
            else if (tabName == "Contributions")
            {
                liUpdatesTab.RemoveCssClass( "active" );
                liContributionsTab.AddCssClass( "active" );
            }
        }

        /// <summary>
        /// Handles the Click event of the btnLoginToComment control.
        /// </summary>
        /// <param name="sender">The source of the event.</param>
        /// <param name="e">The <see cref="EventArgs"/> instance containing the event data.</param>
        protected void btnLoginToComment_Click( object sender, EventArgs e )
        {
            var site = RockPage.Layout.Site;
            if ( site.LoginPageId.HasValue )
            {
                site.RedirectToLoginPage( true );
            }
            else
            {
                System.Web.Security.FormsAuthentication.RedirectToLoginPage();
            }
        }

        #endregion
    }
}<|MERGE_RESOLUTION|>--- conflicted
+++ resolved
@@ -638,44 +638,23 @@
         protected void gContributions_RowDataBound( object sender, GridViewRowEventArgs e )
         {
             FinancialTransaction financialTransaction = e.Row.DataItem as FinancialTransaction;
-            Literal lAddress = e.Row.FindControl( "lAddress" ) as Literal;
-            if ( lAddress != null && 
-                financialTransaction != null && 
+            if ( financialTransaction != null && 
                 financialTransaction.AuthorizedPersonAlias != null && 
                 financialTransaction.AuthorizedPersonAlias.Person != null )
             {
-<<<<<<< HEAD
-                var personAddress = financialTransaction.AuthorizedPersonAlias.Person.GetHomeLocation();
-
-                if ( financialTransaction.ShowAsAnonymous || personAddress == null )
-                {
-                    // don't show the person's address if they wanted to give anonymously
-                    // or if they don't have a home address.
-                    lAddress.Text = string.Empty;
-                }
-                else
-                { 
-                    lAddress.Text = personAddress.GetFullStreetAddress();
-                }
-            }
-
-            Literal lPersonName = e.Row.FindControl( "lPersonName" ) as Literal;
-            if ( financialTransaction != null && lPersonName != null && financialTransaction.AuthorizedPersonAliasId.HasValue )
-            {
-                if (financialTransaction.ShowAsAnonymous)
-                {
-                    // don't show the person's name if they wanted to give anonymously
-                    lPersonName.Text = "Anonymous";
-                }
-                else
-                {
-                    lPersonName.Text = financialTransaction.AuthorizedPersonAlias.Person.FullName;
-                }
-=======
-                var location = financialTransaction.AuthorizedPersonAlias.Person.GetMailingLocation();
-                lAddress.Text = location != null ? location.GetFullStreetAddress() : string.Empty;
->>>>>>> 7b4ab00d
-            }
+	            Literal lAddress = e.Row.FindControl( "lAddress" ) as Literal;
+	            if ( lAddress != null )
+	            {
+	                var location = financialTransaction.AuthorizedPersonAlias.Person.GetMailingLocation();
+	                lAddress.Text = location != null ? location.GetFullStreetAddress() : string.Empty;
+	            }
+
+	            Literal lPersonName = e.Row.FindControl( "lPersonName" ) as Literal;
+	            if ( lPersonName != null )
+	            {
+	                lPersonName.Text = financialTransaction.ShowAsAnonymous ? "Anonymous" : financialTransaction.AuthorizedPersonAlias.Person.FullName;
+	            }
+	        }
         }
 
         /// <summary>
