﻿<%@ Control Language="C#" AutoEventWireup="true" CodeFile="BlockTypes.ascx.cs" Inherits="RockWeb.Blocks.Administration.BlockTypes" %>

<asp:UpdatePanel ID="upPanel" runat="server">
    <ContentTemplate>

        <asp:Panel ID="pnlList" runat="server">
            <Rock:Grid ID="gBlockTypes" runat="server" AllowSorting="true">
                <Columns>
                    <asp:BoundField DataField="Name" HeaderText="Name" SortExpression="Name" />
                    <asp:BoundField HeaderText="Path" DataField="Path" SortExpression="Path" />
                    <asp:BoundField HeaderText="Description" DataField="Description" SortExpression="Description" />
                    <Rock:BoolField DataField="IsSystem" HeaderText="System" SortExpression="IsSystem" />
                    <Rock:DeleteField OnClick="gBlockTypes_Delete" />
                </Columns>
            </Rock:Grid>
        </asp:Panel>

        <asp:Panel ID="pnlDetails" runat="server" Visible="false">

            <asp:HiddenField ID="hfBlockTypeId" runat="server" />

            <asp:ValidationSummary ID="valSummaryTop" runat="server" HeaderText="Please Correct the Following" CssClass="alert-message block-message error alert" />

            <fieldset>
                <legend>
                    <asp:Literal ID="lActionTitle" runat="server" />
                </legend>
                <Rock:DataTextBox ID="tbName" runat="server" SourceTypeName="Rock.Cms.BlockType, Rock" PropertyName="Name" />
                <Rock:DataTextBox ID="tbDescription" runat="server" SourceTypeName="Rock.Cms.BlockType, Rock" PropertyName="Description" TextMode="MultiLine" Rows="4" />
                <Rock:DataTextBox ID="tbPath" runat="server" SourceTypeName="Rock.Cms.BlockType, Rock" PropertyName="Path" CssClass="input-xlarge" />
            </fieldset>

            <div class="actions">
                <asp:LinkButton ID="btnSave" runat="server" Text="Save" CssClass="btn btn-primary" OnClick="btnSave_Click" />
<<<<<<< HEAD
                <asp:LinkButton ID="btnCancel" runat="server" Text="Cancel" CssClass="btn" CausesValidation="false" OnClick="btnCancel_Click" />
=======
                <asp:LinkButton ID="btnCancel" runat="server" Text="Cancel" CssClass="btn btn-secondary" CausesValidation="false" OnClick="btnCancel_Click" />
>>>>>>> 80ade674
            </div>

        </asp:Panel>

        <Rock:NotificationBox ID="nbMessage" runat="server" Title="Error" NotificationBoxType="Error" Visible="false" />

    </ContentTemplate>
</asp:UpdatePanel>
<|MERGE_RESOLUTION|>--- conflicted
+++ resolved
@@ -32,11 +32,7 @@
 
             <div class="actions">
                 <asp:LinkButton ID="btnSave" runat="server" Text="Save" CssClass="btn btn-primary" OnClick="btnSave_Click" />
-<<<<<<< HEAD
-                <asp:LinkButton ID="btnCancel" runat="server" Text="Cancel" CssClass="btn" CausesValidation="false" OnClick="btnCancel_Click" />
-=======
                 <asp:LinkButton ID="btnCancel" runat="server" Text="Cancel" CssClass="btn btn-secondary" CausesValidation="false" OnClick="btnCancel_Click" />
->>>>>>> 80ade674
             </div>
 
         </asp:Panel>
