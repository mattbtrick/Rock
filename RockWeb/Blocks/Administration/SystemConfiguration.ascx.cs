--- conflicted
+++ resolved
@@ -206,46 +206,6 @@
                 nbMessage.Text = "You will need to reload this page to continue.";
             }
         }
-<<<<<<< HEAD
-
-        protected void btnLoggingSave_Click( object sender, EventArgs e )
-        {
-            if ( !Page.IsValid )
-            {
-                return;
-            }
-
-            nbLoggingMessage.Visible = true;
-
-            var logConfig = new RockLogSystemSettings
-            {
-                LogLevel = rblVerbosityLevel.SelectedValue.ConvertToEnum<RockLogLevel>( RockLogLevel.Off ),
-                DomainsToLog = cblDomainsToLog.SelectedValues,
-                MaxFileSize = txtMaxFileSize.Text.AsInteger(),
-                NumberOfLogFiles = txtFilesToRetain.Text.AsInteger()
-            };
-
-            Rock.Web.SystemSettings.SetValue( SystemSetting.ROCK_LOGGING_SETTINGS, logConfig.ToJson() );
-
-            Rock.Logging.RockLogger.Log.ReloadConfiguration();
-
-            nbLoggingMessage.NotificationBoxType = NotificationBoxType.Success;
-            nbLoggingMessage.Title = string.Empty;
-            nbLoggingMessage.Text = "Setting saved successfully.";
-        }
-
-        protected void btnDeleteLog_Click( object sender, EventArgs e )
-        {
-            nbLoggingMessage.Visible = true;
-
-            RockLogger.Log.Delete();
-
-            nbLoggingMessage.NotificationBoxType = NotificationBoxType.Success;
-            nbLoggingMessage.Title = string.Empty;
-            nbLoggingMessage.Text = "The log files were successfully deleted.";
-        }
-=======
->>>>>>> e32e8743
         #endregion
 
         #region Methods
