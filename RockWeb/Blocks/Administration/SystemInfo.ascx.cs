--- conflicted
+++ resolved
@@ -37,7 +37,6 @@
             {
                 //int size = 0;
 
-<<<<<<< HEAD
 				//try
 				//{
 				//	using ( var memStream = new MemoryStream() )
@@ -55,25 +54,6 @@
 				//{
 				//	sbItems.AppendFormat( "<p>{0} (Could Not Determine Size: {1})</p>", cachItem.Key, ex.Message );
 				//}
-=======
-                //try
-                //{
-                //    using ( var memStream = new MemoryStream() )
-                //    {
-                //        binaryFormatter.Serialize( memStream, cachItem.Value );
-                //        size = memStream.ToArray().Length;
-                //        memStream.Close();
-                //    }
-
-                //    sbItems.AppendFormat( "<p>{0} ({1:N0} bytes)</p>", cachItem.Key, size );
-                //    totalSize += size;
-
-                //}
-                //catch (SystemException ex)
-                //{
-                //    sbItems.AppendFormat( "<p>{0} (Could Not Determine Size: {1})</p>", cachItem.Key, ex.Message );
-                //}
->>>>>>> 32540396
             }
 
             StringBuilder sb = new StringBuilder();
