﻿using System;
using System.Collections.Generic;
using System.Linq;
using System.Web;
using System.Web.UI;
using System.Web.UI.WebControls;

using Rock.Cms;

namespace Rock.Themes.Default.Layouts
{
    public partial class ThreeColumn : CmsPage
    {
        protected override void OnInit( EventArgs e )
        {
<<<<<<< HEAD
            AddCSSLink( Page, "~/CSS/reset-core.css" );
            AddCSSLink( Page, "~/CSS/cms-core.css" );
            AddCSSLink( Page, "../CSS/styles.css" );
            AddCSSLink( Page, "~/CSS/overcast/jquery-ui-1.8.9.custom.css" );

=======
            
            // register scripts
>>>>>>> 59d3158a
            AddScriptLink( Page, "~/Scripts/jquery-1.5.min.js" );
            AddScriptLink( Page, "~/Scripts/jquery-ui-1.8.9.custom.min.js" );
            AddScriptLink( Page, "~/Themes/Default/Scripts/jquery-placeholder-plugin.js" );

<<<<<<< HEAD
=======
            // register css
            AddCSSLink( Page, "~/css/reset-core.css" );
            AddCSSLink( Page, "~/css/cms-core.css" );
            AddCSSLink( Page, "~/Themes/Default/CSS/styles.css" );
            AddCSSLink( Page, "~/css/reset-core.css" );
            AddCSSLink( Page, "~/css/overcast/jquery-ui-1.8.9.custom.css" );

>>>>>>> 59d3158a
            base.OnInit( e );

            lUserName.Text = this.UserName;
        }

        protected override void DefineZones()
        {
            Zones.Add( "Header", Heading );
            Zones.Add( "FirstColumn", FirstColumn );
            Zones.Add( "SecondColumn", SecondColumn );
            Zones.Add( "ThirdColumn", ThirdColumn );
            Zones.Add( "Footer", Footer );
        }
    }
}<|MERGE_RESOLUTION|>--- conflicted
+++ resolved
@@ -13,30 +13,17 @@
     {
         protected override void OnInit( EventArgs e )
         {
-<<<<<<< HEAD
+            // register scripts
+            AddScriptLink( Page, "~/Scripts/jquery-1.5.min.js" );
+            AddScriptLink( Page, "~/Scripts/jquery-ui-1.8.9.custom.min.js" );
+            AddScriptLink( Page, "~/Themes/Default/Scripts/jquery-placeholder-plugin.js" );
+
+        	// register css
             AddCSSLink( Page, "~/CSS/reset-core.css" );
             AddCSSLink( Page, "~/CSS/cms-core.css" );
             AddCSSLink( Page, "../CSS/styles.css" );
             AddCSSLink( Page, "~/CSS/overcast/jquery-ui-1.8.9.custom.css" );
-
-=======
-            
-            // register scripts
->>>>>>> 59d3158a
-            AddScriptLink( Page, "~/Scripts/jquery-1.5.min.js" );
-            AddScriptLink( Page, "~/Scripts/jquery-ui-1.8.9.custom.min.js" );
-            AddScriptLink( Page, "~/Themes/Default/Scripts/jquery-placeholder-plugin.js" );
-
-<<<<<<< HEAD
-=======
-            // register css
-            AddCSSLink( Page, "~/css/reset-core.css" );
-            AddCSSLink( Page, "~/css/cms-core.css" );
-            AddCSSLink( Page, "~/Themes/Default/CSS/styles.css" );
-            AddCSSLink( Page, "~/css/reset-core.css" );
-            AddCSSLink( Page, "~/css/overcast/jquery-ui-1.8.9.custom.css" );
-
->>>>>>> 59d3158a
+          
             base.OnInit( e );
 
             lUserName.Text = this.UserName;
