.checkin-time-select {
  display: block;
  height: 100%;

  .control-label {
    display: block;
    margin-bottom: 4px;
  }
}

.checkin-timelist.btn-group {
  display: -ms-flexbox !important;
  display: flex !important;
  flex-direction: column;
  -ms-flex-wrap: wrap;
  flex-wrap: wrap;
  justify-content: center;
  margin: 0 -5px;


  @media (min-width: @screen-xs-min) {
    flex-direction: row;
  }

  > .btn {
    display: flex;
    flex-basis: 0;
    flex-grow: 1;
    max-width: 100%;
    min-height: 88px;
    padding: 10px;
    margin: 0 0 10px;
    overflow: hidden;
    font-size: 36px;
    border-radius: 10px !important;
    transition: box-shadow .3s ease;
    -ms-flex-preferred-size: 0;
    -ms-flex-positive: 1;

    @media (min-width: @screen-xs-min) {
      margin: 0 5px;
      font-size: 160px;
      border-radius: 50% !important;
    }


    @media (min-width: @screen-sm-min) {
      min-width: 22%;
      max-width: 310px;
      margin: 10px;
    }

    @media (min-width: @screen-xs-min) {
      &::after {
        display: block;
        padding-bottom: 100%;
        content: "";
      }
    }
  }
}


.checkin-timelist.btn-group  {
  .btn-checkbox {
    box-shadow: 0 4px 6px rgba(0, 0, 0, .1), 0 2px 4px rgba(0, 0, 0, .06);

    &:hover,
    &:active,
    &.focus {
      color: @btn-default-color;
      background-color: @btn-default-bg;
      border-color: @btn-default-border;
    }

    i {
      position: absolute;
      top: 0;
      right: 0;
      bottom: 0;
      left: 0;
      display: flex;
      align-items: center;
      justify-content: center;
      font-family: @fa-font-face;
      font-size: 1.25em;
      font-weight: @fa-theme-weight;
      line-height: 1;
      -webkit-user-select: none; /* Safari */
      -moz-user-select: none; /* Firefox */
      -ms-user-select: none; /* IE10+/Edge */
      user-select: none; /* Standard */
      opacity: 0;

      @media (min-width: @screen-sm-min) {
        font-size: 1.5em;
      }

      &::before {
        content: @fa-var-check;
      }
    }

    div {
      display: flex;
      flex-shrink: 0;
      flex-grow: 0;
      align-self: center;
      justify-content: center;
      width: 100%;
      font-size: 26px;
      font-weight: @checkin-button-text-weight;
      word-break: break-word !important;
      overflow-wrap: break-word !important;
      white-space: normal;
      -webkit-user-select: none;
      -moz-user-select: none;
      -ms-user-select: none;
      user-select: none;

      @media (min-width: @screen-xs-min) {
        font-size: 36px;
      }
    }
  }

  .btn-checkbox.active {
    transition: box-shadow 1.3s ease;
    animation: check .5s cubic-bezier(.4, .14, .3, 1) forwards;

    &:hover,
    &:active,
    &.focus {
      color: @btn-primary-color;
      background-color: @btn-primary-bg;
      border-color: @btn-primary-border;
    }

    &:hover {
      border-color: darken(@btn-primary-border, 12%);
    }

    i {
      animation: icon 300ms cubic-bezier(.4, .14, .3, 1) 100ms 1 forwards;
    }

    div {
      animation: time .5s cubic-bezier(.4, .14, .3, 1) forwards;
    }
  }
}

@keyframes icon {
  0% {
    opacity: 0;
    transform: scale(.3) rotate(-45deg);
  }

  90% {
<<<<<<< HEAD
    transform: scale(1.3) rotate(-45deg);
=======
    transform: scale(1.3) rotate(-5deg);
>>>>>>> dd789a1a
  }

  100% {
    opacity: .2;
    transform: scale(1) rotate(0deg);
  }
}

@keyframes time {
  0% {
    color: fade(@primary-button-color, 0%);
  }

  40% {
    color: fade(@primary-button-color, 60%);
  }

  100% {
    color: @primary-button-color;
  }
}

@keyframes check {
  0% {
    opacity: 0;
    transform: scale(.75);
  }

  10% {
    background: fade(@primary-button-color, 20%);
    opacity: .4;
  }

  12% {
    background: fade(@primary-button-color, 10%);
    transform: scale(.75);
  }

  50% {
    background: @primary-button-background;
    opacity: .6;
    transform: scale(1);
  }

  100% {
    background: @primary-button-background;
    box-shadow: inset 0 2px 4px rgba(0, 0, 0, .06);
    opacity: 1;
  }
}<|MERGE_RESOLUTION|>--- conflicted
+++ resolved
@@ -157,11 +157,7 @@
   }
 
   90% {
-<<<<<<< HEAD
-    transform: scale(1.3) rotate(-45deg);
-=======
     transform: scale(1.3) rotate(-5deg);
->>>>>>> dd789a1a
   }
 
   100% {
