/*
    This is loaded at runtime by the GroupScheduler block
*/

@import (reference) "../../../Styles/FontAwesome/_rock-upgrade-map-variables.less";
@import (reference) "../../../Styles/FontAwesome/_rock-fa-mixins.less";
@import (reference) "../../../Styles/FontAwesome/fontawesome.less";
@import "../../../Styles/Bootstrap/variables.less";
@import "../../../Styles/_rock-variables.less";
@import "_variables.less";
@import "_variable-overrides.less";

@board-column-width: 312px;
@board-cards-gutter: 16px;

.main-content #page-content {
  min-height: 0;
}

.panel-collapsible {
  box-shadow: 0 1px 3px 0 rgba(21, 27, 38, .15);

  .panel-drawer {
    border-bottom: 1px solid @panel-border;
  }
}

.overflow-scroll {
  height: ~"calc(100vh - 290px)";
  min-height: 200px;
  overflow-x: auto;
  overflow-y: hidden;
}

.board-column-container {
  display: flex;
  flex-direction: row;
  width: 100%;
  height: 100%;
}

.board-column {
  position: relative;
  -moz-box-sizing: border-box;
  box-sizing: border-box;
  display: flex;
  flex: 0 0 @board-column-width;
  flex-direction: column;
  width: @board-column-width;
  max-width: @board-column-width;
  // height: 100%;
  padding: 5px 0 0;
  border-radius: 6px;
}

.board-heading {
  padding: 0 1rem;
  margin-top: 1rem;
}

.board-column-title {
  font-weight: @font-weight-semibold;
}

.board-heading {
  padding: 0 16px;
  margin: 16px 0 0;
}

.board-heading-details {
  display: flex;
  align-items: center;
  justify-content: space-between;
}

.board-heading-pill {
  height: 4px;
<<<<<<< HEAD
  margin-top: .5rem;
  margin-bottom: 1rem;
=======
  margin: 8px 0 16px;
>>>>>>> 32bd920b
  border-radius: 2px;
}


.board-cards {
  flex-grow: 1;
  padding: 1px @board-cards-gutter 64px;
  overflow-x: hidden;
  overflow-y: scroll;
}


.board-card-base {
  display: block;
  width: (@board-column-width - (@board-cards-gutter * 2));
  margin-bottom: 12px;
  background: @panel-bg;
  border: 1px solid @panel-border;
  border-radius: 4px;
}

.board-card {
  &:extend(.board-card-base);
  cursor: pointer;
  box-shadow: 0 1px 3px 0 rgba(0, 0, 0, .1), 0 1px 2px 0 rgba(0, 0, 0, .06);
  transition: box-shadow 100ms, transform 100ms, background-color 100ms, border-color 100ms;

  &:hover {
    box-shadow: 0 3px 5px 0 rgba(0, 0, 0, .1);
  }

  &.gu-mirror {
    cursor: move;
    cursor: grabbing;
    opacity: 1;
    transform: matrix(1.1, -.02, .02, 1.1, 0, 0);
  }

  &.gu-transit {
    filter: grayscale(1);
    box-shadow: none;
  }
}

.board-column-sentry {
  padding: 16px;
  font-size: 87%;
  color: @text-muted;
  background: @panel-heading-bg;
}

.board-card-content {
  padding: 15px;
  touch-action: none;
}

.board-card-header {
  display: flex;
  justify-content: space-between;
}

.board-card-body {
  display: flex;
}

.board-card-photo {
  position: relative;
  -moz-box-sizing: border-box;
  box-sizing: border-box;
  display: inline-flex;
  align-items: center;
  justify-content: center;
  width: @line-height-computed;
  height: @line-height-computed;
  margin-bottom: 4px;
  vertical-align: top;
  background: ~"center/cover #cbd4db";
  border-radius: 50%;
  box-shadow: inset 0 0 0 1px rgba(0, 0, 0, .07);
}

.board-card-name {
  font-size: 18px;
}

.board-card-assigned {
  display: block;
  font-size: floor(@font-size-base * .75);
  color: @text-muted;
}

.board-card-pills {
  display: flex;
  flex-flow: row wrap;
  align-content: space-between;
  margin: -5px -5px 10px;
}

.board-card-pill {
  width: 42px;
  height: 6px;
  margin: 5px 5px 0;
  background-color: #7a6ff0;
  border-radius: 500px;
}

.grid-table .board-card-pills {
  flex-wrap: nowrap;
  margin: 0;
}

.grid-table .board-card-pill {
  width: @line-height-computed;
  height: @line-height-computed;
  margin-top: 0;
}

.board-card-header {
  display: flex;
  justify-content: space-between;
}

.board-card-main {
  display: flex;
}

.board-card-meta {
  display: flex;
  justify-content: space-between;
  font-size: 11px;
  color: @text-muted;
}

.dropdown-menu-mega {
  position: absolute;
  top: 85px !important;
  bottom: 0;
  z-index: (@zindex-dropdown - 10);
  width: 300px;
  max-height: none;
  overflow-y: scroll;

  .dropdown-header {
    padding: 8px 0;
    margin: 24px 16px 4px;
    font-size: @font-size-base;
    font-weight: @font-weight-bold;
    color: @text-color;
    border-bottom: 1px solid @gray-lighter;

    &:first-child {
      margin-top: 0;
    }
  }
}

.styled-scroll ::-webkit-scrollbar,
.styled-scroll ::-webkit-scrollbar-thumb {
  width: 8px;
  height: 8px;
}

.request-modal-photo {
  width: 100%;
  max-width: 200px;
  margin: 0 auto 16px;
  background: ~"center/cover #cbd4db";
  border-radius: 50%;
  box-shadow: inset 0 0 0 1px rgba(0, 0, 0, .07);

  &::after {
    display: block;
    padding-bottom: 100%;
    content: "";
  }
}

.drag-scroll-zone {
  position: absolute;
  min-width: 30px;
  min-height: 30px;
  opacity: 0;

  &.drag-scroll-zone-left {
    top: 0;
    bottom: 0;
    left: 0;
  }

  &.drag-scroll-zone-right {
    top: 0;
    right: 0;
    bottom: 0;
  }

  &.drag-scroll-zone-top {
    top: 52px; /* Column heading */
    right: 0;
    left: 0;
  }

  &.drag-scroll-zone-bottom {
    right: 0;
    bottom: 0;
    left: 0;
  }
}

.can-connect-false {
  display: none;
}<|MERGE_RESOLUTION|>--- conflicted
+++ resolved
@@ -75,15 +75,9 @@
 
 .board-heading-pill {
   height: 4px;
-<<<<<<< HEAD
-  margin-top: .5rem;
-  margin-bottom: 1rem;
-=======
   margin: 8px 0 16px;
->>>>>>> 32bd920b
   border-radius: 2px;
 }
-
 
 .board-cards {
   flex-grow: 1;
