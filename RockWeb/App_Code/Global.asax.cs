﻿//
// THIS WORK IS LICENSED UNDER A CREATIVE COMMONS ATTRIBUTION-NONCOMMERCIAL-
// SHAREALIKE 3.0 UNPORTED LICENSE:
// http://creativecommons.org/licenses/by-nc-sa/3.0/
//

using System;
using System.Collections.Generic;
using System.Configuration;
using System.Data.Entity;
using System.Diagnostics;
using System.IO;
using System.Linq;
using System.Net;
using System.Reflection;
using System.Text;
using System.Web;
using System.Web.Caching;
using System.Web.Http;
using System.Web.Optimization;
using System.Web.Routing;
using DotLiquid;
using Quartz;
using Quartz.Impl;
using Quartz.Impl.Matchers;

using Rock;
using Rock.Communication;
using Rock.Jobs;
using Rock.Model;
using Rock.Transactions;
using Rock.Web.Cache;

namespace RockWeb
{
    /// <summary>
    /// 
    /// </summary>
    public class Global : System.Web.HttpApplication
    {
        /// <summary>
        /// global Quartz scheduler for jobs 
        /// </summary>
        IScheduler sched = null;

        /// <summary>
        /// The queue in use
        /// </summary>
        public static bool QueueInUse = false;

        /// <summary>
        /// The base URL
        /// </summary>
        public static string BaseUrl = null;

        // cache callback object
        private static CacheItemRemovedCallback OnCacheRemove = null;

        #region Asp.Net Events

        /// <summary>
        /// Handles the Start event of the Application control.
        /// </summary>
        /// <param name="sender">The source of the event.</param>
        /// <param name="e">The <see cref="EventArgs" /> instance containing the event data.</param>
        protected void Application_Start( object sender, EventArgs e )
        {
            if ( System.Web.Hosting.HostingEnvironment.IsDevelopmentEnvironment )
            {
                HttpInternals.RockWebFileChangeMonitor();
            }
            
            // Check if database should be auto-migrated
            bool autoMigrate = true;
            if ( !Boolean.TryParse( ConfigurationManager.AppSettings["AutoMigrateDatabase"], out autoMigrate ) )
            {
                autoMigrate = true;
            }
            
            if ( autoMigrate )
            {
                Database.SetInitializer( new MigrateDatabaseToLatestVersion<Rock.Data.RockContext, Rock.Migrations.Configuration>() );

                // explictly check if the database exists, and force create it if doesn't exist
                Rock.Data.RockContext rockContext = new Rock.Data.RockContext();
                if ( !rockContext.Database.Exists() )
                {
                    rockContext.Database.Initialize( true );
                }
<<<<<<< HEAD
=======
                else
                {
                    var migrator = new System.Data.Entity.Migrations.DbMigrator( new Rock.Migrations.Configuration() );
                    migrator.Update();
                }
>>>>>>> a95b2305
            }
            else
            {
                // default Initializer is CreateDatabaseIfNotExists, but we don't want that to happen if automigrate is false, so set it to NULL so that nothing happens
                Database.SetInitializer<Rock.Data.RockContext>( null );
            }

            // Preload the commonly used objects
            LoadCacheObjects();

            // setup and launch the jobs infrastructure if running under IIS
            bool runJobsInContext = Convert.ToBoolean( ConfigurationManager.AppSettings["RunJobsInIISContext"] );
            if ( runJobsInContext )
            {

                ISchedulerFactory sf;

                // create scheduler
                sf = new StdSchedulerFactory();
                sched = sf.GetScheduler();

                // get list of active jobs
                ServiceJobService jobService = new ServiceJobService();
                foreach ( ServiceJob job in jobService.GetActiveJobs().ToList() )
                {
                    try
                    {
                        IJobDetail jobDetail = jobService.BuildQuartzJob( job );
                        ITrigger jobTrigger = jobService.BuildQuartzTrigger( job );

                        sched.ScheduleJob( jobDetail, jobTrigger );
                    }
                    catch ( Exception ex )
                    {
                        // create a friendly error message
                        string message = string.Format( "Error loading the job: {0}.  Ensure that the correct version of the job's assembly ({1}.dll) in the websites App_Code directory. \n\n\n\n{2}", job.Name, job.Assembly, ex.Message );
                        job.LastStatusMessage = message;
                        job.LastStatus = "Error Loading Job";

                        jobService.Save( job, null );
                    }
                }

                // set up the listener to report back from jobs as they complete
                sched.ListenerManager.AddJobListener( new RockJobListener(), EverythingMatcher<JobKey>.AllJobs() );

                // start the scheduler
                sched.Start();
            }

            // add call back to keep IIS process awake at night and to provide a timer for the queued transactions
            AddCallBack();

            RegisterFilters( GlobalConfiguration.Configuration.Filters );

            RegisterRoutes( RouteTable.Routes );

            Rock.Security.Authorization.Load();

            AddEventHandlers();

            new EntityTypeService().RegisterEntityTypes( Server.MapPath( "~" ) );
            new FieldTypeService().RegisterFieldTypes( Server.MapPath( "~" ) );

            BundleConfig.RegisterBundles( BundleTable.Bundles );
        }

        /// <summary>
        /// Caches the item removed.
        /// </summary>
        /// <param name="k">The k.</param>
        /// <param name="v">The v.</param>
        /// <param name="r">The r.</param>
        public void CacheItemRemoved( string k, object v, CacheItemRemovedReason r )
        {
            //try
            //{
                if ( r == CacheItemRemovedReason.Expired )
                {
                    // call a page on the site to keep IIS alive 
                    if ( !string.IsNullOrWhiteSpace( Global.BaseUrl ) )
                    {
                        string url = Global.BaseUrl + "KeepAlive.aspx";
                        WebRequest request = WebRequest.Create( url );
                        WebResponse response = request.GetResponse();
                    }

                    // add cache item again
                    AddCallBack();

                    // process the transaction queue
                    DrainTransactionQueue();
                }
            //}
            //catch ( Exception ex )
            //{
            //    WriteToEventLog( string.Format( "Exception in Global.CacheItemRemoved(): {0}", ex.Message ), EventLogEntryType.Error );
            //}
        }

        /// <summary>
        /// Drains the transaction queue.
        /// </summary>
        private void DrainTransactionQueue()
        {
            // process the transaction queue
            if ( !Global.QueueInUse )
            {
                Global.QueueInUse = true;

                try
                {
                    while ( RockQueue.TransactionQueue.Count != 0 )
                    {
                        ITransaction transaction = (ITransaction)RockQueue.TransactionQueue.Dequeue();
                        transaction.Execute();
                    }
                }
                catch ( Exception ex )
                {
                    WriteToEventLog( string.Format( "Exception in Global.DrainTransactionQueue(): {0}", ex.Message ), EventLogEntryType.Error );
                }

                Global.QueueInUse = false;
            }
        }

        /// <summary>
        /// Handles the Start event of the Session control.
        /// </summary>
        /// <param name="sender">The source of the event.</param>
        /// <param name="e">The <see cref="EventArgs" /> instance containing the event data.</param>
        protected void Session_Start( object sender, EventArgs e )
        {

        }

        /// <summary>
        /// Handles the BeginRequest event of the Application control.
        /// </summary>
        /// <param name="sender">The source of the event.</param>
        /// <param name="e">The <see cref="EventArgs" /> instance containing the event data.</param>
        protected void Application_BeginRequest( object sender, EventArgs e )
        {
            if ( string.IsNullOrWhiteSpace( Global.BaseUrl ) )
            {
                if ( Context.Request.Url != null )
                {
                    Global.BaseUrl = string.Format( "{0}://{1}/", Context.Request.Url.Scheme, Context.Request.Url.Authority );
                }
            }
            
            Context.Items.Add( "Request_Start_Time", DateTime.Now );
        }

        /// <summary>
        /// Handles the AuthenticateRequest event of the Application control.
        /// </summary>
        /// <param name="sender">The source of the event.</param>
        /// <param name="e">The <see cref="EventArgs" /> instance containing the event data.</param>
        protected void Application_AuthenticateRequest( object sender, EventArgs e )
        {

        }

        // default error handling
        /// <summary>
        /// Handles the Error event of the Application control.
        /// </summary>
        /// <param name="sender">The source of the event.</param>
        /// <param name="e">The <see cref="EventArgs" /> instance containing the event data.</param>
        protected void Application_Error( object sender, EventArgs e )
        {
            // log error
            System.Web.HttpContext context = HttpContext.Current;
            System.Exception ex = Context.Server.GetLastError();

            if ( ex != null )
            {
                bool logException = true;

                // string to send a message to the error page to prevent infinite loops
                // of error reporting from incurring if there is an exception on the error page
                string errorQueryParm = "?error=1";

                if ( context.Request.Url.ToString().Contains( "?error=1" ) )
                {
                    errorQueryParm = "?error=2";
                }
                else if ( context.Request.Url.ToString().Contains( "?error=2" ) )
                {
                    // something really bad is occurring stop logging errors as we're in an infinate loop
                    logException = false;
                }


                if ( logException )
                {
                    string status = "500";

                    var globalAttributesCache = GlobalAttributesCache.Read();

                    // determine if 404's should be tracked as exceptions
                    bool track404 = Convert.ToBoolean( globalAttributesCache.GetValue( "Log404AsException" ) );

                    // set status to 404
                    if ( ex.Message == "File does not exist." && ex.Source == "System.Web" )
                    {
                        status = "404";
                    }

                    if ( status == "500" || track404 )
                    {
                        LogError( ex, -1, status, context );
                        context.Server.ClearError();

                        string errorPage = string.Empty;

                        // determine error page based on the site
                        SiteService service = new SiteService();
                        Site site = null;
                        string siteName = string.Empty;

                        if ( context.Items["Rock:SiteId"] != null )
                        {
                            int siteId = Int32.Parse( context.Items["Rock:SiteId"].ToString() );

                            // load site
                            site = service.Get( siteId );

                            siteName = site.Name;
                            errorPage = site.ErrorPage;
                        }

                        // store exception in session
                        Session["Exception"] = ex;

                        // email notifications if 500 error
                        if ( status == "500" )
                        {
                            // setup merge codes for email
                            var mergeObjects = new Dictionary<string, object>();
                            mergeObjects.Add( "ExceptionDetails", "An error occurred on the " + siteName + " site on page: <br>" + context.Request.Url.OriginalString + "<p>" + FormatException( ex, "" ) );

                            // get email addresses to send to
                            string emailAddressesList = globalAttributesCache.GetValue( "EmailExceptionsList" );
                            if ( emailAddressesList != null )
                            {
                                string[] emailAddresses = emailAddressesList.Split( new char[] { ',' }, StringSplitOptions.RemoveEmptyEntries );

                                var recipients = new Dictionary<string, Dictionary<string, object>>();

                                foreach ( string emailAddress in emailAddresses )
                                {
                                    recipients.Add( emailAddress, mergeObjects );
                                }

                                if ( recipients.Count > 0 )
                                {
                                    Email email = new Email( Rock.SystemGuid.EmailTemplate.CONFIG_EXCEPTION_NOTIFICATION );
                                    email.Send( recipients );
                                }
                            }
                        }

                        // redirect to error page
                        if ( errorPage != null && errorPage != string.Empty )
                        {
                            Response.Redirect( errorPage + errorQueryParm, false );
                            Context.ApplicationInstance.CompleteRequest();
                        }
                        else
                        {
                            Response.Redirect( "~/error.aspx" + errorQueryParm, false );  // default error page
                            Context.ApplicationInstance.CompleteRequest();
                        }

                        // intentially throw ThreadAbort
                        Response.End();
                    }
                }
            }
        } 

        /// <summary>
        /// Formats the exception.
        /// </summary>
        /// <param name="ex">The ex.</param>
        /// <param name="exLevel">The ex level.</param>
        /// <returns></returns>
        private string FormatException( Exception ex, string exLevel )
        {
            string message = string.Empty;

            message += "<h2>" + exLevel + ex.GetType().Name + " in " + ex.Source + "</h2>";
            message += "<p style=\"font-size: 10px; overflow: hidden;\"><strong>Message</strong><br>" + ex.Message + "</div>";
            message += "<p style=\"font-size: 10px; overflow: hidden;\"><strong>Stack Trace</strong><br>" + ex.StackTrace + "</p>";

            // check for inner exception
            if ( ex.InnerException != null )
            {
                //lErrorInfo.Text += "<p /><p />";
                message += FormatException( ex.InnerException, "-" + exLevel );
            }

            return message;
        } 

        /// <summary>
        /// Writes to event log. For debugging and in cases where the logging to the database can't be done
        /// </summary>
        /// <param name="message">The message.</param>
        /// <param name="logType">Type of the log.</param>
        private void WriteToEventLog( string message, EventLogEntryType logType )
        {
            const string logSource = "Rock";
            try
            {
                EventLog.WriteEntry( logSource, message, logType );
            }
            finally
            {
                string directory = AppDomain.CurrentDomain.BaseDirectory;
                directory = Path.Combine( directory, "Logs" );

                // check that directory exists
                if ( !Directory.Exists( directory ) )
                {
                    Directory.CreateDirectory( directory );
                }

                // create full path to the fie
                string filePath = Path.Combine( directory, "RockLogster.csv" );

                // write to the file
                System.IO.File.AppendAllText( filePath, string.Format( "{0},{1},\"{2}\"\r\n", DateTimeOffset.Now.ToString(), logType.ConvertToString(), message ) );
            }
        }

        /// <summary>
        /// Logs the error to database
        /// </summary>
        /// <param name="ex">The ex.</param>
        /// <param name="parentException">The parent exception.</param>
        /// <param name="status">The status.</param>
        /// <param name="context">The context.</param>
        private void LogError( Exception ex, int parentException, string status, System.Web.HttpContext context )
        {
            try
            {
                // get the current user
                Rock.Model.UserLogin userLogin = Rock.Model.UserLoginService.GetCurrentUser();

                // save the exception info to the db
                ExceptionLogService service = new ExceptionLogService();
                ExceptionLog exceptionLog = new ExceptionLog(); ;

                exceptionLog.ParentId = parentException;
                exceptionLog.ExceptionDateTime = DateTime.Now;

                if ( ex.InnerException != null )
                    exceptionLog.HasInnerException = true;

                exceptionLog.Description = ex.Message;
                exceptionLog.StackTrace = ex.StackTrace;
                exceptionLog.Source = ex.Source;
                exceptionLog.StatusCode = status;

                if ( context.Items["Rock:SiteId"] != null )
                    exceptionLog.SiteId = Int32.Parse( context.Items["Rock:SiteId"].ToString() );

                if ( context.Items["Rock:PageId"] != null )
                    exceptionLog.PageId = Int32.Parse( context.Items["Rock:PageId"].ToString() );

                exceptionLog.ExceptionType = ex.GetType().Name;
                exceptionLog.PageUrl = context.Request.RawUrl;

                exceptionLog.QueryString = context.Request.QueryString.ToString();

                // write cookies
                StringBuilder cookies = new StringBuilder();
                cookies.Append( "<table class=\"cookies\">" );

                foreach ( string cookie in context.Request.Cookies )
                    cookies.Append( "<tr><td><b>" + cookie + "</b></td><td>" + context.Request.Cookies[cookie].Value + "</td></tr>" );

                cookies.Append( "</table>" );
                exceptionLog.Cookies = cookies.ToString();

                // write form items
                StringBuilder formItems = new StringBuilder();
                cookies.Append( "<table class=\"formItems\">" );

                foreach ( string formItem in context.Request.Form )
                    cookies.Append( "<tr><td><b>" + formItem + "</b></td><td>" + context.Request.Form[formItem].ToString() + "</td></tr>" );

                cookies.Append( "</table>" );
                exceptionLog.Form = formItems.ToString();

                // write server vars
                StringBuilder serverVars = new StringBuilder();
                serverVars.Append("<table class=\"server-variables\">");

                foreach ( string serverVar in context.Request.ServerVariables )
                    serverVars.Append( "<tr><td><b>" + serverVar + "</b></td><td>" + context.Request.ServerVariables[serverVar].ToString() + "</td></tr>" );

                serverVars.Append( "</table>" );
                exceptionLog.ServerVariables = serverVars.ToString();

                if ( userLogin != null )
                    exceptionLog.CreatedByPersonId = userLogin.PersonId;

                service.Add( exceptionLog, null );
                service.Save( exceptionLog, null );

                //  log inner exceptions
                if ( ex.InnerException != null )
                    LogError( ex.InnerException, exceptionLog.Id, status, context );

            }
            catch ( Exception )
            {
                WriteToEventLog( string.Format( "Exception in Global.LogError(): {0}", ex.Message ), EventLogEntryType.Error );
            }
        }

        /// <summary>
        /// Handles the End event of the Session control.
        /// </summary>
        /// <param name="sender">The source of the event.</param>
        /// <param name="e">The <see cref="EventArgs" /> instance containing the event data.</param>
        protected void Session_End( object sender, EventArgs e )
        {

        }

        /// <summary>
        /// Handles the End event of the Application control.
        /// </summary>
        /// <param name="sender">The source of the event.</param>
        /// <param name="e">The <see cref="EventArgs" /> instance containing the event data.</param>
        protected void Application_End( object sender, EventArgs e )
        {
            try
            {
                // log the reason that the application end was fired
                HttpRuntime runtime = (HttpRuntime)typeof( System.Web.HttpRuntime ).InvokeMember( "_theRuntime", BindingFlags.NonPublic | BindingFlags.Static | BindingFlags.GetField, null, null, null );

                if ( runtime != null )
                {
                    string shutDownMessage = (string)runtime.GetType().InvokeMember( "_shutDownMessage", BindingFlags.NonPublic | BindingFlags.Instance | BindingFlags.GetField, null, runtime, null );
                    string shutDownStack = (string)runtime.GetType().InvokeMember( "_shutDownStack", BindingFlags.NonPublic | BindingFlags.Instance | BindingFlags.GetField, null, runtime, null );

                    WriteToEventLog( String.Format( "shutDownMessage:{0}\r\n\r\n_shutDownStack:\r\n{1}", shutDownMessage, shutDownStack ), EventLogEntryType.Warning );
                }
            }
            catch
            {
                // intentionally ignore exception
            }

            // close out jobs infrastructure if running under IIS
            bool runJobsInContext = Convert.ToBoolean( ConfigurationManager.AppSettings["RunJobsInIISContext"] );
            if ( runJobsInContext )
            {
                if ( sched != null )
                {
                    sched.Shutdown();
                }
            }

            // process the transaction queue
            DrainTransactionQueue();
        }

        #endregion

        #region Private Methods

        /// <summary>
        /// Adds the call back.
        /// </summary>
        private void AddCallBack()
        {
            OnCacheRemove = new CacheItemRemovedCallback( CacheItemRemoved );
            HttpRuntime.Cache.Insert( "IISCallBack", 60, null,
                DateTime.Now.AddSeconds( 60 ), Cache.NoSlidingExpiration,
                CacheItemPriority.NotRemovable, OnCacheRemove );
        }

        /// <summary>
        /// Registers the filters.
        /// </summary>
        /// <param name="filters">The filters.</param>
        private void RegisterFilters( System.Web.Http.Filters.HttpFilterCollection filters )
        {
            // does validation on IEntity's coming in thru REST
            filters.Add( new Rock.Rest.Filters.ValidateAttribute() );
        }

        /// <summary>
        /// Registers the routes.
        /// </summary>
        /// <param name="routes">The routes.</param>
        private void RegisterRoutes( RouteCollection routes )
        {
            PageRouteService pageRouteService = new PageRouteService();

            // find each page that has defined a custom routes.
            foreach ( PageRoute pageRoute in pageRouteService.Queryable() )
            {
                // Create the custom route and save the page id in the DataTokens collection
                routes.AddPageRoute( pageRoute );
            }

            // Add API route for dataviews
            routes.MapHttpRoute(
                name: "DataViewApi",
                routeTemplate: "api/{controller}/DataView/{id}",
                defaults: new
                {
                    action = "DataView"
                }
            );

            // Add any custom api routes
            foreach ( var type in Rock.Reflection.FindTypes(
                typeof( Rock.Rest.IHasCustomRoutes ) ) )
            {
                var controller = (Rock.Rest.IHasCustomRoutes)Activator.CreateInstance( type.Value );
                if ( controller != null )
                    controller.AddRoutes( routes );
            }

            // Add Default API Service routes
            // Instead of being able to use one default route that gets action from http method, have to 
            // have a default route for each method so that other actions do not match the default (i.e. DataViews)
            routes.MapHttpRoute(
                name: "DefaultApiGet",
                routeTemplate: "api/{controller}/{id}",
                defaults: new
                {
                    action = "GET",
                    id = System.Web.Http.RouteParameter.Optional
                },
                constraints: new
                {
                    httpMethod = new HttpMethodConstraint( new string[] { "GET" } )
                }
            );

            routes.MapHttpRoute(
               name: "DefaultApiPut",
               routeTemplate: "api/{controller}/{id}",
               defaults: new
               {
                   action = "PUT",
                   id = System.Web.Http.RouteParameter.Optional
               },
               constraints: new
               {
                   httpMethod = new HttpMethodConstraint( new string[] { "PUT" } )
               }
           );

            routes.MapHttpRoute(
                name: "DefaultApiPost",
                routeTemplate: "api/{controller}/{id}",
                defaults: new
                {
                    action = "POST",
                    id = System.Web.Http.RouteParameter.Optional
                },
                constraints: new
                {
                    httpMethod = new HttpMethodConstraint( new string[] { "POST" } )
                }
            );

            routes.MapHttpRoute(
                name: "DefaultApiDelete",
                routeTemplate: "api/{controller}/{id}",
                defaults: new
                {
                    action = "DELETE",
                    id = System.Web.Http.RouteParameter.Optional
                },
                constraints: new
                {
                    httpMethod = new HttpMethodConstraint( new string[] { "DELETE" } )
                }
            );

            // Add a default page route
            routes.Add( new Route( "page/{PageId}", new Rock.Web.RockRouteHandler() ) );

            // Add a default route for when no parameters are passed
            routes.Add( new Route( "", new Rock.Web.RockRouteHandler() ) );
        }

        /// <summary>
        /// Adds the event handlers.
        /// </summary>
        private void AddEventHandlers()
        {
            Rock.Model.Block.Updated += new EventHandler<Rock.Data.ModelUpdatedEventArgs>( Block_Updated );
            Rock.Model.Block.Deleting += new EventHandler<Rock.Data.ModelUpdatingEventArgs>( Block_Deleting );
            Rock.Model.Page.Updated += new EventHandler<Rock.Data.ModelUpdatedEventArgs>( Page_Updated );
            Rock.Model.Page.Deleting += new EventHandler<Rock.Data.ModelUpdatingEventArgs>( Page_Deleting );
        }

        /// <summary>
        /// Loads the cache objects.
        /// </summary>
        private void LoadCacheObjects()
        {
            using ( new Rock.Data.UnitOfWorkScope() )
            {
                // Read all the qualifiers first so that EF doesn't perform a query for each attribute when it's cached
                var qualifiers = new Dictionary<int, Dictionary<string, string>>();
                foreach ( var attributeQualifier in new Rock.Model.AttributeQualifierService().Queryable() )
                {
                    if ( !qualifiers.ContainsKey( attributeQualifier.AttributeId ) )
                        qualifiers.Add( attributeQualifier.AttributeId, new Dictionary<string, string>() );
                    qualifiers[attributeQualifier.AttributeId].Add( attributeQualifier.Key, attributeQualifier.Value );
                }

                // Cache all the attributes.
                foreach ( var attribute in new Rock.Model.AttributeService().Queryable().ToList() )
                {
                    if ( qualifiers.ContainsKey( attribute.Id ) )
                        Rock.Web.Cache.AttributeCache.Read( attribute, qualifiers[attribute.Id] );
                    else
                        Rock.Web.Cache.AttributeCache.Read( attribute, new Dictionary<string, string>() );
                }

                // Cache all the Field Types
                var fieldTypeService = new Rock.Model.FieldTypeService();
                foreach ( var fieldType in fieldTypeService.Queryable().ToList() )
                {
                    fieldType.LoadAttributes();
                    Rock.Web.Cache.FieldTypeCache.Read( fieldType );
                }

                // DT: When running with production CCV Data, this is taking a considerable amount of time 

                // Cache all tha Defined Types
                //var definedTypeService = new Rock.Model.DefinedTypeService();
                //foreach ( var definedType in definedTypeService.Queryable().ToList() )
                //{
                //    definedType.LoadAttributes();
                //    Rock.Web.Cache.DefinedTypeCache.Read( definedType );
                //}

                // Cache all the Defined Values
                //var definedValueService = new Rock.Model.DefinedValueService();
                //foreach ( var definedValue in definedValueService.Queryable().ToList() )
                //{
                //    definedValue.LoadAttributes();
                //    Rock.Web.Cache.DefinedValueCache.Read( definedValue );
                //}
            }
        }

        #endregion

        #region Event Handlers

        /// <summary>
        /// Flushes a cached page and it's parent page's list of child pages whenever a page is updated
        /// </summary>
        /// <param name="sender">The source of the event.</param>
        /// <param name="e">The <see cref="Rock.ModelUpdatedEventArgs"/> instance containing the event data.</param>
        void Page_Updated( object sender, Rock.Data.ModelUpdatedEventArgs e )
        {
            // Get a reference to the updated page
            Rock.Model.Page page = e.Model as Rock.Model.Page;
            if ( page != null )
            {
                // Check to see if the page being updated is cached
                System.Runtime.Caching.ObjectCache cache = System.Runtime.Caching.MemoryCache.Default;
                if ( cache.Contains( Rock.Web.Cache.PageCache.CacheKey( page.Id ) ) )
                {
                    // Get the cached page
                    var cachedPage = Rock.Web.Cache.PageCache.Read( page.Id );

                    // if the parent page has changed, flush the old parent page's list of child pages
                    if ( cachedPage.ParentPage != null && cachedPage.ParentPage.Id != page.ParentPageId )
                        cachedPage.ParentPage.FlushChildPages();

                    // Flush the updated page from cache
                    Rock.Web.Cache.PageCache.Flush( page.Id );
                }

                // Check to see if updated page has a parent
                if ( page.ParentPageId.HasValue )
                {
                    // If the parent page is cached, flush it's list of child pages
                    if ( cache.Contains( Rock.Web.Cache.PageCache.CacheKey( page.ParentPageId.Value ) ) )
                        Rock.Web.Cache.PageCache.Read( page.ParentPageId.Value ).FlushChildPages();
                }
            }
        }

        /// <summary>
        /// Flushes a cached page and it's parent page's list of child pages whenever a page is being deleted
        /// </summary>
        /// <param name="sender">The source of the event.</param>
        /// <param name="e">The <see cref="Rock.ModelUpdatingEventArgs"/> instance containing the event data.</param>
        void Page_Deleting( object sender, Rock.Data.ModelUpdatingEventArgs e )
        {
            // Get a reference to the deleted page
            Rock.Model.Page page = e.Model as Rock.Model.Page;
            if ( page != null )
            {
                // Check to see if the page being updated is cached
                System.Runtime.Caching.ObjectCache cache = System.Runtime.Caching.MemoryCache.Default;
                if ( cache.Contains( Rock.Web.Cache.PageCache.CacheKey( page.Id ) ) )
                {
                    // Get the cached page
                    var cachedPage = Rock.Web.Cache.PageCache.Read( page.Id );

                    // if the parent page is not null, flush parent page's list of child pages
                    if ( cachedPage.ParentPage != null )
                        cachedPage.ParentPage.FlushChildPages();

                    // Flush the updated page from cache
                    Rock.Web.Cache.PageCache.Flush( page.Id );
                }
            }
        }

        /// <summary>
        /// Flushes a block and it's parent page from cache whenever it is updated
        /// </summary>
        /// <param name="sender">The source of the event.</param>
        /// <param name="e">The <see cref="Rock.ModelUpdatedEventArgs"/> instance containing the event data.</param>
        void Block_Updated( object sender, Rock.Data.ModelUpdatedEventArgs e )
        {
            // Get a reference to the update block instance
            Rock.Model.Block block = e.Model as Rock.Model.Block;
            if ( block != null )
            {
                // Flush the block instance from cache
                Rock.Web.Cache.BlockCache.Flush( block.Id );

                // Flush the block instance's parent page 
                if ( block.PageId.HasValue )
                    Rock.Web.Cache.PageCache.Flush( block.PageId.Value );
            }
        }

        /// <summary>
        /// Flushes a block and it's parent page from cache whenever it is being deleted
        /// </summary>
        /// <param name="sender">The source of the event.</param>
        /// <param name="e">The <see cref="Rock.ModelUpdatingEventArgs"/> instance containing the event data.</param>
        void Block_Deleting( object sender, Rock.Data.ModelUpdatingEventArgs e )
        {
            // Get a reference to the deleted block instance
            Rock.Model.Block block = e.Model as Rock.Model.Block;
            if ( block != null )
            {
                // Flush the block instance from cache
                Rock.Web.Cache.BlockCache.Flush( block.Id );

                // Flush the block instance's parent page 
                if ( block.PageId.HasValue )
                    Rock.Web.Cache.PageCache.Flush( block.PageId.Value );
            }
        }

        #endregion
    }
}<|MERGE_RESOLUTION|>--- conflicted
+++ resolved
@@ -87,14 +87,11 @@
                 {
                     rockContext.Database.Initialize( true );
                 }
-<<<<<<< HEAD
-=======
                 else
                 {
                     var migrator = new System.Data.Entity.Migrations.DbMigrator( new Rock.Migrations.Configuration() );
                     migrator.Update();
                 }
->>>>>>> a95b2305
             }
             else
             {
