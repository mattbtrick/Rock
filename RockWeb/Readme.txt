--- conflicted
+++ resolved
@@ -1,4 +1,3 @@
-<<<<<<< HEAD
 Rock McKinley 8.0
 
 + Added a block setting to Communication Entry for simple mode to be non-bulk.
@@ -198,11 +197,11 @@
 + Updated the Transaction Matching block so that financial transaction images are magnified when clicked.
 + Updated the Workflow Type picker to only show workflow types that are active and that the user is authorized to view.
 + Updated workflow editing to support adding multiple attributes at a time (using new Save Then Add button).
-=======
+
+
 Rock McKinley 7.5
 
 + Increased security for social media endpoints.
->>>>>>> c703da1a
 
 
 Rock McKinley 7.4
