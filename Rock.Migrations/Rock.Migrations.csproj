﻿<?xml version="1.0" encoding="utf-8"?>
<Project ToolsVersion="12.0" DefaultTargets="Build" xmlns="http://schemas.microsoft.com/developer/msbuild/2003">
  <Import Project="$(MSBuildExtensionsPath)\$(MSBuildToolsVersion)\Microsoft.Common.props" Condition="Exists('$(MSBuildExtensionsPath)\$(MSBuildToolsVersion)\Microsoft.Common.props')" />
  <PropertyGroup>
    <Configuration Condition=" '$(Configuration)' == '' ">Debug</Configuration>
    <Platform Condition=" '$(Platform)' == '' ">AnyCPU</Platform>
    <ProjectGuid>{957B1DBE-B921-4FAE-8E5E-B7AD7F01B161}</ProjectGuid>
    <OutputType>Library</OutputType>
    <AppDesignerFolder>Properties</AppDesignerFolder>
    <RootNamespace>Rock.Migrations</RootNamespace>
    <AssemblyName>Rock.Migrations</AssemblyName>
    <TargetFrameworkVersion>v4.5.1</TargetFrameworkVersion>
    <FileAlignment>512</FileAlignment>
    <TargetFrameworkProfile />
  </PropertyGroup>
  <PropertyGroup Condition=" '$(Configuration)|$(Platform)' == 'Debug|AnyCPU' ">
    <DebugSymbols>true</DebugSymbols>
    <DebugType>full</DebugType>
    <Optimize>false</Optimize>
    <OutputPath>bin\Debug\</OutputPath>
    <DefineConstants>DEBUG;TRACE</DefineConstants>
    <ErrorReport>prompt</ErrorReport>
    <WarningLevel>4</WarningLevel>
  </PropertyGroup>
  <PropertyGroup Condition=" '$(Configuration)|$(Platform)' == 'Release|AnyCPU' ">
    <DebugType>pdbonly</DebugType>
    <Optimize>true</Optimize>
    <OutputPath>bin\Release\</OutputPath>
    <DefineConstants>TRACE</DefineConstants>
    <ErrorReport>prompt</ErrorReport>
    <WarningLevel>4</WarningLevel>
  </PropertyGroup>
  <ItemGroup>
    <Reference Include="DotLiquid">
      <HintPath>..\libs\DotLiquid v1.7.0\NET40\DotLiquid.dll</HintPath>
    </Reference>
    <Reference Include="EntityFramework, Version=6.0.0.0, Culture=neutral, PublicKeyToken=b77a5c561934e089, processorArchitecture=MSIL">
      <SpecificVersion>False</SpecificVersion>
      <HintPath>..\packages\EntityFramework.6.1.0\lib\net45\EntityFramework.dll</HintPath>
    </Reference>
    <Reference Include="EntityFramework.SqlServer, Version=6.0.0.0, Culture=neutral, PublicKeyToken=b77a5c561934e089, processorArchitecture=MSIL">
      <SpecificVersion>False</SpecificVersion>
      <HintPath>..\packages\EntityFramework.6.1.0\lib\net45\EntityFramework.SqlServer.dll</HintPath>
    </Reference>
    <Reference Include="System" />
    <Reference Include="System.ComponentModel.DataAnnotations" />
    <Reference Include="System.Core" />
    <Reference Include="System.Web" />
    <Reference Include="System.Xml.Linq" />
    <Reference Include="System.Data.DataSetExtensions" />
    <Reference Include="Microsoft.CSharp" />
    <Reference Include="System.Data" />
    <Reference Include="System.Xml" />
  </ItemGroup>
  <ItemGroup>
<<<<<<< HEAD
    <Compile Include="Migrations\201408192306032_TransactionImageOrder.cs" />
    <Compile Include="Migrations\201408192306032_TransactionImageOrder.Designer.cs">
      <DependentUpon>201408192306032_TransactionImageOrder.cs</DependentUpon>
=======
    <Compile Include="Migrations\201408201603057_DataIntegrityFeatures.cs" />
    <Compile Include="Migrations\201408201603057_DataIntegrityFeatures.Designer.cs">
      <DependentUpon>201408201603057_DataIntegrityFeatures.cs</DependentUpon>
>>>>>>> a768adf0
    </Compile>
    <Compile Include="Migrations\Version 0.0 %28Pre Beta%29\Version 0.0.2\201311251734059_CreateDatabase.cs" />
    <Compile Include="Migrations\Version 0.0 %28Pre Beta%29\Version 0.0.2\201311251734059_CreateDatabase.Designer.cs">
      <DependentUpon>201311251734059_CreateDatabase.cs</DependentUpon>
    </Compile>
    <Compile Include="Migrations\Version 0.0 %28Pre Beta%29\Version 0.0.2\201311272223099_GroupLocationPersonId.cs" />
    <Compile Include="Migrations\Version 0.0 %28Pre Beta%29\Version 0.0.2\201311272223099_GroupLocationPersonId.Designer.cs">
      <DependentUpon>201311272223099_GroupLocationPersonId.cs</DependentUpon>
    </Compile>
    <Compile Include="Migrations\Version 0.0 %28Pre Beta%29\Version 0.0.2\201312022011416_RemoveClassVideoBlock.cs" />
    <Compile Include="Migrations\Version 0.0 %28Pre Beta%29\Version 0.0.2\201312022011416_RemoveClassVideoBlock.Designer.cs">
      <DependentUpon>201312022011416_RemoveClassVideoBlock.cs</DependentUpon>
    </Compile>
    <Compile Include="Migrations\Version 0.0 %28Pre Beta%29\Version 0.0.2\201312031820461_ExternalSiteSecurityTweak.cs" />
    <Compile Include="Migrations\Version 0.0 %28Pre Beta%29\Version 0.0.2\201312031820461_ExternalSiteSecurityTweak.Designer.cs">
      <DependentUpon>201312031820461_ExternalSiteSecurityTweak.cs</DependentUpon>
    </Compile>
    <Compile Include="Migrations\Version 0.0 %28Pre Beta%29\Version 0.0.2\201312032145250_AddHtmlContentApprovalBlock.cs" />
    <Compile Include="Migrations\Version 0.0 %28Pre Beta%29\Version 0.0.2\201312032145250_AddHtmlContentApprovalBlock.Designer.cs">
      <DependentUpon>201312032145250_AddHtmlContentApprovalBlock.cs</DependentUpon>
    </Compile>
    <Compile Include="Migrations\Version 0.0 %28Pre Beta%29\Version 0.0.2\201312041724297_DefaultPageNotRequired.cs" />
    <Compile Include="Migrations\Version 0.0 %28Pre Beta%29\Version 0.0.2\201312041724297_DefaultPageNotRequired.Designer.cs">
      <DependentUpon>201312041724297_DefaultPageNotRequired.cs</DependentUpon>
    </Compile>
    <Compile Include="Migrations\Version 0.0 %28Pre Beta%29\Version 0.0.2\201312042251282_UpdateEmailTemplates.cs" />
    <Compile Include="Migrations\Version 0.0 %28Pre Beta%29\Version 0.0.2\201312042251282_UpdateEmailTemplates.Designer.cs">
      <DependentUpon>201312042251282_UpdateEmailTemplates.cs</DependentUpon>
    </Compile>
    <Compile Include="Migrations\Version 0.0 %28Pre Beta%29\Version 0.0.3\201312052359158_UpdateSiteMapToPageMap.cs" />
    <Compile Include="Migrations\Version 0.0 %28Pre Beta%29\Version 0.0.3\201312052359158_UpdateSiteMapToPageMap.Designer.cs">
      <DependentUpon>201312052359158_UpdateSiteMapToPageMap.cs</DependentUpon>
    </Compile>
    <Compile Include="Migrations\Version 0.0 %28Pre Beta%29\Version 0.0.3\201312060704559_SiteUpdateRemoveIcons.cs" />
    <Compile Include="Migrations\Version 0.0 %28Pre Beta%29\Version 0.0.3\201312060704559_SiteUpdateRemoveIcons.Designer.cs">
      <DependentUpon>201312060704559_SiteUpdateRemoveIcons.cs</DependentUpon>
    </Compile>
    <Compile Include="Migrations\Version 0.0 %28Pre Beta%29\Version 0.0.3\201312062229010_FixPathToErrorPageOnStarkSite.cs" />
    <Compile Include="Migrations\Version 0.0 %28Pre Beta%29\Version 0.0.3\201312062229010_FixPathToErrorPageOnStarkSite.Designer.cs">
      <DependentUpon>201312062229010_FixPathToErrorPageOnStarkSite.cs</DependentUpon>
    </Compile>
    <Compile Include="Migrations\Version 0.0 %28Pre Beta%29\Version 0.0.3\201312091725419_BinaryFileRootPathAttribute.cs" />
    <Compile Include="Migrations\Version 0.0 %28Pre Beta%29\Version 0.0.3\201312091725419_BinaryFileRootPathAttribute.Designer.cs">
      <DependentUpon>201312091725419_BinaryFileRootPathAttribute.cs</DependentUpon>
    </Compile>
    <Compile Include="Migrations\Version 0.0 %28Pre Beta%29\Version 0.0.3\201312091737178_UpdateRenameStoredProcs.cs" />
    <Compile Include="Migrations\Version 0.0 %28Pre Beta%29\Version 0.0.3\201312091737178_UpdateRenameStoredProcs.Designer.cs">
      <DependentUpon>201312091737178_UpdateRenameStoredProcs.cs</DependentUpon>
    </Compile>
    <Compile Include="Migrations\Version 0.0 %28Pre Beta%29\Version 0.0.3\201312091918239_UpdateItemsToIsSystem.cs" />
    <Compile Include="Migrations\Version 0.0 %28Pre Beta%29\Version 0.0.3\201312091918239_UpdateItemsToIsSystem.Designer.cs">
      <DependentUpon>201312091918239_UpdateItemsToIsSystem.cs</DependentUpon>
    </Compile>
    <Compile Include="Migrations\Version 0.0 %28Pre Beta%29\Version 0.0.3\201312092011514_HtmlContentLastModified.cs" />
    <Compile Include="Migrations\Version 0.0 %28Pre Beta%29\Version 0.0.3\201312092011514_HtmlContentLastModified.Designer.cs">
      <DependentUpon>201312092011514_HtmlContentLastModified.cs</DependentUpon>
    </Compile>
    <Compile Include="Migrations\Version 0.0 %28Pre Beta%29\Version 0.0.3\201312092306168_MarketingAdLayoutChanges.cs" />
    <Compile Include="Migrations\Version 0.0 %28Pre Beta%29\Version 0.0.3\201312092306168_MarketingAdLayoutChanges.Designer.cs">
      <DependentUpon>201312092306168_MarketingAdLayoutChanges.cs</DependentUpon>
    </Compile>
    <Compile Include="Migrations\Version 0.0 %28Pre Beta%29\Version 0.0.3\201312092315267_HtmlContentDetail.cs" />
    <Compile Include="Migrations\Version 0.0 %28Pre Beta%29\Version 0.0.3\201312092315267_HtmlContentDetail.Designer.cs">
      <DependentUpon>201312092315267_HtmlContentDetail.cs</DependentUpon>
    </Compile>
    <Compile Include="Migrations\Version 0.0 %28Pre Beta%29\Version 0.0.3\201312100236061_AddPrayerSessionBlock.cs" />
    <Compile Include="Migrations\Version 0.0 %28Pre Beta%29\Version 0.0.3\201312100236061_AddPrayerSessionBlock.Designer.cs">
      <DependentUpon>201312100236061_AddPrayerSessionBlock.cs</DependentUpon>
    </Compile>
    <Compile Include="Migrations\Version 0.0 %28Pre Beta%29\Version 0.0.3\201312101739202_FixMyAccountRoute.cs" />
    <Compile Include="Migrations\Version 0.0 %28Pre Beta%29\Version 0.0.3\201312101739202_FixMyAccountRoute.Designer.cs">
      <DependentUpon>201312101739202_FixMyAccountRoute.cs</DependentUpon>
    </Compile>
    <Compile Include="Migrations\Version 0.0 %28Pre Beta%29\Version 0.0.3\201312102004063_AccountNumberSecureNonUnique.cs" />
    <Compile Include="Migrations\Version 0.0 %28Pre Beta%29\Version 0.0.3\201312102004063_AccountNumberSecureNonUnique.Designer.cs">
      <DependentUpon>201312102004063_AccountNumberSecureNonUnique.cs</DependentUpon>
    </Compile>
    <Compile Include="Migrations\Version 0.0 %28Pre Beta%29\Version 0.0.3\201312102031566_NoteContextFix.cs" />
    <Compile Include="Migrations\Version 0.0 %28Pre Beta%29\Version 0.0.3\201312102031566_NoteContextFix.Designer.cs">
      <DependentUpon>201312102031566_NoteContextFix.cs</DependentUpon>
    </Compile>
    <Compile Include="Migrations\Version 0.0 %28Pre Beta%29\Version 0.0.3\201312102315538_CommunicationBlockNameChange.cs" />
    <Compile Include="Migrations\Version 0.0 %28Pre Beta%29\Version 0.0.3\201312102315538_CommunicationBlockNameChange.Designer.cs">
      <DependentUpon>201312102315538_CommunicationBlockNameChange.cs</DependentUpon>
    </Compile>
    <Compile Include="Migrations\Version 0.0 %28Pre Beta%29\Version 0.0.3\201312111655133_RESTControllerListDetail.cs" />
    <Compile Include="Migrations\Version 0.0 %28Pre Beta%29\Version 0.0.3\201312111655133_RESTControllerListDetail.Designer.cs">
      <DependentUpon>201312111655133_RESTControllerListDetail.cs</DependentUpon>
    </Compile>
    <Compile Include="Migrations\Version 0.0 %28Pre Beta%29\Version 0.0.3\201312111944001_EmailTemplateRemoveFromAddresses.cs" />
    <Compile Include="Migrations\Version 0.0 %28Pre Beta%29\Version 0.0.3\201312111944001_EmailTemplateRemoveFromAddresses.Designer.cs">
      <DependentUpon>201312111944001_EmailTemplateRemoveFromAddresses.cs</DependentUpon>
    </Compile>
    <Compile Include="Migrations\Version 0.0 %28Pre Beta%29\Version 0.0.3\201312120016249_HideSecurityGroups.cs" />
    <Compile Include="Migrations\Version 0.0 %28Pre Beta%29\Version 0.0.3\201312120016249_HideSecurityGroups.Designer.cs">
      <DependentUpon>201312120016249_HideSecurityGroups.cs</DependentUpon>
    </Compile>
    <Compile Include="Migrations\Version 0.0 %28Pre Beta%29\Version 0.0.3\201312121845402_LoginExperienceUpdates.cs" />
    <Compile Include="Migrations\Version 0.0 %28Pre Beta%29\Version 0.0.3\201312121845402_LoginExperienceUpdates.Designer.cs">
      <DependentUpon>201312121845402_LoginExperienceUpdates.cs</DependentUpon>
    </Compile>
    <Compile Include="Migrations\Version 0.0 %28Pre Beta%29\Version 0.0.3\201312121858278_ConnectionStatus.cs" />
    <Compile Include="Migrations\Version 0.0 %28Pre Beta%29\Version 0.0.3\201312121858278_ConnectionStatus.Designer.cs">
      <DependentUpon>201312121858278_ConnectionStatus.cs</DependentUpon>
    </Compile>
    <Compile Include="Migrations\Version 0.0 %28Pre Beta%29\Version 0.0.3\201312121905532_ReportColumnHeaderText.cs" />
    <Compile Include="Migrations\Version 0.0 %28Pre Beta%29\Version 0.0.3\201312121905532_ReportColumnHeaderText.Designer.cs">
      <DependentUpon>201312121905532_ReportColumnHeaderText.cs</DependentUpon>
    </Compile>
    <Compile Include="Migrations\Version 0.1 %28Pre Beta%29\Version 0.1.0\201312160425464_AddPersonToNote.cs" />
    <Compile Include="Migrations\Version 0.1 %28Pre Beta%29\Version 0.1.0\201312160425464_AddPersonToNote.Designer.cs">
      <DependentUpon>201312160425464_AddPersonToNote.cs</DependentUpon>
    </Compile>
    <Compile Include="Migrations\Version 0.1 %28Pre Beta%29\Version 0.1.0\201312160454085_BlockTypeCategory.cs" />
    <Compile Include="Migrations\Version 0.1 %28Pre Beta%29\Version 0.1.0\201312160454085_BlockTypeCategory.Designer.cs">
      <DependentUpon>201312160454085_BlockTypeCategory.cs</DependentUpon>
    </Compile>
    <Compile Include="Migrations\Version 0.1 %28Pre Beta%29\Version 0.1.0\201312161446138_AddAudit.cs" />
    <Compile Include="Migrations\Version 0.1 %28Pre Beta%29\Version 0.1.0\201312161446138_AddAudit.Designer.cs">
      <DependentUpon>201312161446138_AddAudit.cs</DependentUpon>
    </Compile>
    <Compile Include="Migrations\Version 0.1 %28Pre Beta%29\Version 0.1.0\201312162055116_PageLayoutUpdates.cs" />
    <Compile Include="Migrations\Version 0.1 %28Pre Beta%29\Version 0.1.0\201312162055116_PageLayoutUpdates.Designer.cs">
      <DependentUpon>201312162055116_PageLayoutUpdates.cs</DependentUpon>
    </Compile>
    <Compile Include="Migrations\Version 0.1 %28Pre Beta%29\Version 0.1.0\201312162149358_PersonSearchAddAttribute.cs" />
    <Compile Include="Migrations\Version 0.1 %28Pre Beta%29\Version 0.1.0\201312162149358_PersonSearchAddAttribute.Designer.cs">
      <DependentUpon>201312162149358_PersonSearchAddAttribute.cs</DependentUpon>
    </Compile>
    <Compile Include="Migrations\Version 0.1 %28Pre Beta%29\Version 0.1.0\201312162306186_FixPrayerRequestDetailsPageContext.cs" />
    <Compile Include="Migrations\Version 0.1 %28Pre Beta%29\Version 0.1.0\201312162306186_FixPrayerRequestDetailsPageContext.Designer.cs">
      <DependentUpon>201312162306186_FixPrayerRequestDetailsPageContext.cs</DependentUpon>
    </Compile>
    <Compile Include="Migrations\Version 0.1 %28Pre Beta%29\Version 0.1.0\201312182025446_AddTitleToTransactions.cs" />
    <Compile Include="Migrations\Version 0.1 %28Pre Beta%29\Version 0.1.0\201312182025446_AddTitleToTransactions.Designer.cs">
      <DependentUpon>201312182025446_AddTitleToTransactions.cs</DependentUpon>
    </Compile>
    <Compile Include="Migrations\Version 0.1 %28Pre Beta%29\Version 0.1.0\201312191507040_WorkflowTrigger_AddIsActive.cs" />
    <Compile Include="Migrations\Version 0.1 %28Pre Beta%29\Version 0.1.0\201312191507040_WorkflowTrigger_AddIsActive.Designer.cs">
      <DependentUpon>201312191507040_WorkflowTrigger_AddIsActive.cs</DependentUpon>
    </Compile>
    <Compile Include="Migrations\Version 0.1 %28Pre Beta%29\Version 0.1.0\201312192125458_ChangeRootAdminPageName.cs" />
    <Compile Include="Migrations\Version 0.1 %28Pre Beta%29\Version 0.1.0\201312192125458_ChangeRootAdminPageName.Designer.cs">
      <DependentUpon>201312192125458_ChangeRootAdminPageName.cs</DependentUpon>
    </Compile>
    <Compile Include="Migrations\Version 0.1 %28Pre Beta%29\Version 0.1.0\201312192308115_MoveHtmlContentApprovalBlock.cs" />
    <Compile Include="Migrations\Version 0.1 %28Pre Beta%29\Version 0.1.0\201312192308115_MoveHtmlContentApprovalBlock.Designer.cs">
      <DependentUpon>201312192308115_MoveHtmlContentApprovalBlock.cs</DependentUpon>
    </Compile>
    <Compile Include="Migrations\Version 0.1 %28Pre Beta%29\Version 0.1.0\201312192349366_RenamePublicAdBlocks.cs" />
    <Compile Include="Migrations\Version 0.1 %28Pre Beta%29\Version 0.1.0\201312192349366_RenamePublicAdBlocks.Designer.cs">
      <DependentUpon>201312192349366_RenamePublicAdBlocks.cs</DependentUpon>
    </Compile>
    <Compile Include="Migrations\Version 0.1 %28Pre Beta%29\Version 0.1.0\201312202331444_RockRename.cs" />
    <Compile Include="Migrations\Version 0.1 %28Pre Beta%29\Version 0.1.0\201312202331444_RockRename.Designer.cs">
      <DependentUpon>201312202331444_RockRename.cs</DependentUpon>
    </Compile>
    <Compile Include="Migrations\Version 0.1 %28Pre Beta%29\Version 0.1.1\201312221305134_GoogleAnalytics.cs" />
    <Compile Include="Migrations\Version 0.1 %28Pre Beta%29\Version 0.1.1\201312221305134_GoogleAnalytics.Designer.cs">
      <DependentUpon>201312221305134_GoogleAnalytics.cs</DependentUpon>
    </Compile>
    <Compile Include="Migrations\Version 0.1 %28Pre Beta%29\Version 0.1.1\201312221451050_RemoveIconFileFields.cs" />
    <Compile Include="Migrations\Version 0.1 %28Pre Beta%29\Version 0.1.1\201312221451050_RemoveIconFileFields.Designer.cs">
      <DependentUpon>201312221451050_RemoveIconFileFields.cs</DependentUpon>
    </Compile>
    <Compile Include="Migrations\Version 0.1 %28Pre Beta%29\Version 0.1.1\201312221636197_RefactorPersonName.cs" />
    <Compile Include="Migrations\Version 0.1 %28Pre Beta%29\Version 0.1.1\201312221636197_RefactorPersonName.Designer.cs">
      <DependentUpon>201312221636197_RefactorPersonName.cs</DependentUpon>
    </Compile>
    <Compile Include="Migrations\Version 0.1 %28Pre Beta%29\Version 0.1.1\201401032214266_AddGroupChildGroupTypes.cs" />
    <Compile Include="Migrations\Version 0.1 %28Pre Beta%29\Version 0.1.1\201401032214266_AddGroupChildGroupTypes.Designer.cs">
      <DependentUpon>201401032214266_AddGroupChildGroupTypes.cs</DependentUpon>
    </Compile>
    <Compile Include="Migrations\Version 0.1 %28Pre Beta%29\Version 0.1.1\201401061559036_CategoryOrderDescription.cs" />
    <Compile Include="Migrations\Version 0.1 %28Pre Beta%29\Version 0.1.1\201401061559036_CategoryOrderDescription.Designer.cs">
      <DependentUpon>201401061559036_CategoryOrderDescription.cs</DependentUpon>
    </Compile>
    <Compile Include="Migrations\Version 0.1 %28Pre Beta%29\Version 0.1.1\201401062203180_RenameAdultChildParentRoles.cs" />
    <Compile Include="Migrations\Version 0.1 %28Pre Beta%29\Version 0.1.1\201401062203180_RenameAdultChildParentRoles.Designer.cs">
      <DependentUpon>201401062203180_RenameAdultChildParentRoles.cs</DependentUpon>
    </Compile>
    <Compile Include="Migrations\Version 0.1 %28Pre Beta%29\Version 0.1.1\201401062206577_AddGroupRoleFormerSpouse.cs" />
    <Compile Include="Migrations\Version 0.1 %28Pre Beta%29\Version 0.1.1\201401062206577_AddGroupRoleFormerSpouse.Designer.cs">
      <DependentUpon>201401062206577_AddGroupRoleFormerSpouse.cs</DependentUpon>
    </Compile>
    <Compile Include="Migrations\Version 0.1 %28Pre Beta%29\Version 0.1.1\201401071224347_SavedAccountUpdates.cs" />
    <Compile Include="Migrations\Version 0.1 %28Pre Beta%29\Version 0.1.1\201401071224347_SavedAccountUpdates.Designer.cs">
      <DependentUpon>201401071224347_SavedAccountUpdates.cs</DependentUpon>
    </Compile>
    <Compile Include="Migrations\Version 0.1 %28Pre Beta%29\Version 0.1.1\201401071612341_PrayerCategories.cs" />
    <Compile Include="Migrations\Version 0.1 %28Pre Beta%29\Version 0.1.1\201401071612341_PrayerCategories.Designer.cs">
      <DependentUpon>201401071612341_PrayerCategories.cs</DependentUpon>
    </Compile>
    <Compile Include="Migrations\Version 0.1 %28Pre Beta%29\Version 0.1.1\201401071718059_PersonMarketingBinaryFileTypes.cs" />
    <Compile Include="Migrations\Version 0.1 %28Pre Beta%29\Version 0.1.1\201401071718059_PersonMarketingBinaryFileTypes.Designer.cs">
      <DependentUpon>201401071718059_PersonMarketingBinaryFileTypes.cs</DependentUpon>
    </Compile>
    <Compile Include="Migrations\Version 0.1 %28Pre Beta%29\Version 0.1.1\201401071836000_AddAdListPage.cs" />
    <Compile Include="Migrations\Version 0.1 %28Pre Beta%29\Version 0.1.1\201401071836000_AddAdListPage.Designer.cs">
      <DependentUpon>201401071836000_AddAdListPage.cs</DependentUpon>
    </Compile>
    <Compile Include="Migrations\Version 0.1 %28Pre Beta%29\Version 0.1.1\201401072234209_UserLoginEntityType.cs" />
    <Compile Include="Migrations\Version 0.1 %28Pre Beta%29\Version 0.1.1\201401072234209_UserLoginEntityType.Designer.cs">
      <DependentUpon>201401072234209_UserLoginEntityType.cs</DependentUpon>
    </Compile>
    <Compile Include="Migrations\Version 0.1 %28Pre Beta%29\Version 0.1.1\201401081952447_UserAccounts.cs" />
    <Compile Include="Migrations\Version 0.1 %28Pre Beta%29\Version 0.1.1\201401081952447_UserAccounts.Designer.cs">
      <DependentUpon>201401081952447_UserAccounts.cs</DependentUpon>
    </Compile>
    <Compile Include="Migrations\Version 0.1 %28Pre Beta%29\Version 0.1.1\201401091942376_TagsByLetterPage.cs" />
    <Compile Include="Migrations\Version 0.1 %28Pre Beta%29\Version 0.1.1\201401091942376_TagsByLetterPage.Designer.cs">
      <DependentUpon>201401091942376_TagsByLetterPage.cs</DependentUpon>
    </Compile>
    <Compile Include="Migrations\Version 0.1 %28Pre Beta%29\Version 0.1.1\201401091947539_ChangeNameOfAttendeePage.cs" />
    <Compile Include="Migrations\Version 0.1 %28Pre Beta%29\Version 0.1.1\201401091947539_ChangeNameOfAttendeePage.Designer.cs">
      <DependentUpon>201401091947539_ChangeNameOfAttendeePage.cs</DependentUpon>
    </Compile>
    <Compile Include="Migrations\Version 0.1 %28Pre Beta%29\Version 0.1.1\201401092004083_AdListPageOrderUpdate.cs" />
    <Compile Include="Migrations\Version 0.1 %28Pre Beta%29\Version 0.1.1\201401092004083_AdListPageOrderUpdate.Designer.cs">
      <DependentUpon>201401092004083_AdListPageOrderUpdate.cs</DependentUpon>
    </Compile>
    <Compile Include="Migrations\Version 0.1 %28Pre Beta%29\Version 0.1.1\201401092358192_AuditDetail.cs" />
    <Compile Include="Migrations\Version 0.1 %28Pre Beta%29\Version 0.1.1\201401092358192_AuditDetail.Designer.cs">
      <DependentUpon>201401092358192_AuditDetail.cs</DependentUpon>
    </Compile>
    <Compile Include="Migrations\Version 0.1 %28Pre Beta%29\Version 0.1.1\201401100511284_RemoveAuditDetail.cs" />
    <Compile Include="Migrations\Version 0.1 %28Pre Beta%29\Version 0.1.1\201401100511284_RemoveAuditDetail.Designer.cs">
      <DependentUpon>201401100511284_RemoveAuditDetail.cs</DependentUpon>
    </Compile>
    <Compile Include="Migrations\Version 0.1 %28Pre Beta%29\Version 0.1.3\201401131442369_BlockPrePostHtml.cs" />
    <Compile Include="Migrations\Version 0.1 %28Pre Beta%29\Version 0.1.3\201401131442369_BlockPrePostHtml.Designer.cs">
      <DependentUpon>201401131442369_BlockPrePostHtml.cs</DependentUpon>
    </Compile>
    <Compile Include="Migrations\Version 0.1 %28Pre Beta%29\Version 0.1.3\201401131724184_Add404FieldsToSite.cs" />
    <Compile Include="Migrations\Version 0.1 %28Pre Beta%29\Version 0.1.3\201401131724184_Add404FieldsToSite.Designer.cs">
      <DependentUpon>201401131724184_Add404FieldsToSite.cs</DependentUpon>
    </Compile>
    <Compile Include="Migrations\Version 0.1 %28Pre Beta%29\Version 0.1.3\201401131810554_ConnectionStatusCleanup.cs" />
    <Compile Include="Migrations\Version 0.1 %28Pre Beta%29\Version 0.1.3\201401131810554_ConnectionStatusCleanup.Designer.cs">
      <DependentUpon>201401131810554_ConnectionStatusCleanup.cs</DependentUpon>
    </Compile>
    <Compile Include="Migrations\Version 0.1 %28Pre Beta%29\Version 0.1.3\201401132311057_Add404PagesForSites.cs" />
    <Compile Include="Migrations\Version 0.1 %28Pre Beta%29\Version 0.1.3\201401132311057_Add404PagesForSites.Designer.cs">
      <DependentUpon>201401132311057_Add404PagesForSites.cs</DependentUpon>
    </Compile>
    <Compile Include="Migrations\Version 0.1 %28Pre Beta%29\Version 0.1.3\201401140409207_PersonDetailPages.cs" />
    <Compile Include="Migrations\Version 0.1 %28Pre Beta%29\Version 0.1.3\201401140409207_PersonDetailPages.Designer.cs">
      <DependentUpon>201401140409207_PersonDetailPages.cs</DependentUpon>
    </Compile>
    <Compile Include="Migrations\Version 0.1 %28Pre Beta%29\Version 0.1.3\201401141807363_SiteDetailChanges.cs" />
    <Compile Include="Migrations\Version 0.1 %28Pre Beta%29\Version 0.1.3\201401141807363_SiteDetailChanges.Designer.cs">
      <DependentUpon>201401141807363_SiteDetailChanges.cs</DependentUpon>
    </Compile>
    <Compile Include="Migrations\Version 0.1 %28Pre Beta%29\Version 0.1.3\201401151404211_RenameGroupLocationIndex.cs" />
    <Compile Include="Migrations\Version 0.1 %28Pre Beta%29\Version 0.1.3\201401151404211_RenameGroupLocationIndex.Designer.cs">
      <DependentUpon>201401151404211_RenameGroupLocationIndex.cs</DependentUpon>
    </Compile>
    <Compile Include="Migrations\Version 0.1 %28Pre Beta%29\Version 0.1.3\201401151949171_RenameFormerSpousePreviousSpouse.cs" />
    <Compile Include="Migrations\Version 0.1 %28Pre Beta%29\Version 0.1.3\201401151949171_RenameFormerSpousePreviousSpouse.Designer.cs">
      <DependentUpon>201401151949171_RenameFormerSpousePreviousSpouse.cs</DependentUpon>
    </Compile>
    <Compile Include="Migrations\Version 0.1 %28Pre Beta%29\Version 0.1.3\201401151959527_AddPastoralStaffRole.cs" />
    <Compile Include="Migrations\Version 0.1 %28Pre Beta%29\Version 0.1.3\201401151959527_AddPastoralStaffRole.Designer.cs">
      <DependentUpon>201401151959527_AddPastoralStaffRole.cs</DependentUpon>
    </Compile>
    <Compile Include="Migrations\Version 0.1 %28Pre Beta%29\Version 0.1.3\201401152023157_ChangeLayoutOfSecurityRoleDetailsPage.cs" />
    <Compile Include="Migrations\Version 0.1 %28Pre Beta%29\Version 0.1.3\201401152023157_ChangeLayoutOfSecurityRoleDetailsPage.Designer.cs">
      <DependentUpon>201401152023157_ChangeLayoutOfSecurityRoleDetailsPage.cs</DependentUpon>
    </Compile>
    <Compile Include="Migrations\Version 0.1 %28Pre Beta%29\Version 0.1.3\201401152246390_FixHeaderMarkupOnHomepage.cs" />
    <Compile Include="Migrations\Version 0.1 %28Pre Beta%29\Version 0.1.3\201401152246390_FixHeaderMarkupOnHomepage.Designer.cs">
      <DependentUpon>201401152246390_FixHeaderMarkupOnHomepage.cs</DependentUpon>
    </Compile>
    <Compile Include="Migrations\Version 0.1 %28Pre Beta%29\Version 0.1.3\201401162252159_HtmlEditorMergeFieldPlugin.cs" />
    <Compile Include="Migrations\Version 0.1 %28Pre Beta%29\Version 0.1.3\201401162252159_HtmlEditorMergeFieldPlugin.Designer.cs">
      <DependentUpon>201401162252159_HtmlEditorMergeFieldPlugin.cs</DependentUpon>
    </Compile>
    <Compile Include="Migrations\Version 0.1 %28Pre Beta%29\Version 0.1.3\201401162357214_AddHistory.cs" />
    <Compile Include="Migrations\Version 0.1 %28Pre Beta%29\Version 0.1.3\201401162357214_AddHistory.Designer.cs">
      <DependentUpon>201401162357214_AddHistory.cs</DependentUpon>
    </Compile>
    <Compile Include="Migrations\Version 0.1 %28Pre Beta%29\Version 0.1.3\201401171522163_UpdateBlockTypeDescriptions.cs" />
    <Compile Include="Migrations\Version 0.1 %28Pre Beta%29\Version 0.1.3\201401171522163_UpdateBlockTypeDescriptions.Designer.cs">
      <DependentUpon>201401171522163_UpdateBlockTypeDescriptions.cs</DependentUpon>
    </Compile>
    <Compile Include="Migrations\Version 0.1 %28Pre Beta%29\Version 0.1.3\201401171902377_PrayerRequestDateChanges.cs" />
    <Compile Include="Migrations\Version 0.1 %28Pre Beta%29\Version 0.1.3\201401171902377_PrayerRequestDateChanges.Designer.cs">
      <DependentUpon>201401171902377_PrayerRequestDateChanges.cs</DependentUpon>
    </Compile>
    <Compile Include="Migrations\Version 0.1 %28Pre Beta%29\Version 0.1.3\201401172226353_PageTitleFields.cs" />
    <Compile Include="Migrations\Version 0.1 %28Pre Beta%29\Version 0.1.3\201401172226353_PageTitleFields.Designer.cs">
      <DependentUpon>201401172226353_PageTitleFields.cs</DependentUpon>
    </Compile>
    <Compile Include="Migrations\Version 0.1 %28Pre Beta%29\Version 0.1.3\201401172244135_DeleteEventGroupType.cs" />
    <Compile Include="Migrations\Version 0.1 %28Pre Beta%29\Version 0.1.3\201401172244135_DeleteEventGroupType.Designer.cs">
      <DependentUpon>201401172244135_DeleteEventGroupType.cs</DependentUpon>
    </Compile>
    <Compile Include="Migrations\Version 0.1 %28Pre Beta%29\Version 0.1.4\201401202137085_AddPageLiquidAttribute.cs" />
    <Compile Include="Migrations\Version 0.1 %28Pre Beta%29\Version 0.1.4\201401202137085_AddPageLiquidAttribute.Designer.cs">
      <DependentUpon>201401202137085_AddPageLiquidAttribute.cs</DependentUpon>
    </Compile>
    <Compile Include="Migrations\Version 0.1 %28Pre Beta%29\Version 0.1.4\201401211151533_NoteAttributes.cs" />
    <Compile Include="Migrations\Version 0.1 %28Pre Beta%29\Version 0.1.4\201401211151533_NoteAttributes.Designer.cs">
      <DependentUpon>201401211151533_NoteAttributes.cs</DependentUpon>
    </Compile>
    <Compile Include="Migrations\Version 0.1 %28Pre Beta%29\Version 0.1.4\201401212018517_HistoryPageBreadcrumb.cs" />
    <Compile Include="Migrations\Version 0.1 %28Pre Beta%29\Version 0.1.4\201401212018517_HistoryPageBreadcrumb.Designer.cs">
      <DependentUpon>201401212018517_HistoryPageBreadcrumb.cs</DependentUpon>
    </Compile>
    <Compile Include="Migrations\Version 0.1 %28Pre Beta%29\Version 0.1.4\201401220441223_MiscUIChanges.cs" />
    <Compile Include="Migrations\Version 0.1 %28Pre Beta%29\Version 0.1.4\201401220441223_MiscUIChanges.Designer.cs">
      <DependentUpon>201401220441223_MiscUIChanges.cs</DependentUpon>
    </Compile>
    <Compile Include="Migrations\Version 0.1 %28Pre Beta%29\Version 0.1.4\201401221752081_PersonAlias.cs" />
    <Compile Include="Migrations\Version 0.1 %28Pre Beta%29\Version 0.1.4\201401221752081_PersonAlias.Designer.cs">
      <DependentUpon>201401221752081_PersonAlias.cs</DependentUpon>
    </Compile>
    <Compile Include="Migrations\Version 0.1 %28Pre Beta%29\Version 0.1.4\201401222126036_AddCreatedModifiedFields.cs" />
    <Compile Include="Migrations\Version 0.1 %28Pre Beta%29\Version 0.1.4\201401222126036_AddCreatedModifiedFields.Designer.cs">
      <DependentUpon>201401222126036_AddCreatedModifiedFields.cs</DependentUpon>
    </Compile>
    <Compile Include="Migrations\Version 0.1 %28Pre Beta%29\Version 0.1.4\201401231551591_ExceptionCreatedInfo.cs" />
    <Compile Include="Migrations\Version 0.1 %28Pre Beta%29\Version 0.1.4\201401231551591_ExceptionCreatedInfo.Designer.cs">
      <DependentUpon>201401231551591_ExceptionCreatedInfo.cs</DependentUpon>
    </Compile>
    <Compile Include="Migrations\Version 0.1 %28Pre Beta%29\Version 0.1.4\201401231618180_NoteCreatedInfo.cs" />
    <Compile Include="Migrations\Version 0.1 %28Pre Beta%29\Version 0.1.4\201401231618180_NoteCreatedInfo.Designer.cs">
      <DependentUpon>201401231618180_NoteCreatedInfo.cs</DependentUpon>
    </Compile>
    <Compile Include="Migrations\Version 0.1 %28Pre Beta%29\Version 0.1.4\201401231638103_FinancialBatchCreatedInfo.cs" />
    <Compile Include="Migrations\Version 0.1 %28Pre Beta%29\Version 0.1.4\201401231638103_FinancialBatchCreatedInfo.Designer.cs">
      <DependentUpon>201401231638103_FinancialBatchCreatedInfo.cs</DependentUpon>
    </Compile>
    <Compile Include="Migrations\Version 0.1 %28Pre Beta%29\Version 0.1.4\201401232057334_AuditPersonAlias.cs" />
    <Compile Include="Migrations\Version 0.1 %28Pre Beta%29\Version 0.1.4\201401232057334_AuditPersonAlias.Designer.cs">
      <DependentUpon>201401232057334_AuditPersonAlias.cs</DependentUpon>
    </Compile>
    <Compile Include="Migrations\Version 0.1 %28Pre Beta%29\Version 0.1.4\201401232243283_CkEditorPluginLayout.cs" />
    <Compile Include="Migrations\Version 0.1 %28Pre Beta%29\Version 0.1.4\201401232243283_CkEditorPluginLayout.Designer.cs">
      <DependentUpon>201401232243283_CkEditorPluginLayout.cs</DependentUpon>
    </Compile>
    <Compile Include="Migrations\Version 0.1 %28Pre Beta%29\Version 0.1.4\201401240107095_AddPersonViewed.cs" />
    <Compile Include="Migrations\Version 0.1 %28Pre Beta%29\Version 0.1.4\201401240107095_AddPersonViewed.Designer.cs">
      <DependentUpon>201401240107095_AddPersonViewed.cs</DependentUpon>
    </Compile>
    <Compile Include="Migrations\Version 0.1 %28Pre Beta%29\Version 0.1.4\201401241331091_PersonMerge.cs" />
    <Compile Include="Migrations\Version 0.1 %28Pre Beta%29\Version 0.1.4\201401241331091_PersonMerge.Designer.cs">
      <DependentUpon>201401241331091_PersonMerge.cs</DependentUpon>
    </Compile>
    <Compile Include="Migrations\Version 0.1 %28Pre Beta%29\Version 0.1.4\201401250002455_TagDescription.cs" />
    <Compile Include="Migrations\Version 0.1 %28Pre Beta%29\Version 0.1.4\201401250002455_TagDescription.Designer.cs">
      <DependentUpon>201401250002455_TagDescription.cs</DependentUpon>
    </Compile>
    <Compile Include="Migrations\Version 0.1 %28Pre Beta%29\Version 0.1.5\201401271236495_DeleteSampleReportPage.cs" />
    <Compile Include="Migrations\Version 0.1 %28Pre Beta%29\Version 0.1.5\201401271236495_DeleteSampleReportPage.Designer.cs">
      <DependentUpon>201401271236495_DeleteSampleReportPage.cs</DependentUpon>
    </Compile>
    <Compile Include="Migrations\Version 0.1 %28Pre Beta%29\Version 0.1.5\201401271247579_RemoveFullAddress.cs" />
    <Compile Include="Migrations\Version 0.1 %28Pre Beta%29\Version 0.1.5\201401271247579_RemoveFullAddress.Designer.cs">
      <DependentUpon>201401271247579_RemoveFullAddress.cs</DependentUpon>
    </Compile>
    <Compile Include="Migrations\Version 0.1 %28Pre Beta%29\Version 0.1.5\201401271902480_HideMetricsPage.cs" />
    <Compile Include="Migrations\Version 0.1 %28Pre Beta%29\Version 0.1.5\201401271902480_HideMetricsPage.Designer.cs">
      <DependentUpon>201401271902480_HideMetricsPage.cs</DependentUpon>
    </Compile>
    <Compile Include="Migrations\Version 0.1 %28Pre Beta%29\Version 0.1.5\201401272157461_RemoveFieldTypes.cs" />
    <Compile Include="Migrations\Version 0.1 %28Pre Beta%29\Version 0.1.5\201401272157461_RemoveFieldTypes.Designer.cs">
      <DependentUpon>201401272157461_RemoveFieldTypes.cs</DependentUpon>
    </Compile>
    <Compile Include="Migrations\Version 0.1 %28Pre Beta%29\Version 0.1.5\201401282147345_StatementPersonFullNameFix.cs" />
    <Compile Include="Migrations\Version 0.1 %28Pre Beta%29\Version 0.1.5\201401282147345_StatementPersonFullNameFix.Designer.cs">
      <DependentUpon>201401282147345_StatementPersonFullNameFix.cs</DependentUpon>
    </Compile>
    <Compile Include="Migrations\Version 0.1 %28Pre Beta%29\Version 0.1.5\201401290012560_PersonBirthdateDbComputed.cs" />
    <Compile Include="Migrations\Version 0.1 %28Pre Beta%29\Version 0.1.5\201401290012560_PersonBirthdateDbComputed.Designer.cs">
      <DependentUpon>201401290012560_PersonBirthdateDbComputed.cs</DependentUpon>
    </Compile>
    <Compile Include="Migrations\Version 0.1 %28Pre Beta%29\Version 0.1.5\201401291637496_HTMLContentNotRequired.cs" />
    <Compile Include="Migrations\Version 0.1 %28Pre Beta%29\Version 0.1.5\201401291637496_HTMLContentNotRequired.Designer.cs">
      <DependentUpon>201401291637496_HTMLContentNotRequired.cs</DependentUpon>
    </Compile>
    <Compile Include="Migrations\Version 0.1 %28Pre Beta%29\Version 0.1.5\201401291720147_AttendanceHistory.cs" />
    <Compile Include="Migrations\Version 0.1 %28Pre Beta%29\Version 0.1.5\201401291720147_AttendanceHistory.Designer.cs">
      <DependentUpon>201401291720147_AttendanceHistory.cs</DependentUpon>
    </Compile>
    <Compile Include="Migrations\Version 0.1 %28Pre Beta%29\Version 0.1.5\201401302003574_AddBlocksToRightSideBar.cs" />
    <Compile Include="Migrations\Version 0.1 %28Pre Beta%29\Version 0.1.5\201401302003574_AddBlocksToRightSideBar.Designer.cs">
      <DependentUpon>201401302003574_AddBlocksToRightSideBar.cs</DependentUpon>
    </Compile>
    <Compile Include="Migrations\Version 0.1 %28Pre Beta%29\Version 0.1.5\201401312207050_RockInstanceId.cs" />
    <Compile Include="Migrations\Version 0.1 %28Pre Beta%29\Version 0.1.5\201401312207050_RockInstanceId.Designer.cs">
      <DependentUpon>201401312207050_RockInstanceId.cs</DependentUpon>
    </Compile>
    <Compile Include="Migrations\Version 0.1 %28Pre Beta%29\Version 0.1.5\201401312232533_BinaryFileLastModifiedDateTime.cs" />
    <Compile Include="Migrations\Version 0.1 %28Pre Beta%29\Version 0.1.5\201401312232533_BinaryFileLastModifiedDateTime.Designer.cs">
      <DependentUpon>201401312232533_BinaryFileLastModifiedDateTime.cs</DependentUpon>
    </Compile>
    <Compile Include="Migrations\Version 0.1 %28Pre Beta%29\Version 0.1.5\201402021358481_FixBatchDetailTransactionList.cs" />
    <Compile Include="Migrations\Version 0.1 %28Pre Beta%29\Version 0.1.5\201402021358481_FixBatchDetailTransactionList.Designer.cs">
      <DependentUpon>201402021358481_FixBatchDetailTransactionList.cs</DependentUpon>
    </Compile>
    <Compile Include="Migrations\Version 0.1 %28Pre Beta%29\Version 0.1.5\201402031658561_BinaryFileStoredProcUpdate.cs" />
    <Compile Include="Migrations\Version 0.1 %28Pre Beta%29\Version 0.1.5\201402031658561_BinaryFileStoredProcUpdate.Designer.cs">
      <DependentUpon>201402031658561_BinaryFileStoredProcUpdate.cs</DependentUpon>
    </Compile>
    <Compile Include="Migrations\Version 0.1 %28Pre Beta%29\Version 0.1.5\201402031741471_MiscConfigChanges.cs" />
    <Compile Include="Migrations\Version 0.1 %28Pre Beta%29\Version 0.1.5\201402031741471_MiscConfigChanges.Designer.cs">
      <DependentUpon>201402031741471_MiscConfigChanges.cs</DependentUpon>
    </Compile>
    <Compile Include="Migrations\Version 0.1 %28Pre Beta%29\Version 0.1.5\201402032112129_CreateRestEntities.cs" />
    <Compile Include="Migrations\Version 0.1 %28Pre Beta%29\Version 0.1.5\201402032112129_CreateRestEntities.Designer.cs">
      <DependentUpon>201402032112129_CreateRestEntities.cs</DependentUpon>
    </Compile>
    <Compile Include="Migrations\Version 0.1 %28Pre Beta%29\Version 0.1.5\201402050535388_CreateFunctionsAndSpForAttendanceBadge.cs" />
    <Compile Include="Migrations\Version 0.1 %28Pre Beta%29\Version 0.1.5\201402050535388_CreateFunctionsAndSpForAttendanceBadge.Designer.cs">
      <DependentUpon>201402050535388_CreateFunctionsAndSpForAttendanceBadge.cs</DependentUpon>
    </Compile>
    <Compile Include="Migrations\Version 0.1 %28Pre Beta%29\Version 0.1.5\201402051857216_AuthorizedPersonIdNotRequired.cs" />
    <Compile Include="Migrations\Version 0.1 %28Pre Beta%29\Version 0.1.5\201402051857216_AuthorizedPersonIdNotRequired.Designer.cs">
      <DependentUpon>201402051857216_AuthorizedPersonIdNotRequired.cs</DependentUpon>
    </Compile>
    <Compile Include="Migrations\Version 0.1 %28Pre Beta%29\Version 0.1.5\201402061548097_ImprovePerformanceAttendanceBadgeSP.cs" />
    <Compile Include="Migrations\Version 0.1 %28Pre Beta%29\Version 0.1.5\201402061548097_ImprovePerformanceAttendanceBadgeSP.Designer.cs">
      <DependentUpon>201402061548097_ImprovePerformanceAttendanceBadgeSP.cs</DependentUpon>
    </Compile>
    <Compile Include="Migrations\Version 0.1 %28Pre Beta%29\Version 0.1.5\201402062142578_LayoutDetailBlockChanges.cs" />
    <Compile Include="Migrations\Version 0.1 %28Pre Beta%29\Version 0.1.5\201402062142578_LayoutDetailBlockChanges.Designer.cs">
      <DependentUpon>201402062142578_LayoutDetailBlockChanges.cs</DependentUpon>
    </Compile>
    <Compile Include="Migrations\Version 0.1 %28Pre Beta%29\Version 0.1.5\201402070040267_RefactorPersonBadge.cs" />
    <Compile Include="Migrations\Version 0.1 %28Pre Beta%29\Version 0.1.5\201402070040267_RefactorPersonBadge.Designer.cs">
      <DependentUpon>201402070040267_RefactorPersonBadge.cs</DependentUpon>
    </Compile>
    <Compile Include="Migrations\Version 0.1 %28Pre Beta%29\Version 0.1.5\201402072059288_DataSelectPageBlock.cs" />
    <Compile Include="Migrations\Version 0.1 %28Pre Beta%29\Version 0.1.5\201402072059288_DataSelectPageBlock.Designer.cs">
      <DependentUpon>201402072059288_DataSelectPageBlock.cs</DependentUpon>
    </Compile>
    <Compile Include="Migrations\Version 0.1 %28Pre Beta%29\Version 0.1.6\201402072145089_AdminPageUpdates.cs" />
    <Compile Include="Migrations\Version 0.1 %28Pre Beta%29\Version 0.1.6\201402072145089_AdminPageUpdates.Designer.cs">
      <DependentUpon>201402072145089_AdminPageUpdates.cs</DependentUpon>
    </Compile>
    <Compile Include="Migrations\Version 0.1 %28Pre Beta%29\Version 0.1.6\201402072154281_MoveBadges.cs" />
    <Compile Include="Migrations\Version 0.1 %28Pre Beta%29\Version 0.1.6\201402072154281_MoveBadges.Designer.cs">
      <DependentUpon>201402072154281_MoveBadges.cs</DependentUpon>
    </Compile>
    <Compile Include="Migrations\Version 0.1 %28Pre Beta%29\Version 0.1.6\201402082033457_MovePersonBadgeBlocks.cs" />
    <Compile Include="Migrations\Version 0.1 %28Pre Beta%29\Version 0.1.6\201402082033457_MovePersonBadgeBlocks.Designer.cs">
      <DependentUpon>201402082033457_MovePersonBadgeBlocks.cs</DependentUpon>
    </Compile>
    <Compile Include="Migrations\Version 0.1 %28Pre Beta%29\Version 0.1.6\201402090136495_FixLocationSpelling.cs" />
    <Compile Include="Migrations\Version 0.1 %28Pre Beta%29\Version 0.1.6\201402090136495_FixLocationSpelling.Designer.cs">
      <DependentUpon>201402090136495_FixLocationSpelling.cs</DependentUpon>
    </Compile>
    <Compile Include="Migrations\Version 0.1 %28Pre Beta%29\Version 0.1.6\201402090638461_RemoveLegacyBadges.cs" />
    <Compile Include="Migrations\Version 0.1 %28Pre Beta%29\Version 0.1.6\201402090638461_RemoveLegacyBadges.Designer.cs">
      <DependentUpon>201402090638461_RemoveLegacyBadges.cs</DependentUpon>
    </Compile>
    <Compile Include="Migrations\Version 0.1 %28Pre Beta%29\Version 0.1.6\201402090717132_MoveDataSelectPage.cs" />
    <Compile Include="Migrations\Version 0.1 %28Pre Beta%29\Version 0.1.6\201402090717132_MoveDataSelectPage.Designer.cs">
      <DependentUpon>201402090717132_MoveDataSelectPage.cs</DependentUpon>
    </Compile>
    <Compile Include="Migrations\Version 0.1 %28Pre Beta%29\Version 0.1.6\201402091749178_AddMergeProc.cs" />
    <Compile Include="Migrations\Version 0.1 %28Pre Beta%29\Version 0.1.6\201402091749178_AddMergeProc.Designer.cs">
      <DependentUpon>201402091749178_AddMergeProc.cs</DependentUpon>
    </Compile>
    <Compile Include="Migrations\Version 0.1 %28Pre Beta%29\Version 0.1.6\201402100011204_NewBadgeSetup.cs" />
    <Compile Include="Migrations\Version 0.1 %28Pre Beta%29\Version 0.1.6\201402100011204_NewBadgeSetup.Designer.cs">
      <DependentUpon>201402100011204_NewBadgeSetup.cs</DependentUpon>
    </Compile>
    <Compile Include="Migrations\Version 0.1 %28Pre Beta%29\Version 0.1.6\201402101503040_FixTagPageTitles.cs" />
    <Compile Include="Migrations\Version 0.1 %28Pre Beta%29\Version 0.1.6\201402101503040_FixTagPageTitles.Designer.cs">
      <DependentUpon>201402101503040_FixTagPageTitles.cs</DependentUpon>
    </Compile>
    <Compile Include="Migrations\Version 0.1 %28Pre Beta%29\Version 0.1.6\201402121927497_RemoveIsNamedLoc.cs" />
    <Compile Include="Migrations\Version 0.1 %28Pre Beta%29\Version 0.1.6\201402121927497_RemoveIsNamedLoc.Designer.cs">
      <DependentUpon>201402121927497_RemoveIsNamedLoc.cs</DependentUpon>
    </Compile>
    <Compile Include="Migrations\Version 0.1 %28Pre Beta%29\Version 0.1.6\201402131942075_SecurityConfirmedLocked.cs" />
    <Compile Include="Migrations\Version 0.1 %28Pre Beta%29\Version 0.1.6\201402131942075_SecurityConfirmedLocked.Designer.cs">
      <DependentUpon>201402131942075_SecurityConfirmedLocked.cs</DependentUpon>
    </Compile>
    <Compile Include="Migrations\Version 0.1 %28Pre Beta%29\Version 0.1.7\201402161608415_AddMembershipDate.cs" />
    <Compile Include="Migrations\Version 0.1 %28Pre Beta%29\Version 0.1.7\201402161608415_AddMembershipDate.Designer.cs">
      <DependentUpon>201402161608415_AddMembershipDate.cs</DependentUpon>
    </Compile>
    <Compile Include="Migrations\Version 0.1 %28Pre Beta%29\Version 0.1.7\201402171545526_UniquePasswordHash.cs" />
    <Compile Include="Migrations\Version 0.1 %28Pre Beta%29\Version 0.1.7\201402171545526_UniquePasswordHash.Designer.cs">
      <DependentUpon>201402171545526_UniquePasswordHash.cs</DependentUpon>
    </Compile>
    <Compile Include="Migrations\Version 0.1 %28Pre Beta%29\Version 0.1.7\201402171705412_MembershipAttributeOrder.cs" />
    <Compile Include="Migrations\Version 0.1 %28Pre Beta%29\Version 0.1.7\201402171705412_MembershipAttributeOrder.Designer.cs">
      <DependentUpon>201402171705412_MembershipAttributeOrder.cs</DependentUpon>
    </Compile>
    <Compile Include="Migrations\Version 0.1 %28Pre Beta%29\Version 0.1.7\201402171809249_RenameLocationPage.cs" />
    <Compile Include="Migrations\Version 0.1 %28Pre Beta%29\Version 0.1.7\201402171809249_RenameLocationPage.Designer.cs">
      <DependentUpon>201402171809249_RenameLocationPage.cs</DependentUpon>
    </Compile>
    <Compile Include="Migrations\Version 0.1 %28Pre Beta%29\Version 0.1.7\201402181246471_MyAccount.cs" />
    <Compile Include="Migrations\Version 0.1 %28Pre Beta%29\Version 0.1.7\201402181246471_MyAccount.Designer.cs">
      <DependentUpon>201402181246471_MyAccount.cs</DependentUpon>
    </Compile>
    <Compile Include="Migrations\Version 0.1 %28Pre Beta%29\Version 0.1.7\201402181550456_AddVirtualAmount.cs" />
    <Compile Include="Migrations\Version 0.1 %28Pre Beta%29\Version 0.1.7\201402181550456_AddVirtualAmount.Designer.cs">
      <DependentUpon>201402181550456_AddVirtualAmount.cs</DependentUpon>
    </Compile>
    <Compile Include="Migrations\Version 0.1 %28Pre Beta%29\Version 0.1.7\201402182106099_UpdateLoginAttributes.cs" />
    <Compile Include="Migrations\Version 0.1 %28Pre Beta%29\Version 0.1.7\201402182106099_UpdateLoginAttributes.Designer.cs">
      <DependentUpon>201402182106099_UpdateLoginAttributes.cs</DependentUpon>
    </Compile>
    <Compile Include="Migrations\Version 0.1 %28Pre Beta%29\Version 0.1.7\201402200353474_SecureRest.cs" />
    <Compile Include="Migrations\Version 0.1 %28Pre Beta%29\Version 0.1.7\201402200353474_SecureRest.Designer.cs">
      <DependentUpon>201402200353474_SecureRest.cs</DependentUpon>
    </Compile>
    <Compile Include="Migrations\Version 0.1 %28Pre Beta%29\Version 0.1.7\201402200737171_AddSampleDataBlock.cs" />
    <Compile Include="Migrations\Version 0.1 %28Pre Beta%29\Version 0.1.7\201402200737171_AddSampleDataBlock.Designer.cs">
      <DependentUpon>201402200737171_AddSampleDataBlock.cs</DependentUpon>
    </Compile>
    <Compile Include="Migrations\Version 0.1 %28Pre Beta%29\Version 0.1.7\201402201549284_SystemEmail.cs" />
    <Compile Include="Migrations\Version 0.1 %28Pre Beta%29\Version 0.1.7\201402201549284_SystemEmail.Designer.cs">
      <DependentUpon>201402201549284_SystemEmail.cs</DependentUpon>
    </Compile>
    <Compile Include="Migrations\Version 0.1 %28Pre Beta%29\Version 0.1.7\201402201810324_AddSampleDataPage.cs" />
    <Compile Include="Migrations\Version 0.1 %28Pre Beta%29\Version 0.1.7\201402201810324_AddSampleDataPage.Designer.cs">
      <DependentUpon>201402201810324_AddSampleDataPage.cs</DependentUpon>
    </Compile>
    <Compile Include="Migrations\Version 0.1 %28Pre Beta%29\Version 0.1.7\201402202122526_FixDataViewConfig.cs" />
    <Compile Include="Migrations\Version 0.1 %28Pre Beta%29\Version 0.1.7\201402202122526_FixDataViewConfig.Designer.cs">
      <DependentUpon>201402202122526_FixDataViewConfig.cs</DependentUpon>
    </Compile>
    <Compile Include="Migrations\Version 0.1 %28Pre Beta%29\Version 0.1.7\201402210410566_SecureRest2.cs" />
    <Compile Include="Migrations\Version 0.1 %28Pre Beta%29\Version 0.1.7\201402210410566_SecureRest2.Designer.cs">
      <DependentUpon>201402210410566_SecureRest2.cs</DependentUpon>
    </Compile>
    <Compile Include="Migrations\Version 0.1 %28Pre Beta%29\Version 0.1.7\201402211810096_ModifyAttCodeIndex.cs" />
    <Compile Include="Migrations\Version 0.1 %28Pre Beta%29\Version 0.1.7\201402211810096_ModifyAttCodeIndex.Designer.cs">
      <DependentUpon>201402211810096_ModifyAttCodeIndex.cs</DependentUpon>
    </Compile>
    <Compile Include="Migrations\Version 0.1 %28Pre Beta%29\Version 0.1.8\201402212314543_RssFeedBlockTypes.cs" />
    <Compile Include="Migrations\Version 0.1 %28Pre Beta%29\Version 0.1.8\201402212314543_RssFeedBlockTypes.Designer.cs">
      <DependentUpon>201402212314543_RssFeedBlockTypes.cs</DependentUpon>
    </Compile>
    <Compile Include="Migrations\Version 0.1 %28Pre Beta%29\Version 0.1.8\201402220548227_RenameSampleDataPage.cs" />
    <Compile Include="Migrations\Version 0.1 %28Pre Beta%29\Version 0.1.8\201402220548227_RenameSampleDataPage.Designer.cs">
      <DependentUpon>201402220548227_RenameSampleDataPage.cs</DependentUpon>
    </Compile>
    <Compile Include="Migrations\Version 0.1 %28Pre Beta%29\Version 0.1.8\201402220640212_AddPageTrackingGlobalAttrib.cs" />
    <Compile Include="Migrations\Version 0.1 %28Pre Beta%29\Version 0.1.8\201402220640212_AddPageTrackingGlobalAttrib.Designer.cs">
      <DependentUpon>201402220640212_AddPageTrackingGlobalAttrib.cs</DependentUpon>
    </Compile>
    <Compile Include="Migrations\Version 0.1 %28Pre Beta%29\Version 0.1.8\201402222052199_AddPageViewTable.cs" />
    <Compile Include="Migrations\Version 0.1 %28Pre Beta%29\Version 0.1.8\201402222052199_AddPageViewTable.Designer.cs">
      <DependentUpon>201402222052199_AddPageViewTable.cs</DependentUpon>
    </Compile>
    <Compile Include="Migrations\Version 0.1 %28Pre Beta%29\Version 0.1.8\201402231840161_Following.cs" />
    <Compile Include="Migrations\Version 0.1 %28Pre Beta%29\Version 0.1.8\201402231840161_Following.Designer.cs">
      <DependentUpon>201402231840161_Following.cs</DependentUpon>
    </Compile>
    <Compile Include="Migrations\Version 0.1 %28Pre Beta%29\Version 0.1.8\201402241446432_RecreateRefundReason.cs" />
    <Compile Include="Migrations\Version 0.1 %28Pre Beta%29\Version 0.1.8\201402241446432_RecreateRefundReason.Designer.cs">
      <DependentUpon>201402241446432_RecreateRefundReason.cs</DependentUpon>
    </Compile>
    <Compile Include="Migrations\Version 0.1 %28Pre Beta%29\Version 0.1.8\201402241628190_IntranetPagesEditable.cs" />
    <Compile Include="Migrations\Version 0.1 %28Pre Beta%29\Version 0.1.8\201402241628190_IntranetPagesEditable.Designer.cs">
      <DependentUpon>201402241628190_IntranetPagesEditable.cs</DependentUpon>
    </Compile>
    <Compile Include="Migrations\Version 0.1 %28Pre Beta%29\Version 0.1.8\201402241644413_ContentFileWhiteListBlackList.cs" />
    <Compile Include="Migrations\Version 0.1 %28Pre Beta%29\Version 0.1.8\201402241644413_ContentFileWhiteListBlackList.Designer.cs">
      <DependentUpon>201402241644413_ContentFileWhiteListBlackList.cs</DependentUpon>
    </Compile>
    <Compile Include="Migrations\Version 0.1 %28Pre Beta%29\Version 0.1.8\201402242333082_UpdatePageContent.cs" />
    <Compile Include="Migrations\Version 0.1 %28Pre Beta%29\Version 0.1.8\201402242333082_UpdatePageContent.Designer.cs">
      <DependentUpon>201402242333082_UpdatePageContent.cs</DependentUpon>
    </Compile>
    <Compile Include="Migrations\Version 0.1 %28Pre Beta%29\Version 0.1.9\201402251615420_AddSGGroupTypes.cs" />
    <Compile Include="Migrations\Version 0.1 %28Pre Beta%29\Version 0.1.9\201402251615420_AddSGGroupTypes.Designer.cs">
      <DependentUpon>201402251615420_AddSGGroupTypes.cs</DependentUpon>
    </Compile>
    <Compile Include="Migrations\Version 0.1 %28Pre Beta%29\Version 0.1.9\201402251711271_InstanceIdAsSetting.cs" />
    <Compile Include="Migrations\Version 0.1 %28Pre Beta%29\Version 0.1.9\201402251711271_InstanceIdAsSetting.Designer.cs">
      <DependentUpon>201402251711271_InstanceIdAsSetting.cs</DependentUpon>
    </Compile>
    <Compile Include="Migrations\Version 0.1 %28Pre Beta%29\Version 0.1.9\201402251752122_GroupTreeRootGroup.cs" />
    <Compile Include="Migrations\Version 0.1 %28Pre Beta%29\Version 0.1.9\201402251752122_GroupTreeRootGroup.Designer.cs">
      <DependentUpon>201402251752122_GroupTreeRootGroup.cs</DependentUpon>
    </Compile>
    <Compile Include="Migrations\Version 0.1 %28Pre Beta%29\Version 0.1.9\201402252310095_Metaphone.cs" />
    <Compile Include="Migrations\Version 0.1 %28Pre Beta%29\Version 0.1.9\201402252310095_Metaphone.Designer.cs">
      <DependentUpon>201402252310095_Metaphone.cs</DependentUpon>
    </Compile>
    <Compile Include="Migrations\Version 0.1 %28Pre Beta%29\Version 0.1.9\201402260633011_PageViewTableUpdates.cs" />
    <Compile Include="Migrations\Version 0.1 %28Pre Beta%29\Version 0.1.9\201402260633011_PageViewTableUpdates.Designer.cs">
      <DependentUpon>201402260633011_PageViewTableUpdates.cs</DependentUpon>
    </Compile>
    <Compile Include="Migrations\Version 0.1 %28Pre Beta%29\Version 0.1.9\201402262048025_NonCash.cs" />
    <Compile Include="Migrations\Version 0.1 %28Pre Beta%29\Version 0.1.9\201402262048025_NonCash.Designer.cs">
      <DependentUpon>201402262048025_NonCash.cs</DependentUpon>
    </Compile>
    <Compile Include="Migrations\Version 0.1 %28Pre Beta%29\Version 0.1.9\201402271740119_AddMissingBlockTypeCategories.cs" />
    <Compile Include="Migrations\Version 0.1 %28Pre Beta%29\Version 0.1.9\201402271740119_AddMissingBlockTypeCategories.Designer.cs">
      <DependentUpon>201402271740119_AddMissingBlockTypeCategories.cs</DependentUpon>
    </Compile>
    <Compile Include="Migrations\Version 0.1 %28Pre Beta%29\Version 0.1.9\201402271850193_AddSPForNullingPageViewPageIds.cs" />
    <Compile Include="Migrations\Version 0.1 %28Pre Beta%29\Version 0.1.9\201402271850193_AddSPForNullingPageViewPageIds.Designer.cs">
      <DependentUpon>201402271850193_AddSPForNullingPageViewPageIds.cs</DependentUpon>
    </Compile>
    <Compile Include="Migrations\Version 0.1 %28Pre Beta%29\Version 0.1.9\201402272333477_CommunicationTemplate.cs" />
    <Compile Include="Migrations\Version 0.1 %28Pre Beta%29\Version 0.1.9\201402272333477_CommunicationTemplate.Designer.cs">
      <DependentUpon>201402272333477_CommunicationTemplate.cs</DependentUpon>
    </Compile>
    <Compile Include="Migrations\Version 0.1 %28Pre Beta%29\Version 0.1.9\201402280022509_StoredProcConsistency.cs" />
    <Compile Include="Migrations\Version 0.1 %28Pre Beta%29\Version 0.1.9\201402280022509_StoredProcConsistency.Designer.cs">
      <DependentUpon>201402280022509_StoredProcConsistency.cs</DependentUpon>
    </Compile>
    <Compile Include="Migrations\Version 0.1 %28Pre Beta%29\Version 0.1.9\201402280709471_UpdateAdminChecklist.cs" />
    <Compile Include="Migrations\Version 0.1 %28Pre Beta%29\Version 0.1.9\201402280709471_UpdateAdminChecklist.Designer.cs">
      <DependentUpon>201402280709471_UpdateAdminChecklist.cs</DependentUpon>
    </Compile>
    <Compile Include="Migrations\Version 0.1 %28Pre Beta%29\Version 0.1.9\201402281803220_SecureRest3.cs" />
    <Compile Include="Migrations\Version 0.1 %28Pre Beta%29\Version 0.1.9\201402281803220_SecureRest3.Designer.cs">
      <DependentUpon>201402281803220_SecureRest3.cs</DependentUpon>
    </Compile>
    <Compile Include="Migrations\Version 0.1 %28Pre Beta%29\Version 0.1.9\201403011329500_CommunicationsMenu.cs" />
    <Compile Include="Migrations\Version 0.1 %28Pre Beta%29\Version 0.1.9\201403011329500_CommunicationsMenu.Designer.cs">
      <DependentUpon>201403011329500_CommunicationsMenu.cs</DependentUpon>
    </Compile>
    <Compile Include="Migrations\Version 0.1 %28Pre Beta%29\Version 0.1.9\201403011451393_HTMLCacheDuration.cs" />
    <Compile Include="Migrations\Version 0.1 %28Pre Beta%29\Version 0.1.9\201403011451393_HTMLCacheDuration.Designer.cs">
      <DependentUpon>201403011451393_HTMLCacheDuration.cs</DependentUpon>
    </Compile>
    <Compile Include="Migrations\Version 0.1 %28Pre Beta%29\Version 0.1.10\201403012008557_AddJobForProcessingWorkflows.cs" />
    <Compile Include="Migrations\Version 0.1 %28Pre Beta%29\Version 0.1.10\201403012008557_AddJobForProcessingWorkflows.Designer.cs">
      <DependentUpon>201403012008557_AddJobForProcessingWorkflows.cs</DependentUpon>
    </Compile>
    <Compile Include="Migrations\Version 0.1 %28Pre Beta%29\Version 0.1.10\201403051630556_DefaultMaritalStatus.cs" />
    <Compile Include="Migrations\Version 0.1 %28Pre Beta%29\Version 0.1.10\201403051630556_DefaultMaritalStatus.Designer.cs">
      <DependentUpon>201403051630556_DefaultMaritalStatus.cs</DependentUpon>
    </Compile>
    <Compile Include="Migrations\Version 0.1 %28Pre Beta%29\Version 0.1.10\201403052222057_MigrationRollUp.cs" />
    <Compile Include="Migrations\Version 0.1 %28Pre Beta%29\Version 0.1.10\201403052222057_MigrationRollUp.Designer.cs">
      <DependentUpon>201403052222057_MigrationRollUp.cs</DependentUpon>
    </Compile>
    <Compile Include="Migrations\Version 1.0 %28Beta%29\Version 1.0.1\201403061916415_FixAdDetailImage.cs" />
    <Compile Include="Migrations\Version 1.0 %28Beta%29\Version 1.0.1\201403061916415_FixAdDetailImage.Designer.cs">
      <DependentUpon>201403061916415_FixAdDetailImage.cs</DependentUpon>
    </Compile>
    <Compile Include="Migrations\Version 1.0 %28Beta%29\Version 1.0.1\201403062033262_SetFamilyDefaultRole.cs" />
    <Compile Include="Migrations\Version 1.0 %28Beta%29\Version 1.0.1\201403062033262_SetFamilyDefaultRole.Designer.cs">
      <DependentUpon>201403062033262_SetFamilyDefaultRole.cs</DependentUpon>
    </Compile>
    <Compile Include="Migrations\Version 1.0 %28Beta%29\Version 1.0.1\201403062157173_SchedContributions.cs" />
    <Compile Include="Migrations\Version 1.0 %28Beta%29\Version 1.0.1\201403062157173_SchedContributions.Designer.cs">
      <DependentUpon>201403062157173_SchedContributions.cs</DependentUpon>
    </Compile>
    <Compile Include="Migrations\Version 1.0 %28Beta%29\Version 1.0.1\201403071759009_RockJobServiceExternalFile.cs" />
    <Compile Include="Migrations\Version 1.0 %28Beta%29\Version 1.0.1\201403071759009_RockJobServiceExternalFile.Designer.cs">
      <DependentUpon>201403071759009_RockJobServiceExternalFile.cs</DependentUpon>
    </Compile>
    <Compile Include="Migrations\Version 1.0 %28Beta%29\Version 1.0.1\201403072334593_ChangePasswordHtml.cs" />
    <Compile Include="Migrations\Version 1.0 %28Beta%29\Version 1.0.1\201403072334593_ChangePasswordHtml.Designer.cs">
      <DependentUpon>201403072334593_ChangePasswordHtml.cs</DependentUpon>
    </Compile>
    <Compile Include="Migrations\Version 1.0 %28Beta%29\Version 1.0.2\201403081504059_AddFromName.cs" />
    <Compile Include="Migrations\Version 1.0 %28Beta%29\Version 1.0.2\201403081504059_AddFromName.Designer.cs">
      <DependentUpon>201403081504059_AddFromName.cs</DependentUpon>
    </Compile>
    <Compile Include="Migrations\Version 1.0 %28Beta%29\Version 1.0.2\201403101815320_MakeStatesNonSystem.cs" />
    <Compile Include="Migrations\Version 1.0 %28Beta%29\Version 1.0.2\201403101815320_MakeStatesNonSystem.Designer.cs">
      <DependentUpon>201403101815320_MakeStatesNonSystem.cs</DependentUpon>
    </Compile>
    <Compile Include="Migrations\Version 1.0 %28Beta%29\Version 1.0.3\201403110047245_GroupDetailLimitGroupTypeOption.cs" />
    <Compile Include="Migrations\Version 1.0 %28Beta%29\Version 1.0.3\201403110047245_GroupDetailLimitGroupTypeOption.Designer.cs">
      <DependentUpon>201403110047245_GroupDetailLimitGroupTypeOption.cs</DependentUpon>
    </Compile>
    <Compile Include="Migrations\Version 1.0 %28Beta%29\Version 1.0.3\201403110633568_AdminCheckListUpdates.cs" />
    <Compile Include="Migrations\Version 1.0 %28Beta%29\Version 1.0.3\201403110633568_AdminCheckListUpdates.Designer.cs">
      <DependentUpon>201403110633568_AdminCheckListUpdates.cs</DependentUpon>
    </Compile>
    <Compile Include="Migrations\Version 1.0 %28Beta%29\Version 1.0.3\201403112107249_RemoveSMTPAttributes.cs" />
    <Compile Include="Migrations\Version 1.0 %28Beta%29\Version 1.0.3\201403112107249_RemoveSMTPAttributes.Designer.cs">
      <DependentUpon>201403112107249_RemoveSMTPAttributes.cs</DependentUpon>
    </Compile>
    <Compile Include="Migrations\Version 1.0 %28Beta%29\Version 1.0.3\201403112339079_UpdateAttendanceBadgeSP.cs" />
    <Compile Include="Migrations\Version 1.0 %28Beta%29\Version 1.0.3\201403112339079_UpdateAttendanceBadgeSP.Designer.cs">
      <DependentUpon>201403112339079_UpdateAttendanceBadgeSP.cs</DependentUpon>
    </Compile>
    <Compile Include="Migrations\Version 1.0 %28Beta%29\Version 1.0.3\201403121226203_PersonViewedAlias.cs" />
    <Compile Include="Migrations\Version 1.0 %28Beta%29\Version 1.0.3\201403121226203_PersonViewedAlias.Designer.cs">
      <DependentUpon>201403121226203_PersonViewedAlias.cs</DependentUpon>
    </Compile>
    <Compile Include="Migrations\Version 1.0 %28Beta%29\Version 1.0.3\201403131239078_FixPersonMerge.cs" />
    <Compile Include="Migrations\Version 1.0 %28Beta%29\Version 1.0.3\201403131239078_FixPersonMerge.Designer.cs">
      <DependentUpon>201403131239078_FixPersonMerge.cs</DependentUpon>
    </Compile>
    <Compile Include="Migrations\Version 1.0 %28Beta%29\Version 1.0.3\201403131633146_CkEditorBrowserPageSecurity.cs" />
    <Compile Include="Migrations\Version 1.0 %28Beta%29\Version 1.0.3\201403131633146_CkEditorBrowserPageSecurity.Designer.cs">
      <DependentUpon>201403131633146_CkEditorBrowserPageSecurity.cs</DependentUpon>
    </Compile>
    <Compile Include="Migrations\Version 1.0 %28Beta%29\Version 1.0.3\201403131829216_FixAdultMembersDataView.cs" />
    <Compile Include="Migrations\Version 1.0 %28Beta%29\Version 1.0.3\201403131829216_FixAdultMembersDataView.Designer.cs">
      <DependentUpon>201403131829216_FixAdultMembersDataView.cs</DependentUpon>
    </Compile>
    <Compile Include="Migrations\Version 1.0 %28Beta%29\Version 1.0.3\201403141842057_CommunicationJob.cs" />
    <Compile Include="Migrations\Version 1.0 %28Beta%29\Version 1.0.3\201403141842057_CommunicationJob.Designer.cs">
      <DependentUpon>201403141842057_CommunicationJob.cs</DependentUpon>
    </Compile>
    <Compile Include="Migrations\Version 1.0 %28Beta%29\Version 1.0.4\201403170553360_AddPageTitleColumnToPageViews.cs" />
    <Compile Include="Migrations\Version 1.0 %28Beta%29\Version 1.0.4\201403170553360_AddPageTitleColumnToPageViews.Designer.cs">
      <DependentUpon>201403170553360_AddPageTitleColumnToPageViews.cs</DependentUpon>
    </Compile>
    <Compile Include="Migrations\Version 1.0 %28Beta%29\Version 1.0.4\201403171556065_AddFamilyAttribute.cs" />
    <Compile Include="Migrations\Version 1.0 %28Beta%29\Version 1.0.4\201403171556065_AddFamilyAttribute.Designer.cs">
      <DependentUpon>201403171556065_AddFamilyAttribute.cs</DependentUpon>
    </Compile>
    <Compile Include="Migrations\Version 1.0 %28Beta%29\Version 1.0.4\201403171835360_IncreaseAccountNumberLength.cs" />
    <Compile Include="Migrations\Version 1.0 %28Beta%29\Version 1.0.4\201403171835360_IncreaseAccountNumberLength.Designer.cs">
      <DependentUpon>201403171835360_IncreaseAccountNumberLength.cs</DependentUpon>
    </Compile>
    <Compile Include="Migrations\Version 1.0 %28Beta%29\Version 1.0.4\201403180042036_AddressVerificationService.cs" />
    <Compile Include="Migrations\Version 1.0 %28Beta%29\Version 1.0.4\201403180042036_AddressVerificationService.Designer.cs">
      <DependentUpon>201403180042036_AddressVerificationService.cs</DependentUpon>
    </Compile>
    <Compile Include="Migrations\Version 1.0 %28Beta%29\Version 1.0.4\201403241216199_CommunicationStatus.cs" />
    <Compile Include="Migrations\Version 1.0 %28Beta%29\Version 1.0.4\201403241216199_CommunicationStatus.Designer.cs">
      <DependentUpon>201403241216199_CommunicationStatus.cs</DependentUpon>
    </Compile>
    <Compile Include="Migrations\Version 1.0 %28Beta%29\Version 1.0.4\201403261648315_ExternalApplicationDefinedType.cs" />
    <Compile Include="Migrations\Version 1.0 %28Beta%29\Version 1.0.4\201403261648315_ExternalApplicationDefinedType.Designer.cs">
      <DependentUpon>201403261648315_ExternalApplicationDefinedType.cs</DependentUpon>
    </Compile>
    <Compile Include="Migrations\Version 1.0 %28Beta%29\Version 1.0.4\201403271548291_GoogleMapStyles.cs" />
    <Compile Include="Migrations\Version 1.0 %28Beta%29\Version 1.0.4\201403271548291_GoogleMapStyles.Designer.cs">
      <DependentUpon>201403271548291_GoogleMapStyles.cs</DependentUpon>
    </Compile>
    <Compile Include="Migrations\Version 1.0 %28Beta%29\Version 1.0.4\201403282057374_RemoveCommunicationTemplateOwnerPerson.cs" />
    <Compile Include="Migrations\Version 1.0 %28Beta%29\Version 1.0.4\201403282057374_RemoveCommunicationTemplateOwnerPerson.Designer.cs">
      <DependentUpon>201403282057374_RemoveCommunicationTemplateOwnerPerson.cs</DependentUpon>
    </Compile>
    <Compile Include="Migrations\Version 1.0 %28Beta%29\Version 1.0.4\201403291138225_AddInactiveReason.cs" />
    <Compile Include="Migrations\Version 1.0 %28Beta%29\Version 1.0.4\201403291138225_AddInactiveReason.Designer.cs">
      <DependentUpon>201403291138225_AddInactiveReason.cs</DependentUpon>
    </Compile>
    <Compile Include="Migrations\Version 1.0 %28Beta%29\Version 1.0.5\201403300445046_BinaryFileSecurity.cs" />
    <Compile Include="Migrations\Version 1.0 %28Beta%29\Version 1.0.5\201403300445046_BinaryFileSecurity.Designer.cs">
      <DependentUpon>201403300445046_BinaryFileSecurity.cs</DependentUpon>
    </Compile>
    <Compile Include="Migrations\Version 1.0 %28Beta%29\Version 1.0.5\201403311909020_GroupMapStyles.cs" />
    <Compile Include="Migrations\Version 1.0 %28Beta%29\Version 1.0.5\201403311909020_GroupMapStyles.Designer.cs">
      <DependentUpon>201403311909020_GroupMapStyles.cs</DependentUpon>
    </Compile>
    <Compile Include="Migrations\Version 1.0 %28Beta%29\Version 1.0.5\201404011847059_ReportFetchTop.cs" />
    <Compile Include="Migrations\Version 1.0 %28Beta%29\Version 1.0.5\201404011847059_ReportFetchTop.Designer.cs">
      <DependentUpon>201404011847059_ReportFetchTop.cs</DependentUpon>
    </Compile>
    <Compile Include="Migrations\Version 1.0 %28Beta%29\Version 1.0.5\201404050016302_AddForeignId.cs" />
    <Compile Include="Migrations\Version 1.0 %28Beta%29\Version 1.0.5\201404050016302_AddForeignId.Designer.cs">
      <DependentUpon>201404050016302_AddForeignId.cs</DependentUpon>
    </Compile>
    <Compile Include="Migrations\Version 1.0 %28Beta%29\Version 1.0.5\201404050034562_EF61.cs" />
    <Compile Include="Migrations\Version 1.0 %28Beta%29\Version 1.0.5\201404050034562_EF61.Designer.cs">
      <DependentUpon>201404050034562_EF61.cs</DependentUpon>
    </Compile>
    <Compile Include="Migrations\Version 1.0 %28Beta%29\Version 1.0.5\201404080041145_MiscCommunication.cs" />
    <Compile Include="Migrations\Version 1.0 %28Beta%29\Version 1.0.5\201404080041145_MiscCommunication.Designer.cs">
      <DependentUpon>201404080041145_MiscCommunication.cs</DependentUpon>
    </Compile>
    <Compile Include="Migrations\Version 1.0 %28Beta%29\Version 1.0.5\201404092208485_NewPersonAndRecipientFields.cs" />
    <Compile Include="Migrations\Version 1.0 %28Beta%29\Version 1.0.5\201404092208485_NewPersonAndRecipientFields.Designer.cs">
      <DependentUpon>201404092208485_NewPersonAndRecipientFields.cs</DependentUpon>
    </Compile>
    <Compile Include="Migrations\Version 1.0 %28Beta%29\Version 1.0.5\201404120459167_AddResponseRecipient.cs" />
    <Compile Include="Migrations\Version 1.0 %28Beta%29\Version 1.0.5\201404120459167_AddResponseRecipient.Designer.cs">
      <DependentUpon>201404120459167_AddResponseRecipient.cs</DependentUpon>
    </Compile>
    <Compile Include="Migrations\Version 1.0 %28Beta%29\Version 1.0.5\201404121456216_BulkCommunication.cs" />
    <Compile Include="Migrations\Version 1.0 %28Beta%29\Version 1.0.5\201404121456216_BulkCommunication.Designer.cs">
      <DependentUpon>201404121456216_BulkCommunication.cs</DependentUpon>
    </Compile>
    <Compile Include="Migrations\Version 1.0 %28Beta%29\Version 1.0.5\201404140531224_AddRecipientCode.cs" />
    <Compile Include="Migrations\Version 1.0 %28Beta%29\Version 1.0.5\201404140531224_AddRecipientCode.Designer.cs">
      <DependentUpon>201404140531224_AddRecipientCode.cs</DependentUpon>
    </Compile>
    <Compile Include="Migrations\Version 1.0 %28Beta%29\Version 1.0.5\201404141655095_LengthenActivityDetail.cs" />
    <Compile Include="Migrations\Version 1.0 %28Beta%29\Version 1.0.5\201404141655095_LengthenActivityDetail.Designer.cs">
      <DependentUpon>201404141655095_LengthenActivityDetail.cs</DependentUpon>
    </Compile>
    <Compile Include="Migrations\Version 1.0 %28Beta%29\Version 1.0.5\201404141715372_LastVisitToSiteBadge.cs" />
    <Compile Include="Migrations\Version 1.0 %28Beta%29\Version 1.0.5\201404141715372_LastVisitToSiteBadge.Designer.cs">
      <DependentUpon>201404141715372_LastVisitToSiteBadge.cs</DependentUpon>
    </Compile>
    <Compile Include="Migrations\Version 1.0 %28Beta%29\Version 1.0.5\201404142016079_FormattedPhone.cs" />
    <Compile Include="Migrations\Version 1.0 %28Beta%29\Version 1.0.5\201404142016079_FormattedPhone.Designer.cs">
      <DependentUpon>201404142016079_FormattedPhone.cs</DependentUpon>
    </Compile>
    <Compile Include="Migrations\Version 1.0 %28Beta%29\Version 1.0.5\201404142302079_MetricsTables.cs" />
    <Compile Include="Migrations\Version 1.0 %28Beta%29\Version 1.0.5\201404142302079_MetricsTables.Designer.cs">
      <DependentUpon>201404142302079_MetricsTables.cs</DependentUpon>
    </Compile>
    <Compile Include="Migrations\Version 1.0 %28Beta%29\Version 1.0.5\201404162027109_MetricCategoryAsEntity.cs" />
    <Compile Include="Migrations\Version 1.0 %28Beta%29\Version 1.0.5\201404162027109_MetricCategoryAsEntity.Designer.cs">
      <DependentUpon>201404162027109_MetricCategoryAsEntity.cs</DependentUpon>
    </Compile>
    <Compile Include="Migrations\Version 1.0 %28Beta%29\Version 1.0.8\201404211743164_MetricSchedules.cs" />
    <Compile Include="Migrations\Version 1.0 %28Beta%29\Version 1.0.8\201404211743164_MetricSchedules.Designer.cs">
      <DependentUpon>201404211743164_MetricSchedules.cs</DependentUpon>
    </Compile>
    <Compile Include="Migrations\Version 1.0 %28Beta%29\Version 1.0.8\201404212258193_CategoryTreeView.cs" />
    <Compile Include="Migrations\Version 1.0 %28Beta%29\Version 1.0.8\201404212258193_CategoryTreeView.Designer.cs">
      <DependentUpon>201404212258193_CategoryTreeView.cs</DependentUpon>
    </Compile>
    <Compile Include="Migrations\Version 1.0 %28Beta%29\Version 1.0.8\201404212311146_CommunicationDetail.cs" />
    <Compile Include="Migrations\Version 1.0 %28Beta%29\Version 1.0.8\201404212311146_CommunicationDetail.Designer.cs">
      <DependentUpon>201404212311146_CommunicationDetail.cs</DependentUpon>
    </Compile>
    <Compile Include="Migrations\Version 1.0 %28Beta%29\Version 1.0.8\201404232209594_AddHelpTextToDefinedTypes.cs" />
    <Compile Include="Migrations\Version 1.0 %28Beta%29\Version 1.0.8\201404232209594_AddHelpTextToDefinedTypes.Designer.cs">
      <DependentUpon>201404232209594_AddHelpTextToDefinedTypes.cs</DependentUpon>
    </Compile>
    <Compile Include="Migrations\Version 1.0 %28Beta%29\Version 1.0.8\201404232359013_MetricEntityType.cs" />
    <Compile Include="Migrations\Version 1.0 %28Beta%29\Version 1.0.8\201404232359013_MetricEntityType.Designer.cs">
      <DependentUpon>201404232359013_MetricEntityType.cs</DependentUpon>
    </Compile>
    <Compile Include="Migrations\Version 1.0 %28Beta%29\Version 1.0.8\201404241327081_AddBusinesses.cs" />
    <Compile Include="Migrations\Version 1.0 %28Beta%29\Version 1.0.8\201404241327081_AddBusinesses.Designer.cs">
      <DependentUpon>201404241327081_AddBusinesses.cs</DependentUpon>
    </Compile>
    <Compile Include="Migrations\Version 1.0 %28Beta%29\Version 1.0.8\201404281605232_CampusModelChanges.cs" />
    <Compile Include="Migrations\Version 1.0 %28Beta%29\Version 1.0.8\201404281605232_CampusModelChanges.Designer.cs">
      <DependentUpon>201404281605232_CampusModelChanges.cs</DependentUpon>
    </Compile>
    <Compile Include="Migrations\Version 1.0 %28Beta%29\Version 1.0.8\201404291730340_MoreCampusChanges.cs" />
    <Compile Include="Migrations\Version 1.0 %28Beta%29\Version 1.0.8\201404291730340_MoreCampusChanges.Designer.cs">
      <DependentUpon>201404291730340_MoreCampusChanges.cs</DependentUpon>
    </Compile>
    <Compile Include="Migrations\Version 1.0 %28Beta%29\Version 1.0.8\201404292234090_WorkflowFormEntry.cs" />
    <Compile Include="Migrations\Version 1.0 %28Beta%29\Version 1.0.8\201404292234090_WorkflowFormEntry.Designer.cs">
      <DependentUpon>201404292234090_WorkflowFormEntry.cs</DependentUpon>
    </Compile>
    <Compile Include="Migrations\Version 1.0 %28Beta%29\Version 1.0.9\201405031859582_PluginMigration.cs" />
    <Compile Include="Migrations\Version 1.0 %28Beta%29\Version 1.0.9\201405031859582_PluginMigration.Designer.cs">
      <DependentUpon>201405031859582_PluginMigration.cs</DependentUpon>
    </Compile>
    <Compile Include="Migrations\Version 1.0 %28Beta%29\Version 1.0.9\201405042113434_FixGroupRoles.cs" />
    <Compile Include="Migrations\Version 1.0 %28Beta%29\Version 1.0.9\201405042113434_FixGroupRoles.Designer.cs">
      <DependentUpon>201405042113434_FixGroupRoles.cs</DependentUpon>
    </Compile>
    <Compile Include="Migrations\Version 1.0 %28Beta%29\Version 1.0.9\201405051847116_AddServiceTimesToCampus.cs" />
    <Compile Include="Migrations\Version 1.0 %28Beta%29\Version 1.0.9\201405051847116_AddServiceTimesToCampus.Designer.cs">
      <DependentUpon>201405051847116_AddServiceTimesToCampus.cs</DependentUpon>
    </Compile>
    <Compile Include="Migrations\Version 1.0 %28Beta%29\Version 1.0.9\201405062050470_BusinessDetailPageBlockSetting.cs" />
    <Compile Include="Migrations\Version 1.0 %28Beta%29\Version 1.0.9\201405062050470_BusinessDetailPageBlockSetting.Designer.cs">
      <DependentUpon>201405062050470_BusinessDetailPageBlockSetting.cs</DependentUpon>
    </Compile>
    <Compile Include="Migrations\Version 1.0 %28Beta%29\Version 1.0.9\201405101257457_AttributeCssClass.cs" />
    <Compile Include="Migrations\Version 1.0 %28Beta%29\Version 1.0.9\201405101257457_AttributeCssClass.Designer.cs">
      <DependentUpon>201405101257457_AttributeCssClass.cs</DependentUpon>
    </Compile>
    <Compile Include="Migrations\Version 1.0 %28Beta%29\Version 1.0.9\201405151354170_AddWorkflowTypeIcon.cs" />
    <Compile Include="Migrations\Version 1.0 %28Beta%29\Version 1.0.9\201405151354170_AddWorkflowTypeIcon.Designer.cs">
      <DependentUpon>201405151354170_AddWorkflowTypeIcon.cs</DependentUpon>
    </Compile>
    <Compile Include="Migrations\Version 1.0 %28Beta%29\Version 1.0.9\201405202142456_WorkflowActionCriteria.cs" />
    <Compile Include="Migrations\Version 1.0 %28Beta%29\Version 1.0.9\201405202142456_WorkflowActionCriteria.Designer.cs">
      <DependentUpon>201405202142456_WorkflowActionCriteria.cs</DependentUpon>
    </Compile>
    <Compile Include="Migrations\Version 1.0 %28Beta%29\Version 1.0.9\201405202224203_ChartStyles.cs" />
    <Compile Include="Migrations\Version 1.0 %28Beta%29\Version 1.0.9\201405202224203_ChartStyles.Designer.cs">
      <DependentUpon>201405202224203_ChartStyles.cs</DependentUpon>
    </Compile>
    <Compile Include="Migrations\Version 1.0 %28Beta%29\Version 1.0.9\201405212008196_AddRestKeyAdmin.cs" />
    <Compile Include="Migrations\Version 1.0 %28Beta%29\Version 1.0.9\201405212008196_AddRestKeyAdmin.Designer.cs">
      <DependentUpon>201405212008196_AddRestKeyAdmin.cs</DependentUpon>
    </Compile>
    <Compile Include="Migrations\Version 1.0 %28Beta%29\Version 1.0.9\201405212250538_WorkflowActivityAssigned.cs" />
    <Compile Include="Migrations\Version 1.0 %28Beta%29\Version 1.0.9\201405212250538_WorkflowActivityAssigned.Designer.cs">
      <DependentUpon>201405212250538_WorkflowActivityAssigned.cs</DependentUpon>
    </Compile>
    <Compile Include="Migrations\Version 1.0 %28Beta%29\Version 1.0.9\201405261203212_CampusServiceTimes.cs" />
    <Compile Include="Migrations\Version 1.0 %28Beta%29\Version 1.0.9\201405261203212_CampusServiceTimes.Designer.cs">
      <DependentUpon>201405261203212_CampusServiceTimes.cs</DependentUpon>
    </Compile>
    <Compile Include="Migrations\Version 1.0 %28Beta%29\Version 1.0.9\201405282246184_MetricAndWorkflow.cs" />
    <Compile Include="Migrations\Version 1.0 %28Beta%29\Version 1.0.9\201405282246184_MetricAndWorkflow.Designer.cs">
      <DependentUpon>201405282246184_MetricAndWorkflow.cs</DependentUpon>
    </Compile>
    <Compile Include="Migrations\Version 1.0 %28Beta%29\Version 1.0.9\201406021702355_MoveWorkflowBlocks.cs" />
    <Compile Include="Migrations\Version 1.0 %28Beta%29\Version 1.0.9\201406021702355_MoveWorkflowBlocks.Designer.cs">
      <DependentUpon>201406021702355_MoveWorkflowBlocks.cs</DependentUpon>
    </Compile>
    <Compile Include="Migrations\Version 1.0 %28Beta%29\Version 1.0.9\201406061238505_ConfigureCors.cs" />
    <Compile Include="Migrations\Version 1.0 %28Beta%29\Version 1.0.9\201406061238505_ConfigureCors.Designer.cs">
      <DependentUpon>201406061238505_ConfigureCors.cs</DependentUpon>
    </Compile>
    <Compile Include="Migrations\Version 1.0 %28Beta%29\Version 1.0.9\201406102023034_WorkflowFormNotification.cs" />
    <Compile Include="Migrations\Version 1.0 %28Beta%29\Version 1.0.9\201406102023034_WorkflowFormNotification.Designer.cs">
      <DependentUpon>201406102023034_WorkflowFormNotification.cs</DependentUpon>
    </Compile>
    <Compile Include="Migrations\Version 1.0 %28Beta%29\Version 1.0.9\201406111241378_CampusFields.cs" />
    <Compile Include="Migrations\Version 1.0 %28Beta%29\Version 1.0.9\201406111241378_CampusFields.Designer.cs">
      <DependentUpon>201406111241378_CampusFields.cs</DependentUpon>
    </Compile>
    <Compile Include="Migrations\Version 1.0 %28Beta%29\Version 1.0.9\201406112253101_FixHighlightSpelling.cs" />
    <Compile Include="Migrations\Version 1.0 %28Beta%29\Version 1.0.9\201406112253101_FixHighlightSpelling.Designer.cs">
      <DependentUpon>201406112253101_FixHighlightSpelling.cs</DependentUpon>
    </Compile>
    <Compile Include="Migrations\Version 1.0 %28Beta%29\Version 1.0.9\201406171719190_AttendanceCampus.cs" />
    <Compile Include="Migrations\Version 1.0 %28Beta%29\Version 1.0.9\201406171719190_AttendanceCampus.Designer.cs">
      <DependentUpon>201406171719190_AttendanceCampus.cs</DependentUpon>
    </Compile>
    <Compile Include="Migrations\Version 1.0 %28Beta%29\Version 1.0.9\201406191618119_CreateWorkflows.cs" />
    <Compile Include="Migrations\Version 1.0 %28Beta%29\Version 1.0.9\201406191618119_CreateWorkflows.Designer.cs">
      <DependentUpon>201406191618119_CreateWorkflows.cs</DependentUpon>
    </Compile>
    <Compile Include="Migrations\Version 1.0 %28Beta%29\Version 1.0.9\201406192122030_ExceptionFilter.cs" />
    <Compile Include="Migrations\Version 1.0 %28Beta%29\Version 1.0.9\201406192122030_ExceptionFilter.Designer.cs">
      <DependentUpon>201406192122030_ExceptionFilter.cs</DependentUpon>
    </Compile>
    <Compile Include="Migrations\Version 1.0 %28Beta%29\Version 1.0.10\201406231657047_AttendanceReporting.cs" />
    <Compile Include="Migrations\Version 1.0 %28Beta%29\Version 1.0.10\201406231657047_AttendanceReporting.Designer.cs">
      <DependentUpon>201406231657047_AttendanceReporting.cs</DependentUpon>
    </Compile>
    <Compile Include="Migrations\Version 1.0 %28Beta%29\Version 1.0.10\201406281300035_WorkflowInitiator.cs" />
    <Compile Include="Migrations\Version 1.0 %28Beta%29\Version 1.0.10\201406281300035_WorkflowInitiator.Designer.cs">
      <DependentUpon>201406281300035_WorkflowInitiator.cs</DependentUpon>
    </Compile>
    <Compile Include="Migrations\Version 1.0 %28Beta%29\Version 1.0.10\201407022144136_PhotoRequestUpload.cs" />
    <Compile Include="Migrations\Version 1.0 %28Beta%29\Version 1.0.10\201407022144136_PhotoRequestUpload.Designer.cs">
      <DependentUpon>201407022144136_PhotoRequestUpload.cs</DependentUpon>
    </Compile>
    <Compile Include="Migrations\Version 1.0 %28Beta%29\Version 1.0.10\201407072148278_UpdatesForNewTheme.cs" />
    <Compile Include="Migrations\Version 1.0 %28Beta%29\Version 1.0.10\201407072148278_UpdatesForNewTheme.Designer.cs">
      <DependentUpon>201407072148278_UpdatesForNewTheme.cs</DependentUpon>
    </Compile>
    <Compile Include="Migrations\Version 1.0 %28Beta%29\Version 1.0.10\201407091948108_GroupMap.cs" />
    <Compile Include="Migrations\Version 1.0 %28Beta%29\Version 1.0.10\201407091948108_GroupMap.Designer.cs">
      <DependentUpon>201407091948108_GroupMap.cs</DependentUpon>
    </Compile>
    <Compile Include="Migrations\Version 1.0 %28Beta%29\Version 1.0.10\201407101846018_CheckinManager.cs" />
    <Compile Include="Migrations\Version 1.0 %28Beta%29\Version 1.0.10\201407101846018_CheckinManager.Designer.cs">
      <DependentUpon>201407101846018_CheckinManager.cs</DependentUpon>
    </Compile>
    <Compile Include="Migrations\Version 1.0 %28Beta%29\Version 1.0.10\201407141650484_FollowingList.cs" />
    <Compile Include="Migrations\Version 1.0 %28Beta%29\Version 1.0.10\201407141650484_FollowingList.Designer.cs">
      <DependentUpon>201407141650484_FollowingList.cs</DependentUpon>
    </Compile>
    <Compile Include="Migrations\Version 1.0 %28Beta%29\Version 1.0.10\201407161222553_InternationalAddress.cs" />
    <Compile Include="Migrations\Version 1.0 %28Beta%29\Version 1.0.10\201407161222553_InternationalAddress.Designer.cs">
      <DependentUpon>201407161222553_InternationalAddress.cs</DependentUpon>
    </Compile>
    <Compile Include="Migrations\Version 1.0 %28Beta%29\Version 1.0.10\201407162344389_PostalCode.cs" />
    <Compile Include="Migrations\Version 1.0 %28Beta%29\Version 1.0.10\201407162344389_PostalCode.Designer.cs">
      <DependentUpon>201407162344389_PostalCode.cs</DependentUpon>
    </Compile>
    <Compile Include="Migrations\Version 1.0 %28Beta%29\Version 1.0.10\201407172224340_CheckinInstaller.cs" />
    <Compile Include="Migrations\Version 1.0 %28Beta%29\Version 1.0.10\201407172224340_CheckinInstaller.Designer.cs">
      <DependentUpon>201407172224340_CheckinInstaller.cs</DependentUpon>
    </Compile>
    <Compile Include="Migrations\Version 1.0 %28Beta%29\Version 1.0.10\201407181703490_ChildLabelFontAwesome.cs" />
    <Compile Include="Migrations\Version 1.0 %28Beta%29\Version 1.0.10\201407181703490_ChildLabelFontAwesome.Designer.cs">
      <DependentUpon>201407181703490_ChildLabelFontAwesome.cs</DependentUpon>
    </Compile>
    <Compile Include="Migrations\Version 1.0 %28Beta%29\Version 1.0.10\201407211308127_CheckinChanges.cs" />
    <Compile Include="Migrations\Version 1.0 %28Beta%29\Version 1.0.10\201407211308127_CheckinChanges.Designer.cs">
      <DependentUpon>201407211308127_CheckinChanges.cs</DependentUpon>
    </Compile>
    <Compile Include="Migrations\Version 1.0 %28Beta%29\Version 1.0.11\201407232253485_CreatePledgePage.cs" />
    <Compile Include="Migrations\Version 1.0 %28Beta%29\Version 1.0.11\201407232253485_CreatePledgePage.Designer.cs">
      <DependentUpon>201407232253485_CreatePledgePage.cs</DependentUpon>
    </Compile>
    <Compile Include="Migrations\Version 1.0 %28Beta%29\Version 1.0.11\201407241610046_AddScheduledTxnFields.cs" />
    <Compile Include="Migrations\Version 1.0 %28Beta%29\Version 1.0.11\201407241610046_AddScheduledTxnFields.Designer.cs">
      <DependentUpon>201407241610046_AddScheduledTxnFields.cs</DependentUpon>
    </Compile>
    <Compile Include="Migrations\Version 1.0 %28Beta%29\Version 1.0.11\201407261708456_CheckinCleanUp.cs" />
    <Compile Include="Migrations\Version 1.0 %28Beta%29\Version 1.0.11\201407261708456_CheckinCleanUp.Designer.cs">
      <DependentUpon>201407261708456_CheckinCleanUp.cs</DependentUpon>
    </Compile>
    <Compile Include="Migrations\Version 1.0 %28Beta%29\Version 1.0.11\201407270612147_EmailAndLinkAttributeTypes.cs" />
    <Compile Include="Migrations\Version 1.0 %28Beta%29\Version 1.0.11\201407270612147_EmailAndLinkAttributeTypes.Designer.cs">
      <DependentUpon>201407270612147_EmailAndLinkAttributeTypes.cs</DependentUpon>
    </Compile>
    <Compile Include="Migrations\Version 1.0 %28Beta%29\Version 1.0.11\201407291625544_FinancialTransactionProcessedBy.cs" />
    <Compile Include="Migrations\Version 1.0 %28Beta%29\Version 1.0.11\201407291625544_FinancialTransactionProcessedBy.Designer.cs">
      <DependentUpon>201407291625544_FinancialTransactionProcessedBy.cs</DependentUpon>
    </Compile>
    <Compile Include="Migrations\Version 1.0 %28Beta%29\Version 1.0.11\201407292304111_RenameGivingProfileToTransactionProfile.cs" />
    <Compile Include="Migrations\Version 1.0 %28Beta%29\Version 1.0.11\201407292304111_RenameGivingProfileToTransactionProfile.Designer.cs">
      <DependentUpon>201407292304111_RenameGivingProfileToTransactionProfile.cs</DependentUpon>
    </Compile>
    <Compile Include="Migrations\Version 1.0 %28Beta%29\Version 1.0.11\201407311214231_AddAttributeKeyIndex.cs" />
    <Compile Include="Migrations\Version 1.0 %28Beta%29\Version 1.0.11\201407311214231_AddAttributeKeyIndex.Designer.cs">
      <DependentUpon>201407311214231_AddAttributeKeyIndex.cs</DependentUpon>
    </Compile>
    <Compile Include="Migrations\Version 1.0 %28Beta%29\Version 1.0.11\201407312015431_PageRenameSweep.cs" />
    <Compile Include="Migrations\Version 1.0 %28Beta%29\Version 1.0.11\201407312015431_PageRenameSweep.Designer.cs">
      <DependentUpon>201407312015431_PageRenameSweep.cs</DependentUpon>
    </Compile>
    <Compile Include="Migrations\Version 1.0 %28Beta%29\Version 1.0.11\201408012250032_FinancialPersonBackAccountMasked.cs" />
    <Compile Include="Migrations\Version 1.0 %28Beta%29\Version 1.0.11\201408012250032_FinancialPersonBackAccountMasked.Designer.cs">
      <DependentUpon>201408012250032_FinancialPersonBackAccountMasked.cs</DependentUpon>
    </Compile>
    <Compile Include="Migrations\Version 1.0 %28Beta%29\Version 1.0.11\201408041816502_ScheduledTxnLastUpdate.cs" />
    <Compile Include="Migrations\Version 1.0 %28Beta%29\Version 1.0.11\201408041816502_ScheduledTxnLastUpdate.Designer.cs">
      <DependentUpon>201408041816502_ScheduledTxnLastUpdate.cs</DependentUpon>
    </Compile>
    <Compile Include="Migrations\Version 1.0 %28Beta%29\Version 1.0.11\201408042245548_AddGeneralGroupType.cs" />
    <Compile Include="Migrations\Version 1.0 %28Beta%29\Version 1.0.11\201408042245548_AddGeneralGroupType.Designer.cs">
      <DependentUpon>201408042245548_AddGeneralGroupType.cs</DependentUpon>
    </Compile>
    <Compile Include="Migrations\Version 1.0 %28Beta%29\Version 1.0.11\201408061807525_AddApplicationGroup.cs" />
    <Compile Include="Migrations\Version 1.0 %28Beta%29\Version 1.0.11\201408061807525_AddApplicationGroup.Designer.cs">
      <DependentUpon>201408061807525_AddApplicationGroup.cs</DependentUpon>
    </Compile>
    <Compile Include="Migrations\Version 1.0 %28Beta%29\Version 1.0.11\201408071444326_ScheduledTransactionView.cs" />
    <Compile Include="Migrations\Version 1.0 %28Beta%29\Version 1.0.11\201408071444326_ScheduledTransactionView.Designer.cs">
      <DependentUpon>201408071444326_ScheduledTransactionView.cs</DependentUpon>
    </Compile>
    <Compile Include="Migrations\Version 1.0 %28Beta%29\Version 1.0.11\201408080041147_RemoveAttendedCheckin.cs" />
    <Compile Include="Migrations\Version 1.0 %28Beta%29\Version 1.0.11\201408080041147_RemoveAttendedCheckin.Designer.cs">
      <DependentUpon>201408080041147_RemoveAttendedCheckin.cs</DependentUpon>
    </Compile>
    <Compile Include="Migrations\Version 1.0 %28Beta%29\Version 1.0.11\201408081620116_PersonDuplicate.cs" />
    <Compile Include="Migrations\Version 1.0 %28Beta%29\Version 1.0.11\201408081620116_PersonDuplicate.Designer.cs">
      <DependentUpon>201408081620116_PersonDuplicate.cs</DependentUpon>
    </Compile>
    <Compile Include="Migrations\Version 1.0 %28Beta%29\Version 1.0.11\201408112112255_ExternalFinancePages.cs" />
    <Compile Include="Migrations\Version 1.0 %28Beta%29\Version 1.0.11\201408112112255_ExternalFinancePages.Designer.cs">
      <DependentUpon>201408112112255_ExternalFinancePages.cs</DependentUpon>
    </Compile>
    <Compile Include="Migrations\Version 1.0 %28Beta%29\Version 1.0.11\201408112120366_GroupGuest.cs" />
    <Compile Include="Migrations\Version 1.0 %28Beta%29\Version 1.0.11\201408112120366_GroupGuest.Designer.cs">
      <DependentUpon>201408112120366_GroupGuest.cs</DependentUpon>
    </Compile>
    <Compile Include="Migrations\Version 1.0 %28Beta%29\Version 1.0.11\201408121626462_GroupTypeLocationSchedules.cs" />
    <Compile Include="Migrations\Version 1.0 %28Beta%29\Version 1.0.11\201408121626462_GroupTypeLocationSchedules.Designer.cs">
      <DependentUpon>201408121626462_GroupTypeLocationSchedules.cs</DependentUpon>
    </Compile>
    <Compile Include="Migrations\Version 1.0 %28Beta%29\Version 1.0.11\201408131535234_AddPhotoRequestBlocks.cs" />
    <Compile Include="Migrations\Version 1.0 %28Beta%29\Version 1.0.11\201408131535234_AddPhotoRequestBlocks.Designer.cs">
      <DependentUpon>201408131535234_AddPhotoRequestBlocks.cs</DependentUpon>
    </Compile>
    <Compile Include="Migrations\Version 1.0 %28Beta%29\Version 1.0.11\201408131734148_PersonDuplicateCapacity.cs" />
    <Compile Include="Migrations\Version 1.0 %28Beta%29\Version 1.0.11\201408131734148_PersonDuplicateCapacity.Designer.cs">
      <DependentUpon>201408131734148_PersonDuplicateCapacity.cs</DependentUpon>
    </Compile>
    <Compile Include="Migrations\Version 1.0 %28Beta%29\Version 1.0.11\201408140543489_AdditionalCheckinAdminPages.cs" />
    <Compile Include="Migrations\Version 1.0 %28Beta%29\Version 1.0.11\201408140543489_AdditionalCheckinAdminPages.Designer.cs">
      <DependentUpon>201408140543489_AdditionalCheckinAdminPages.cs</DependentUpon>
    </Compile>
    <Compile Include="Migrations\201408152138171_AddIdleTimeoutsBack.cs" />
    <Compile Include="Migrations\201408152138171_AddIdleTimeoutsBack.Designer.cs">
      <DependentUpon>201408152138171_AddIdleTimeoutsBack.cs</DependentUpon>
    </Compile>
    <Compile Include="Migrations\201408191153260_DefinedValueValue.cs" />
    <Compile Include="Migrations\201408191153260_DefinedValueValue.Designer.cs">
      <DependentUpon>201408191153260_DefinedValueValue.cs</DependentUpon>
    </Compile>
    <Compile Include="Migrations\Configuration.cs" />
    <Compile Include="Migrations\RockCSharpMigrationCodeGenerator.cs" />
    <Compile Include="Migrations\Version 0.1 %28Pre Beta%29\Version 0.1.8\RockMigration4.cs" />
    <Compile Include="Migrations\RockMigration.cs" />
    <Compile Include="Migrations\Version 0.1 %28Pre Beta%29\Version 0.1.4\RockMigration3.cs" />
    <Compile Include="Migrations\Version 0.1 %28Pre Beta%29\Version 0.1.3\RockMigration2.cs" />
    <Compile Include="Migrations\Version 0.0 %28Pre Beta%29\Version 0.0.2\RockMigration1.cs" />
    <Compile Include="Properties\AssemblyInfo.cs" />
  </ItemGroup>
  <ItemGroup>
    <ProjectReference Include="..\Rock\Rock.csproj">
      <Project>{8f8c2a79-24f4-4157-8b99-45f75fa85799}</Project>
      <Name>Rock</Name>
    </ProjectReference>
  </ItemGroup>
  <ItemGroup>
    <None Include="App.config" />
    <None Include="packages.config" />
  </ItemGroup>
  <ItemGroup>
<<<<<<< HEAD
    <EmbeddedResource Include="Migrations\201408192306032_TransactionImageOrder.resx">
      <DependentUpon>201408192306032_TransactionImageOrder.cs</DependentUpon>
=======
    <EmbeddedResource Include="Migrations\201408201603057_DataIntegrityFeatures.resx">
      <DependentUpon>201408201603057_DataIntegrityFeatures.cs</DependentUpon>
>>>>>>> a768adf0
    </EmbeddedResource>
    <EmbeddedResource Include="Migrations\Version 0.0 %28Pre Beta%29\Version 0.0.2\201311251734059_CreateDatabase.resx">
      <DependentUpon>201311251734059_CreateDatabase.cs</DependentUpon>
    </EmbeddedResource>
    <EmbeddedResource Include="Migrations\Version 0.0 %28Pre Beta%29\Version 0.0.2\201311272223099_GroupLocationPersonId.resx">
      <DependentUpon>201311272223099_GroupLocationPersonId.cs</DependentUpon>
      <SubType>Designer</SubType>
    </EmbeddedResource>
    <EmbeddedResource Include="Migrations\Version 0.0 %28Pre Beta%29\Version 0.0.2\201312022011416_RemoveClassVideoBlock.resx">
      <DependentUpon>201312022011416_RemoveClassVideoBlock.cs</DependentUpon>
    </EmbeddedResource>
    <EmbeddedResource Include="Migrations\Version 0.0 %28Pre Beta%29\Version 0.0.2\201312031820461_ExternalSiteSecurityTweak.resx">
      <DependentUpon>201312031820461_ExternalSiteSecurityTweak.cs</DependentUpon>
    </EmbeddedResource>
    <EmbeddedResource Include="Migrations\Version 0.0 %28Pre Beta%29\Version 0.0.2\201312032145250_AddHtmlContentApprovalBlock.resx">
      <DependentUpon>201312032145250_AddHtmlContentApprovalBlock.cs</DependentUpon>
    </EmbeddedResource>
    <EmbeddedResource Include="Migrations\Version 0.0 %28Pre Beta%29\Version 0.0.2\201312041724297_DefaultPageNotRequired.resx">
      <DependentUpon>201312041724297_DefaultPageNotRequired.cs</DependentUpon>
    </EmbeddedResource>
    <EmbeddedResource Include="Migrations\Version 0.0 %28Pre Beta%29\Version 0.0.2\201312042251282_UpdateEmailTemplates.resx">
      <DependentUpon>201312042251282_UpdateEmailTemplates.cs</DependentUpon>
    </EmbeddedResource>
    <EmbeddedResource Include="Migrations\Version 0.0 %28Pre Beta%29\Version 0.0.3\201312052359158_UpdateSiteMapToPageMap.resx">
      <DependentUpon>201312052359158_UpdateSiteMapToPageMap.cs</DependentUpon>
    </EmbeddedResource>
    <EmbeddedResource Include="Migrations\Version 0.0 %28Pre Beta%29\Version 0.0.3\201312060704559_SiteUpdateRemoveIcons.resx">
      <DependentUpon>201312060704559_SiteUpdateRemoveIcons.cs</DependentUpon>
    </EmbeddedResource>
    <EmbeddedResource Include="Migrations\Version 0.0 %28Pre Beta%29\Version 0.0.3\201312062229010_FixPathToErrorPageOnStarkSite.resx">
      <DependentUpon>201312062229010_FixPathToErrorPageOnStarkSite.cs</DependentUpon>
    </EmbeddedResource>
    <EmbeddedResource Include="Migrations\Version 0.0 %28Pre Beta%29\Version 0.0.3\201312091725419_BinaryFileRootPathAttribute.resx">
      <DependentUpon>201312091725419_BinaryFileRootPathAttribute.cs</DependentUpon>
      <SubType>Designer</SubType>
    </EmbeddedResource>
    <EmbeddedResource Include="Migrations\Version 0.0 %28Pre Beta%29\Version 0.0.3\201312091737178_UpdateRenameStoredProcs.resx">
      <DependentUpon>201312091737178_UpdateRenameStoredProcs.cs</DependentUpon>
    </EmbeddedResource>
    <EmbeddedResource Include="Migrations\Version 0.0 %28Pre Beta%29\Version 0.0.3\201312091918239_UpdateItemsToIsSystem.resx">
      <DependentUpon>201312091918239_UpdateItemsToIsSystem.cs</DependentUpon>
    </EmbeddedResource>
    <EmbeddedResource Include="Migrations\Version 0.0 %28Pre Beta%29\Version 0.0.3\201312092011514_HtmlContentLastModified.resx">
      <DependentUpon>201312092011514_HtmlContentLastModified.cs</DependentUpon>
    </EmbeddedResource>
    <EmbeddedResource Include="Migrations\Version 0.0 %28Pre Beta%29\Version 0.0.3\201312092306168_MarketingAdLayoutChanges.resx">
      <DependentUpon>201312092306168_MarketingAdLayoutChanges.cs</DependentUpon>
    </EmbeddedResource>
    <EmbeddedResource Include="Migrations\Version 0.0 %28Pre Beta%29\Version 0.0.3\201312092315267_HtmlContentDetail.resx">
      <DependentUpon>201312092315267_HtmlContentDetail.cs</DependentUpon>
    </EmbeddedResource>
    <EmbeddedResource Include="Migrations\Version 0.0 %28Pre Beta%29\Version 0.0.3\201312100236061_AddPrayerSessionBlock.resx">
      <DependentUpon>201312100236061_AddPrayerSessionBlock.cs</DependentUpon>
    </EmbeddedResource>
    <EmbeddedResource Include="Migrations\Version 0.0 %28Pre Beta%29\Version 0.0.3\201312101739202_FixMyAccountRoute.resx">
      <DependentUpon>201312101739202_FixMyAccountRoute.cs</DependentUpon>
    </EmbeddedResource>
    <EmbeddedResource Include="Migrations\Version 0.0 %28Pre Beta%29\Version 0.0.3\201312102004063_AccountNumberSecureNonUnique.resx">
      <DependentUpon>201312102004063_AccountNumberSecureNonUnique.cs</DependentUpon>
    </EmbeddedResource>
    <EmbeddedResource Include="Migrations\Version 0.0 %28Pre Beta%29\Version 0.0.3\201312102031566_NoteContextFix.resx">
      <DependentUpon>201312102031566_NoteContextFix.cs</DependentUpon>
    </EmbeddedResource>
    <EmbeddedResource Include="Migrations\Version 0.0 %28Pre Beta%29\Version 0.0.3\201312102315538_CommunicationBlockNameChange.resx">
      <DependentUpon>201312102315538_CommunicationBlockNameChange.cs</DependentUpon>
    </EmbeddedResource>
    <EmbeddedResource Include="Migrations\Version 0.0 %28Pre Beta%29\Version 0.0.3\201312111655133_RESTControllerListDetail.resx">
      <DependentUpon>201312111655133_RESTControllerListDetail.cs</DependentUpon>
    </EmbeddedResource>
    <EmbeddedResource Include="Migrations\Version 0.0 %28Pre Beta%29\Version 0.0.3\201312111944001_EmailTemplateRemoveFromAddresses.resx">
      <DependentUpon>201312111944001_EmailTemplateRemoveFromAddresses.cs</DependentUpon>
    </EmbeddedResource>
    <EmbeddedResource Include="Migrations\Version 0.0 %28Pre Beta%29\Version 0.0.3\201312120016249_HideSecurityGroups.resx">
      <DependentUpon>201312120016249_HideSecurityGroups.cs</DependentUpon>
    </EmbeddedResource>
    <EmbeddedResource Include="Migrations\Version 0.0 %28Pre Beta%29\Version 0.0.3\201312121845402_LoginExperienceUpdates.resx">
      <DependentUpon>201312121845402_LoginExperienceUpdates.cs</DependentUpon>
    </EmbeddedResource>
    <EmbeddedResource Include="Migrations\Version 0.0 %28Pre Beta%29\Version 0.0.3\201312121858278_ConnectionStatus.resx">
      <DependentUpon>201312121858278_ConnectionStatus.cs</DependentUpon>
    </EmbeddedResource>
    <EmbeddedResource Include="Migrations\Version 0.0 %28Pre Beta%29\Version 0.0.3\201312121905532_ReportColumnHeaderText.resx">
      <DependentUpon>201312121905532_ReportColumnHeaderText.cs</DependentUpon>
    </EmbeddedResource>
    <EmbeddedResource Include="Migrations\Version 0.1 %28Pre Beta%29\Version 0.1.0\201312160425464_AddPersonToNote.resx">
      <DependentUpon>201312160425464_AddPersonToNote.cs</DependentUpon>
    </EmbeddedResource>
    <EmbeddedResource Include="Migrations\Version 0.1 %28Pre Beta%29\Version 0.1.0\201312160454085_BlockTypeCategory.resx">
      <DependentUpon>201312160454085_BlockTypeCategory.cs</DependentUpon>
    </EmbeddedResource>
    <EmbeddedResource Include="Migrations\Version 0.1 %28Pre Beta%29\Version 0.1.0\201312161446138_AddAudit.resx">
      <DependentUpon>201312161446138_AddAudit.cs</DependentUpon>
    </EmbeddedResource>
    <EmbeddedResource Include="Migrations\Version 0.1 %28Pre Beta%29\Version 0.1.0\201312162055116_PageLayoutUpdates.resx">
      <DependentUpon>201312162055116_PageLayoutUpdates.cs</DependentUpon>
    </EmbeddedResource>
    <EmbeddedResource Include="Migrations\Version 0.1 %28Pre Beta%29\Version 0.1.0\201312162149358_PersonSearchAddAttribute.resx">
      <DependentUpon>201312162149358_PersonSearchAddAttribute.cs</DependentUpon>
    </EmbeddedResource>
    <EmbeddedResource Include="Migrations\Version 0.1 %28Pre Beta%29\Version 0.1.0\201312162306186_FixPrayerRequestDetailsPageContext.resx">
      <DependentUpon>201312162306186_FixPrayerRequestDetailsPageContext.cs</DependentUpon>
    </EmbeddedResource>
    <EmbeddedResource Include="Migrations\Version 0.1 %28Pre Beta%29\Version 0.1.0\201312182025446_AddTitleToTransactions.resx">
      <DependentUpon>201312182025446_AddTitleToTransactions.cs</DependentUpon>
    </EmbeddedResource>
    <EmbeddedResource Include="Migrations\Version 0.1 %28Pre Beta%29\Version 0.1.0\201312191507040_WorkflowTrigger_AddIsActive.resx">
      <DependentUpon>201312191507040_WorkflowTrigger_AddIsActive.cs</DependentUpon>
    </EmbeddedResource>
    <EmbeddedResource Include="Migrations\Version 0.1 %28Pre Beta%29\Version 0.1.0\201312192125458_ChangeRootAdminPageName.resx">
      <DependentUpon>201312192125458_ChangeRootAdminPageName.cs</DependentUpon>
    </EmbeddedResource>
    <EmbeddedResource Include="Migrations\Version 0.1 %28Pre Beta%29\Version 0.1.0\201312192308115_MoveHtmlContentApprovalBlock.resx">
      <DependentUpon>201312192308115_MoveHtmlContentApprovalBlock.cs</DependentUpon>
    </EmbeddedResource>
    <EmbeddedResource Include="Migrations\Version 0.1 %28Pre Beta%29\Version 0.1.0\201312192349366_RenamePublicAdBlocks.resx">
      <DependentUpon>201312192349366_RenamePublicAdBlocks.cs</DependentUpon>
    </EmbeddedResource>
    <EmbeddedResource Include="Migrations\Version 0.1 %28Pre Beta%29\Version 0.1.0\201312202331444_RockRename.resx">
      <DependentUpon>201312202331444_RockRename.cs</DependentUpon>
    </EmbeddedResource>
    <EmbeddedResource Include="Migrations\Version 0.1 %28Pre Beta%29\Version 0.1.1\201312221305134_GoogleAnalytics.resx">
      <DependentUpon>201312221305134_GoogleAnalytics.cs</DependentUpon>
    </EmbeddedResource>
    <EmbeddedResource Include="Migrations\Version 0.1 %28Pre Beta%29\Version 0.1.1\201312221451050_RemoveIconFileFields.resx">
      <DependentUpon>201312221451050_RemoveIconFileFields.cs</DependentUpon>
    </EmbeddedResource>
    <EmbeddedResource Include="Migrations\Version 0.1 %28Pre Beta%29\Version 0.1.1\201312221636197_RefactorPersonName.resx">
      <DependentUpon>201312221636197_RefactorPersonName.cs</DependentUpon>
    </EmbeddedResource>
    <EmbeddedResource Include="Migrations\Version 0.1 %28Pre Beta%29\Version 0.1.1\201401032214266_AddGroupChildGroupTypes.resx">
      <DependentUpon>201401032214266_AddGroupChildGroupTypes.cs</DependentUpon>
    </EmbeddedResource>
    <EmbeddedResource Include="Migrations\Version 0.1 %28Pre Beta%29\Version 0.1.1\201401061559036_CategoryOrderDescription.resx">
      <DependentUpon>201401061559036_CategoryOrderDescription.cs</DependentUpon>
    </EmbeddedResource>
    <EmbeddedResource Include="Migrations\Version 0.1 %28Pre Beta%29\Version 0.1.1\201401062203180_RenameAdultChildParentRoles.resx">
      <DependentUpon>201401062203180_RenameAdultChildParentRoles.cs</DependentUpon>
    </EmbeddedResource>
    <EmbeddedResource Include="Migrations\Version 0.1 %28Pre Beta%29\Version 0.1.1\201401062206577_AddGroupRoleFormerSpouse.resx">
      <DependentUpon>201401062206577_AddGroupRoleFormerSpouse.cs</DependentUpon>
    </EmbeddedResource>
    <EmbeddedResource Include="Migrations\Version 0.1 %28Pre Beta%29\Version 0.1.1\201401071224347_SavedAccountUpdates.resx">
      <DependentUpon>201401071224347_SavedAccountUpdates.cs</DependentUpon>
    </EmbeddedResource>
    <EmbeddedResource Include="Migrations\Version 0.1 %28Pre Beta%29\Version 0.1.1\201401071612341_PrayerCategories.resx">
      <DependentUpon>201401071612341_PrayerCategories.cs</DependentUpon>
    </EmbeddedResource>
    <EmbeddedResource Include="Migrations\Version 0.1 %28Pre Beta%29\Version 0.1.1\201401071718059_PersonMarketingBinaryFileTypes.resx">
      <DependentUpon>201401071718059_PersonMarketingBinaryFileTypes.cs</DependentUpon>
    </EmbeddedResource>
    <EmbeddedResource Include="Migrations\Version 0.1 %28Pre Beta%29\Version 0.1.1\201401071836000_AddAdListPage.resx">
      <DependentUpon>201401071836000_AddAdListPage.cs</DependentUpon>
    </EmbeddedResource>
    <EmbeddedResource Include="Migrations\Version 0.1 %28Pre Beta%29\Version 0.1.1\201401072234209_UserLoginEntityType.resx">
      <DependentUpon>201401072234209_UserLoginEntityType.cs</DependentUpon>
    </EmbeddedResource>
    <EmbeddedResource Include="Migrations\Version 0.1 %28Pre Beta%29\Version 0.1.1\201401081952447_UserAccounts.resx">
      <DependentUpon>201401081952447_UserAccounts.cs</DependentUpon>
    </EmbeddedResource>
    <EmbeddedResource Include="Migrations\Version 0.1 %28Pre Beta%29\Version 0.1.1\201401091942376_TagsByLetterPage.resx">
      <DependentUpon>201401091942376_TagsByLetterPage.cs</DependentUpon>
    </EmbeddedResource>
    <EmbeddedResource Include="Migrations\Version 0.1 %28Pre Beta%29\Version 0.1.1\201401091947539_ChangeNameOfAttendeePage.resx">
      <DependentUpon>201401091947539_ChangeNameOfAttendeePage.cs</DependentUpon>
    </EmbeddedResource>
    <EmbeddedResource Include="Migrations\Version 0.1 %28Pre Beta%29\Version 0.1.1\201401092004083_AdListPageOrderUpdate.resx">
      <DependentUpon>201401092004083_AdListPageOrderUpdate.cs</DependentUpon>
    </EmbeddedResource>
    <EmbeddedResource Include="Migrations\Version 0.1 %28Pre Beta%29\Version 0.1.1\201401092358192_AuditDetail.resx">
      <DependentUpon>201401092358192_AuditDetail.cs</DependentUpon>
    </EmbeddedResource>
    <EmbeddedResource Include="Migrations\Version 0.1 %28Pre Beta%29\Version 0.1.1\201401100511284_RemoveAuditDetail.resx">
      <DependentUpon>201401100511284_RemoveAuditDetail.cs</DependentUpon>
    </EmbeddedResource>
    <EmbeddedResource Include="Migrations\Version 0.1 %28Pre Beta%29\Version 0.1.3\201401131442369_BlockPrePostHtml.resx">
      <DependentUpon>201401131442369_BlockPrePostHtml.cs</DependentUpon>
    </EmbeddedResource>
    <EmbeddedResource Include="Migrations\Version 0.1 %28Pre Beta%29\Version 0.1.3\201401131724184_Add404FieldsToSite.resx">
      <DependentUpon>201401131724184_Add404FieldsToSite.cs</DependentUpon>
    </EmbeddedResource>
    <EmbeddedResource Include="Migrations\Version 0.1 %28Pre Beta%29\Version 0.1.3\201401131810554_ConnectionStatusCleanup.resx">
      <DependentUpon>201401131810554_ConnectionStatusCleanup.cs</DependentUpon>
    </EmbeddedResource>
    <EmbeddedResource Include="Migrations\Version 0.1 %28Pre Beta%29\Version 0.1.3\201401132311057_Add404PagesForSites.resx">
      <DependentUpon>201401132311057_Add404PagesForSites.cs</DependentUpon>
    </EmbeddedResource>
    <EmbeddedResource Include="Migrations\Version 0.1 %28Pre Beta%29\Version 0.1.3\201401140409207_PersonDetailPages.resx">
      <DependentUpon>201401140409207_PersonDetailPages.cs</DependentUpon>
    </EmbeddedResource>
    <EmbeddedResource Include="Migrations\Version 0.1 %28Pre Beta%29\Version 0.1.3\201401141807363_SiteDetailChanges.resx">
      <DependentUpon>201401141807363_SiteDetailChanges.cs</DependentUpon>
    </EmbeddedResource>
    <EmbeddedResource Include="Migrations\Version 0.1 %28Pre Beta%29\Version 0.1.3\201401151404211_RenameGroupLocationIndex.resx">
      <DependentUpon>201401151404211_RenameGroupLocationIndex.cs</DependentUpon>
    </EmbeddedResource>
    <EmbeddedResource Include="Migrations\Version 0.1 %28Pre Beta%29\Version 0.1.3\201401151949171_RenameFormerSpousePreviousSpouse.resx">
      <DependentUpon>201401151949171_RenameFormerSpousePreviousSpouse.cs</DependentUpon>
    </EmbeddedResource>
    <EmbeddedResource Include="Migrations\Version 0.1 %28Pre Beta%29\Version 0.1.3\201401151959527_AddPastoralStaffRole.resx">
      <DependentUpon>201401151959527_AddPastoralStaffRole.cs</DependentUpon>
    </EmbeddedResource>
    <EmbeddedResource Include="Migrations\Version 0.1 %28Pre Beta%29\Version 0.1.3\201401152023157_ChangeLayoutOfSecurityRoleDetailsPage.resx">
      <DependentUpon>201401152023157_ChangeLayoutOfSecurityRoleDetailsPage.cs</DependentUpon>
    </EmbeddedResource>
    <EmbeddedResource Include="Migrations\Version 0.1 %28Pre Beta%29\Version 0.1.3\201401152246390_FixHeaderMarkupOnHomepage.resx">
      <DependentUpon>201401152246390_FixHeaderMarkupOnHomepage.cs</DependentUpon>
    </EmbeddedResource>
    <EmbeddedResource Include="Migrations\Version 0.1 %28Pre Beta%29\Version 0.1.3\201401162252159_HtmlEditorMergeFieldPlugin.resx">
      <DependentUpon>201401162252159_HtmlEditorMergeFieldPlugin.cs</DependentUpon>
    </EmbeddedResource>
    <EmbeddedResource Include="Migrations\Version 0.1 %28Pre Beta%29\Version 0.1.3\201401162357214_AddHistory.resx">
      <DependentUpon>201401162357214_AddHistory.cs</DependentUpon>
    </EmbeddedResource>
    <EmbeddedResource Include="Migrations\Version 0.1 %28Pre Beta%29\Version 0.1.3\201401171522163_UpdateBlockTypeDescriptions.resx">
      <DependentUpon>201401171522163_UpdateBlockTypeDescriptions.cs</DependentUpon>
    </EmbeddedResource>
    <EmbeddedResource Include="Migrations\Version 0.1 %28Pre Beta%29\Version 0.1.3\201401171902377_PrayerRequestDateChanges.resx">
      <DependentUpon>201401171902377_PrayerRequestDateChanges.cs</DependentUpon>
    </EmbeddedResource>
    <EmbeddedResource Include="Migrations\Version 0.1 %28Pre Beta%29\Version 0.1.3\201401172226353_PageTitleFields.resx">
      <DependentUpon>201401172226353_PageTitleFields.cs</DependentUpon>
    </EmbeddedResource>
    <EmbeddedResource Include="Migrations\Version 0.1 %28Pre Beta%29\Version 0.1.3\201401172244135_DeleteEventGroupType.resx">
      <DependentUpon>201401172244135_DeleteEventGroupType.cs</DependentUpon>
    </EmbeddedResource>
    <EmbeddedResource Include="Migrations\Version 0.1 %28Pre Beta%29\Version 0.1.4\201401202137085_AddPageLiquidAttribute.resx">
      <DependentUpon>201401202137085_AddPageLiquidAttribute.cs</DependentUpon>
    </EmbeddedResource>
    <EmbeddedResource Include="Migrations\Version 0.1 %28Pre Beta%29\Version 0.1.4\201401211151533_NoteAttributes.resx">
      <DependentUpon>201401211151533_NoteAttributes.cs</DependentUpon>
    </EmbeddedResource>
    <EmbeddedResource Include="Migrations\Version 0.1 %28Pre Beta%29\Version 0.1.4\201401212018517_HistoryPageBreadcrumb.resx">
      <DependentUpon>201401212018517_HistoryPageBreadcrumb.cs</DependentUpon>
    </EmbeddedResource>
    <EmbeddedResource Include="Migrations\Version 0.1 %28Pre Beta%29\Version 0.1.4\201401220441223_MiscUIChanges.resx">
      <DependentUpon>201401220441223_MiscUIChanges.cs</DependentUpon>
    </EmbeddedResource>
    <EmbeddedResource Include="Migrations\Version 0.1 %28Pre Beta%29\Version 0.1.4\201401221752081_PersonAlias.resx">
      <DependentUpon>201401221752081_PersonAlias.cs</DependentUpon>
    </EmbeddedResource>
    <EmbeddedResource Include="Migrations\Version 0.1 %28Pre Beta%29\Version 0.1.4\201401222126036_AddCreatedModifiedFields.resx">
      <DependentUpon>201401222126036_AddCreatedModifiedFields.cs</DependentUpon>
    </EmbeddedResource>
    <EmbeddedResource Include="Migrations\Version 0.1 %28Pre Beta%29\Version 0.1.4\201401231551591_ExceptionCreatedInfo.resx">
      <DependentUpon>201401231551591_ExceptionCreatedInfo.cs</DependentUpon>
    </EmbeddedResource>
    <EmbeddedResource Include="Migrations\Version 0.1 %28Pre Beta%29\Version 0.1.4\201401231618180_NoteCreatedInfo.resx">
      <DependentUpon>201401231618180_NoteCreatedInfo.cs</DependentUpon>
    </EmbeddedResource>
    <EmbeddedResource Include="Migrations\Version 0.1 %28Pre Beta%29\Version 0.1.4\201401231638103_FinancialBatchCreatedInfo.resx">
      <DependentUpon>201401231638103_FinancialBatchCreatedInfo.cs</DependentUpon>
    </EmbeddedResource>
    <EmbeddedResource Include="Migrations\Version 0.1 %28Pre Beta%29\Version 0.1.4\201401232057334_AuditPersonAlias.resx">
      <DependentUpon>201401232057334_AuditPersonAlias.cs</DependentUpon>
    </EmbeddedResource>
    <EmbeddedResource Include="Migrations\Version 0.1 %28Pre Beta%29\Version 0.1.4\201401232243283_CkEditorPluginLayout.resx">
      <DependentUpon>201401232243283_CkEditorPluginLayout.cs</DependentUpon>
    </EmbeddedResource>
    <EmbeddedResource Include="Migrations\Version 0.1 %28Pre Beta%29\Version 0.1.4\201401240107095_AddPersonViewed.resx">
      <DependentUpon>201401240107095_AddPersonViewed.cs</DependentUpon>
    </EmbeddedResource>
    <EmbeddedResource Include="Migrations\Version 0.1 %28Pre Beta%29\Version 0.1.4\201401241331091_PersonMerge.resx">
      <DependentUpon>201401241331091_PersonMerge.cs</DependentUpon>
    </EmbeddedResource>
    <EmbeddedResource Include="Migrations\Version 0.1 %28Pre Beta%29\Version 0.1.4\201401250002455_TagDescription.resx">
      <DependentUpon>201401250002455_TagDescription.cs</DependentUpon>
    </EmbeddedResource>
    <EmbeddedResource Include="Migrations\Version 0.1 %28Pre Beta%29\Version 0.1.5\201401271236495_DeleteSampleReportPage.resx">
      <DependentUpon>201401271236495_DeleteSampleReportPage.cs</DependentUpon>
    </EmbeddedResource>
    <EmbeddedResource Include="Migrations\Version 0.1 %28Pre Beta%29\Version 0.1.5\201401271247579_RemoveFullAddress.resx">
      <DependentUpon>201401271247579_RemoveFullAddress.cs</DependentUpon>
    </EmbeddedResource>
    <EmbeddedResource Include="Migrations\Version 0.1 %28Pre Beta%29\Version 0.1.5\201401271902480_HideMetricsPage.resx">
      <DependentUpon>201401271902480_HideMetricsPage.cs</DependentUpon>
    </EmbeddedResource>
    <EmbeddedResource Include="Migrations\Version 0.1 %28Pre Beta%29\Version 0.1.5\201401272157461_RemoveFieldTypes.resx">
      <DependentUpon>201401272157461_RemoveFieldTypes.cs</DependentUpon>
    </EmbeddedResource>
    <EmbeddedResource Include="Migrations\Version 0.1 %28Pre Beta%29\Version 0.1.5\201401282147345_StatementPersonFullNameFix.resx">
      <DependentUpon>201401282147345_StatementPersonFullNameFix.cs</DependentUpon>
    </EmbeddedResource>
    <EmbeddedResource Include="Migrations\Version 0.1 %28Pre Beta%29\Version 0.1.5\201401290012560_PersonBirthdateDbComputed.resx">
      <DependentUpon>201401290012560_PersonBirthdateDbComputed.cs</DependentUpon>
    </EmbeddedResource>
    <EmbeddedResource Include="Migrations\Version 0.1 %28Pre Beta%29\Version 0.1.5\201401291637496_HTMLContentNotRequired.resx">
      <DependentUpon>201401291637496_HTMLContentNotRequired.cs</DependentUpon>
    </EmbeddedResource>
    <EmbeddedResource Include="Migrations\Version 0.1 %28Pre Beta%29\Version 0.1.5\201401291720147_AttendanceHistory.resx">
      <DependentUpon>201401291720147_AttendanceHistory.cs</DependentUpon>
    </EmbeddedResource>
    <EmbeddedResource Include="Migrations\Version 0.1 %28Pre Beta%29\Version 0.1.5\201401302003574_AddBlocksToRightSideBar.resx">
      <DependentUpon>201401302003574_AddBlocksToRightSideBar.cs</DependentUpon>
    </EmbeddedResource>
    <EmbeddedResource Include="Migrations\Version 0.1 %28Pre Beta%29\Version 0.1.5\201401312207050_RockInstanceId.resx">
      <DependentUpon>201401312207050_RockInstanceId.cs</DependentUpon>
    </EmbeddedResource>
    <EmbeddedResource Include="Migrations\Version 0.1 %28Pre Beta%29\Version 0.1.5\201401312232533_BinaryFileLastModifiedDateTime.resx">
      <DependentUpon>201401312232533_BinaryFileLastModifiedDateTime.cs</DependentUpon>
    </EmbeddedResource>
    <EmbeddedResource Include="Migrations\Version 0.1 %28Pre Beta%29\Version 0.1.5\201402021358481_FixBatchDetailTransactionList.resx">
      <DependentUpon>201402021358481_FixBatchDetailTransactionList.cs</DependentUpon>
    </EmbeddedResource>
    <EmbeddedResource Include="Migrations\Version 0.1 %28Pre Beta%29\Version 0.1.5\201402031658561_BinaryFileStoredProcUpdate.resx">
      <DependentUpon>201402031658561_BinaryFileStoredProcUpdate.cs</DependentUpon>
    </EmbeddedResource>
    <EmbeddedResource Include="Migrations\Version 0.1 %28Pre Beta%29\Version 0.1.5\201402031741471_MiscConfigChanges.resx">
      <DependentUpon>201402031741471_MiscConfigChanges.cs</DependentUpon>
    </EmbeddedResource>
    <EmbeddedResource Include="Migrations\Version 0.1 %28Pre Beta%29\Version 0.1.5\201402032112129_CreateRestEntities.resx">
      <DependentUpon>201402032112129_CreateRestEntities.cs</DependentUpon>
    </EmbeddedResource>
    <EmbeddedResource Include="Migrations\Version 0.1 %28Pre Beta%29\Version 0.1.5\201402050535388_CreateFunctionsAndSpForAttendanceBadge.resx">
      <DependentUpon>201402050535388_CreateFunctionsAndSpForAttendanceBadge.cs</DependentUpon>
    </EmbeddedResource>
    <EmbeddedResource Include="Migrations\Version 0.1 %28Pre Beta%29\Version 0.1.5\201402051857216_AuthorizedPersonIdNotRequired.resx">
      <DependentUpon>201402051857216_AuthorizedPersonIdNotRequired.cs</DependentUpon>
    </EmbeddedResource>
    <EmbeddedResource Include="Migrations\Version 0.1 %28Pre Beta%29\Version 0.1.5\201402061548097_ImprovePerformanceAttendanceBadgeSP.resx">
      <DependentUpon>201402061548097_ImprovePerformanceAttendanceBadgeSP.cs</DependentUpon>
    </EmbeddedResource>
    <EmbeddedResource Include="Migrations\Version 0.1 %28Pre Beta%29\Version 0.1.5\201402062142578_LayoutDetailBlockChanges.resx">
      <DependentUpon>201402062142578_LayoutDetailBlockChanges.cs</DependentUpon>
    </EmbeddedResource>
    <EmbeddedResource Include="Migrations\Version 0.1 %28Pre Beta%29\Version 0.1.5\201402070040267_RefactorPersonBadge.resx">
      <DependentUpon>201402070040267_RefactorPersonBadge.cs</DependentUpon>
    </EmbeddedResource>
    <EmbeddedResource Include="Migrations\Version 0.1 %28Pre Beta%29\Version 0.1.5\201402072059288_DataSelectPageBlock.resx">
      <DependentUpon>201402072059288_DataSelectPageBlock.cs</DependentUpon>
    </EmbeddedResource>
    <EmbeddedResource Include="Migrations\Version 0.1 %28Pre Beta%29\Version 0.1.6\201402072145089_AdminPageUpdates.resx">
      <DependentUpon>201402072145089_AdminPageUpdates.cs</DependentUpon>
    </EmbeddedResource>
    <EmbeddedResource Include="Migrations\Version 0.1 %28Pre Beta%29\Version 0.1.6\201402072154281_MoveBadges.resx">
      <DependentUpon>201402072154281_MoveBadges.cs</DependentUpon>
    </EmbeddedResource>
    <EmbeddedResource Include="Migrations\Version 0.1 %28Pre Beta%29\Version 0.1.6\201402082033457_MovePersonBadgeBlocks.resx">
      <DependentUpon>201402082033457_MovePersonBadgeBlocks.cs</DependentUpon>
    </EmbeddedResource>
    <EmbeddedResource Include="Migrations\Version 0.1 %28Pre Beta%29\Version 0.1.6\201402090136495_FixLocationSpelling.resx">
      <DependentUpon>201402090136495_FixLocationSpelling.cs</DependentUpon>
    </EmbeddedResource>
    <EmbeddedResource Include="Migrations\Version 0.1 %28Pre Beta%29\Version 0.1.6\201402090638461_RemoveLegacyBadges.resx">
      <DependentUpon>201402090638461_RemoveLegacyBadges.cs</DependentUpon>
    </EmbeddedResource>
    <EmbeddedResource Include="Migrations\Version 0.1 %28Pre Beta%29\Version 0.1.6\201402090717132_MoveDataSelectPage.resx">
      <DependentUpon>201402090717132_MoveDataSelectPage.cs</DependentUpon>
    </EmbeddedResource>
    <EmbeddedResource Include="Migrations\Version 0.1 %28Pre Beta%29\Version 0.1.6\201402091749178_AddMergeProc.resx">
      <DependentUpon>201402091749178_AddMergeProc.cs</DependentUpon>
    </EmbeddedResource>
    <EmbeddedResource Include="Migrations\Version 0.1 %28Pre Beta%29\Version 0.1.6\201402100011204_NewBadgeSetup.resx">
      <DependentUpon>201402100011204_NewBadgeSetup.cs</DependentUpon>
    </EmbeddedResource>
    <EmbeddedResource Include="Migrations\Version 0.1 %28Pre Beta%29\Version 0.1.6\201402101503040_FixTagPageTitles.resx">
      <DependentUpon>201402101503040_FixTagPageTitles.cs</DependentUpon>
    </EmbeddedResource>
    <EmbeddedResource Include="Migrations\Version 0.1 %28Pre Beta%29\Version 0.1.6\201402121927497_RemoveIsNamedLoc.resx">
      <DependentUpon>201402121927497_RemoveIsNamedLoc.cs</DependentUpon>
    </EmbeddedResource>
    <EmbeddedResource Include="Migrations\Version 0.1 %28Pre Beta%29\Version 0.1.6\201402131942075_SecurityConfirmedLocked.resx">
      <DependentUpon>201402131942075_SecurityConfirmedLocked.cs</DependentUpon>
    </EmbeddedResource>
    <EmbeddedResource Include="Migrations\Version 0.1 %28Pre Beta%29\Version 0.1.7\201402161608415_AddMembershipDate.resx">
      <DependentUpon>201402161608415_AddMembershipDate.cs</DependentUpon>
    </EmbeddedResource>
    <EmbeddedResource Include="Migrations\Version 0.1 %28Pre Beta%29\Version 0.1.7\201402171545526_UniquePasswordHash.resx">
      <DependentUpon>201402171545526_UniquePasswordHash.cs</DependentUpon>
    </EmbeddedResource>
    <EmbeddedResource Include="Migrations\Version 0.1 %28Pre Beta%29\Version 0.1.7\201402171705412_MembershipAttributeOrder.resx">
      <DependentUpon>201402171705412_MembershipAttributeOrder.cs</DependentUpon>
    </EmbeddedResource>
    <EmbeddedResource Include="Migrations\Version 0.1 %28Pre Beta%29\Version 0.1.7\201402171809249_RenameLocationPage.resx">
      <DependentUpon>201402171809249_RenameLocationPage.cs</DependentUpon>
    </EmbeddedResource>
    <EmbeddedResource Include="Migrations\Version 0.1 %28Pre Beta%29\Version 0.1.7\201402181246471_MyAccount.resx">
      <DependentUpon>201402181246471_MyAccount.cs</DependentUpon>
    </EmbeddedResource>
    <EmbeddedResource Include="Migrations\Version 0.1 %28Pre Beta%29\Version 0.1.7\201402181550456_AddVirtualAmount.resx">
      <DependentUpon>201402181550456_AddVirtualAmount.cs</DependentUpon>
    </EmbeddedResource>
    <EmbeddedResource Include="Migrations\Version 0.1 %28Pre Beta%29\Version 0.1.7\201402182106099_UpdateLoginAttributes.resx">
      <DependentUpon>201402182106099_UpdateLoginAttributes.cs</DependentUpon>
    </EmbeddedResource>
    <EmbeddedResource Include="Migrations\Version 0.1 %28Pre Beta%29\Version 0.1.7\201402200353474_SecureRest.resx">
      <DependentUpon>201402200353474_SecureRest.cs</DependentUpon>
    </EmbeddedResource>
    <EmbeddedResource Include="Migrations\Version 0.1 %28Pre Beta%29\Version 0.1.7\201402200737171_AddSampleDataBlock.resx">
      <DependentUpon>201402200737171_AddSampleDataBlock.cs</DependentUpon>
    </EmbeddedResource>
    <EmbeddedResource Include="Migrations\Version 0.1 %28Pre Beta%29\Version 0.1.7\201402201549284_SystemEmail.resx">
      <DependentUpon>201402201549284_SystemEmail.cs</DependentUpon>
    </EmbeddedResource>
    <EmbeddedResource Include="Migrations\Version 0.1 %28Pre Beta%29\Version 0.1.7\201402201810324_AddSampleDataPage.resx">
      <DependentUpon>201402201810324_AddSampleDataPage.cs</DependentUpon>
    </EmbeddedResource>
    <EmbeddedResource Include="Migrations\Version 0.1 %28Pre Beta%29\Version 0.1.7\201402202122526_FixDataViewConfig.resx">
      <DependentUpon>201402202122526_FixDataViewConfig.cs</DependentUpon>
    </EmbeddedResource>
    <EmbeddedResource Include="Migrations\Version 0.1 %28Pre Beta%29\Version 0.1.7\201402210410566_SecureRest2.resx">
      <DependentUpon>201402210410566_SecureRest2.cs</DependentUpon>
    </EmbeddedResource>
    <EmbeddedResource Include="Migrations\Version 0.1 %28Pre Beta%29\Version 0.1.7\201402211810096_ModifyAttCodeIndex.resx">
      <DependentUpon>201402211810096_ModifyAttCodeIndex.cs</DependentUpon>
    </EmbeddedResource>
    <EmbeddedResource Include="Migrations\Version 0.1 %28Pre Beta%29\Version 0.1.8\201402212314543_RssFeedBlockTypes.resx">
      <DependentUpon>201402212314543_RssFeedBlockTypes.cs</DependentUpon>
    </EmbeddedResource>
    <EmbeddedResource Include="Migrations\Version 0.1 %28Pre Beta%29\Version 0.1.8\201402220548227_RenameSampleDataPage.resx">
      <DependentUpon>201402220548227_RenameSampleDataPage.cs</DependentUpon>
    </EmbeddedResource>
    <EmbeddedResource Include="Migrations\Version 0.1 %28Pre Beta%29\Version 0.1.8\201402220640212_AddPageTrackingGlobalAttrib.resx">
      <DependentUpon>201402220640212_AddPageTrackingGlobalAttrib.cs</DependentUpon>
    </EmbeddedResource>
    <EmbeddedResource Include="Migrations\Version 0.1 %28Pre Beta%29\Version 0.1.8\201402222052199_AddPageViewTable.resx">
      <DependentUpon>201402222052199_AddPageViewTable.cs</DependentUpon>
    </EmbeddedResource>
    <EmbeddedResource Include="Migrations\Version 0.1 %28Pre Beta%29\Version 0.1.8\201402231840161_Following.resx">
      <DependentUpon>201402231840161_Following.cs</DependentUpon>
    </EmbeddedResource>
    <EmbeddedResource Include="Migrations\Version 0.1 %28Pre Beta%29\Version 0.1.8\201402241446432_RecreateRefundReason.resx">
      <DependentUpon>201402241446432_RecreateRefundReason.cs</DependentUpon>
    </EmbeddedResource>
    <EmbeddedResource Include="Migrations\Version 0.1 %28Pre Beta%29\Version 0.1.8\201402241628190_IntranetPagesEditable.resx">
      <DependentUpon>201402241628190_IntranetPagesEditable.cs</DependentUpon>
    </EmbeddedResource>
    <EmbeddedResource Include="Migrations\Version 0.1 %28Pre Beta%29\Version 0.1.8\201402241644413_ContentFileWhiteListBlackList.resx">
      <DependentUpon>201402241644413_ContentFileWhiteListBlackList.cs</DependentUpon>
    </EmbeddedResource>
    <EmbeddedResource Include="Migrations\Version 0.1 %28Pre Beta%29\Version 0.1.8\201402242333082_UpdatePageContent.resx">
      <DependentUpon>201402242333082_UpdatePageContent.cs</DependentUpon>
    </EmbeddedResource>
    <EmbeddedResource Include="Migrations\Version 0.1 %28Pre Beta%29\Version 0.1.9\201402251615420_AddSGGroupTypes.resx">
      <DependentUpon>201402251615420_AddSGGroupTypes.cs</DependentUpon>
    </EmbeddedResource>
    <EmbeddedResource Include="Migrations\Version 0.1 %28Pre Beta%29\Version 0.1.9\201402251711271_InstanceIdAsSetting.resx">
      <DependentUpon>201402251711271_InstanceIdAsSetting.cs</DependentUpon>
    </EmbeddedResource>
    <EmbeddedResource Include="Migrations\Version 0.1 %28Pre Beta%29\Version 0.1.9\201402251752122_GroupTreeRootGroup.resx">
      <DependentUpon>201402251752122_GroupTreeRootGroup.cs</DependentUpon>
    </EmbeddedResource>
    <EmbeddedResource Include="Migrations\Version 0.1 %28Pre Beta%29\Version 0.1.9\201402252310095_Metaphone.resx">
      <DependentUpon>201402252310095_Metaphone.cs</DependentUpon>
    </EmbeddedResource>
    <EmbeddedResource Include="Migrations\Version 0.1 %28Pre Beta%29\Version 0.1.9\201402260633011_PageViewTableUpdates.resx">
      <DependentUpon>201402260633011_PageViewTableUpdates.cs</DependentUpon>
    </EmbeddedResource>
    <EmbeddedResource Include="Migrations\Version 0.1 %28Pre Beta%29\Version 0.1.9\201402262048025_NonCash.resx">
      <DependentUpon>201402262048025_NonCash.cs</DependentUpon>
    </EmbeddedResource>
    <EmbeddedResource Include="Migrations\Version 0.1 %28Pre Beta%29\Version 0.1.9\201402271740119_AddMissingBlockTypeCategories.resx">
      <DependentUpon>201402271740119_AddMissingBlockTypeCategories.cs</DependentUpon>
    </EmbeddedResource>
    <EmbeddedResource Include="Migrations\Version 0.1 %28Pre Beta%29\Version 0.1.9\201402271850193_AddSPForNullingPageViewPageIds.resx">
      <DependentUpon>201402271850193_AddSPForNullingPageViewPageIds.cs</DependentUpon>
    </EmbeddedResource>
    <EmbeddedResource Include="Migrations\Version 0.1 %28Pre Beta%29\Version 0.1.9\201402272333477_CommunicationTemplate.resx">
      <DependentUpon>201402272333477_CommunicationTemplate.cs</DependentUpon>
    </EmbeddedResource>
    <EmbeddedResource Include="Migrations\Version 0.1 %28Pre Beta%29\Version 0.1.9\201402280022509_StoredProcConsistency.resx">
      <DependentUpon>201402280022509_StoredProcConsistency.cs</DependentUpon>
    </EmbeddedResource>
    <EmbeddedResource Include="Migrations\Version 0.1 %28Pre Beta%29\Version 0.1.9\201402280709471_UpdateAdminChecklist.resx">
      <DependentUpon>201402280709471_UpdateAdminChecklist.cs</DependentUpon>
      <SubType>Designer</SubType>
    </EmbeddedResource>
    <EmbeddedResource Include="Migrations\Version 0.1 %28Pre Beta%29\Version 0.1.9\201402281803220_SecureRest3.resx">
      <DependentUpon>201402281803220_SecureRest3.cs</DependentUpon>
    </EmbeddedResource>
    <EmbeddedResource Include="Migrations\Version 0.1 %28Pre Beta%29\Version 0.1.9\201403011329500_CommunicationsMenu.resx">
      <DependentUpon>201403011329500_CommunicationsMenu.cs</DependentUpon>
    </EmbeddedResource>
    <EmbeddedResource Include="Migrations\Version 0.1 %28Pre Beta%29\Version 0.1.9\201403011451393_HTMLCacheDuration.resx">
      <DependentUpon>201403011451393_HTMLCacheDuration.cs</DependentUpon>
    </EmbeddedResource>
    <EmbeddedResource Include="Migrations\Version 0.1 %28Pre Beta%29\Version 0.1.10\201403012008557_AddJobForProcessingWorkflows.resx">
      <DependentUpon>201403012008557_AddJobForProcessingWorkflows.cs</DependentUpon>
    </EmbeddedResource>
    <EmbeddedResource Include="Migrations\Version 0.1 %28Pre Beta%29\Version 0.1.10\201403051630556_DefaultMaritalStatus.resx">
      <DependentUpon>201403051630556_DefaultMaritalStatus.cs</DependentUpon>
    </EmbeddedResource>
    <EmbeddedResource Include="Migrations\Version 0.1 %28Pre Beta%29\Version 0.1.10\201403052222057_MigrationRollUp.resx">
      <DependentUpon>201403052222057_MigrationRollUp.cs</DependentUpon>
    </EmbeddedResource>
    <EmbeddedResource Include="Migrations\Version 1.0 %28Beta%29\Version 1.0.1\201403061916415_FixAdDetailImage.resx">
      <DependentUpon>201403061916415_FixAdDetailImage.cs</DependentUpon>
    </EmbeddedResource>
    <EmbeddedResource Include="Migrations\Version 1.0 %28Beta%29\Version 1.0.1\201403062033262_SetFamilyDefaultRole.resx">
      <DependentUpon>201403062033262_SetFamilyDefaultRole.cs</DependentUpon>
    </EmbeddedResource>
    <EmbeddedResource Include="Migrations\Version 1.0 %28Beta%29\Version 1.0.1\201403062157173_SchedContributions.resx">
      <DependentUpon>201403062157173_SchedContributions.cs</DependentUpon>
    </EmbeddedResource>
    <EmbeddedResource Include="Migrations\Version 1.0 %28Beta%29\Version 1.0.1\201403071759009_RockJobServiceExternalFile.resx">
      <DependentUpon>201403071759009_RockJobServiceExternalFile.cs</DependentUpon>
    </EmbeddedResource>
    <EmbeddedResource Include="Migrations\Version 1.0 %28Beta%29\Version 1.0.1\201403072334593_ChangePasswordHtml.resx">
      <DependentUpon>201403072334593_ChangePasswordHtml.cs</DependentUpon>
    </EmbeddedResource>
    <EmbeddedResource Include="Migrations\Version 1.0 %28Beta%29\Version 1.0.2\201403081504059_AddFromName.resx">
      <DependentUpon>201403081504059_AddFromName.cs</DependentUpon>
    </EmbeddedResource>
    <EmbeddedResource Include="Migrations\Version 1.0 %28Beta%29\Version 1.0.2\201403101815320_MakeStatesNonSystem.resx">
      <DependentUpon>201403101815320_MakeStatesNonSystem.cs</DependentUpon>
    </EmbeddedResource>
    <EmbeddedResource Include="Migrations\Version 1.0 %28Beta%29\Version 1.0.3\201403110047245_GroupDetailLimitGroupTypeOption.resx">
      <DependentUpon>201403110047245_GroupDetailLimitGroupTypeOption.cs</DependentUpon>
    </EmbeddedResource>
    <EmbeddedResource Include="Migrations\Version 1.0 %28Beta%29\Version 1.0.3\201403110633568_AdminCheckListUpdates.resx">
      <DependentUpon>201403110633568_AdminCheckListUpdates.cs</DependentUpon>
    </EmbeddedResource>
    <EmbeddedResource Include="Migrations\Version 1.0 %28Beta%29\Version 1.0.3\201403112107249_RemoveSMTPAttributes.resx">
      <DependentUpon>201403112107249_RemoveSMTPAttributes.cs</DependentUpon>
    </EmbeddedResource>
    <EmbeddedResource Include="Migrations\Version 1.0 %28Beta%29\Version 1.0.3\201403112339079_UpdateAttendanceBadgeSP.resx">
      <DependentUpon>201403112339079_UpdateAttendanceBadgeSP.cs</DependentUpon>
    </EmbeddedResource>
    <EmbeddedResource Include="Migrations\Version 1.0 %28Beta%29\Version 1.0.3\201403121226203_PersonViewedAlias.resx">
      <DependentUpon>201403121226203_PersonViewedAlias.cs</DependentUpon>
    </EmbeddedResource>
    <EmbeddedResource Include="Migrations\Version 1.0 %28Beta%29\Version 1.0.3\201403131239078_FixPersonMerge.resx">
      <DependentUpon>201403131239078_FixPersonMerge.cs</DependentUpon>
    </EmbeddedResource>
    <EmbeddedResource Include="Migrations\Version 1.0 %28Beta%29\Version 1.0.3\201403131633146_CkEditorBrowserPageSecurity.resx">
      <DependentUpon>201403131633146_CkEditorBrowserPageSecurity.cs</DependentUpon>
    </EmbeddedResource>
    <EmbeddedResource Include="Migrations\Version 1.0 %28Beta%29\Version 1.0.3\201403131829216_FixAdultMembersDataView.resx">
      <DependentUpon>201403131829216_FixAdultMembersDataView.cs</DependentUpon>
    </EmbeddedResource>
    <EmbeddedResource Include="Migrations\Version 1.0 %28Beta%29\Version 1.0.3\201403141842057_CommunicationJob.resx">
      <DependentUpon>201403141842057_CommunicationJob.cs</DependentUpon>
    </EmbeddedResource>
    <EmbeddedResource Include="Migrations\Version 1.0 %28Beta%29\Version 1.0.4\201403170553360_AddPageTitleColumnToPageViews.resx">
      <DependentUpon>201403170553360_AddPageTitleColumnToPageViews.cs</DependentUpon>
    </EmbeddedResource>
    <EmbeddedResource Include="Migrations\Version 1.0 %28Beta%29\Version 1.0.4\201403171556065_AddFamilyAttribute.resx">
      <DependentUpon>201403171556065_AddFamilyAttribute.cs</DependentUpon>
    </EmbeddedResource>
    <EmbeddedResource Include="Migrations\Version 1.0 %28Beta%29\Version 1.0.4\201403171835360_IncreaseAccountNumberLength.resx">
      <DependentUpon>201403171835360_IncreaseAccountNumberLength.cs</DependentUpon>
    </EmbeddedResource>
    <EmbeddedResource Include="Migrations\Version 1.0 %28Beta%29\Version 1.0.4\201403180042036_AddressVerificationService.resx">
      <DependentUpon>201403180042036_AddressVerificationService.cs</DependentUpon>
    </EmbeddedResource>
    <EmbeddedResource Include="Migrations\Version 1.0 %28Beta%29\Version 1.0.4\201403241216199_CommunicationStatus.resx">
      <DependentUpon>201403241216199_CommunicationStatus.cs</DependentUpon>
    </EmbeddedResource>
    <EmbeddedResource Include="Migrations\Version 1.0 %28Beta%29\Version 1.0.4\201403261648315_ExternalApplicationDefinedType.resx">
      <DependentUpon>201403261648315_ExternalApplicationDefinedType.cs</DependentUpon>
    </EmbeddedResource>
    <EmbeddedResource Include="Migrations\Version 1.0 %28Beta%29\Version 1.0.4\201403271548291_GoogleMapStyles.resx">
      <DependentUpon>201403271548291_GoogleMapStyles.cs</DependentUpon>
    </EmbeddedResource>
    <EmbeddedResource Include="Migrations\Version 1.0 %28Beta%29\Version 1.0.4\201403282057374_RemoveCommunicationTemplateOwnerPerson.resx">
      <DependentUpon>201403282057374_RemoveCommunicationTemplateOwnerPerson.cs</DependentUpon>
    </EmbeddedResource>
    <EmbeddedResource Include="Migrations\Version 1.0 %28Beta%29\Version 1.0.4\201403291138225_AddInactiveReason.resx">
      <DependentUpon>201403291138225_AddInactiveReason.cs</DependentUpon>
    </EmbeddedResource>
    <EmbeddedResource Include="Migrations\Version 1.0 %28Beta%29\Version 1.0.5\201403300445046_BinaryFileSecurity.resx">
      <DependentUpon>201403300445046_BinaryFileSecurity.cs</DependentUpon>
    </EmbeddedResource>
    <EmbeddedResource Include="Migrations\Version 1.0 %28Beta%29\Version 1.0.5\201403311909020_GroupMapStyles.resx">
      <DependentUpon>201403311909020_GroupMapStyles.cs</DependentUpon>
    </EmbeddedResource>
    <EmbeddedResource Include="Migrations\Version 1.0 %28Beta%29\Version 1.0.5\201404011847059_ReportFetchTop.resx">
      <DependentUpon>201404011847059_ReportFetchTop.cs</DependentUpon>
    </EmbeddedResource>
    <EmbeddedResource Include="Migrations\Version 1.0 %28Beta%29\Version 1.0.5\201404050016302_AddForeignId.resx">
      <DependentUpon>201404050016302_AddForeignId.cs</DependentUpon>
    </EmbeddedResource>
    <EmbeddedResource Include="Migrations\Version 1.0 %28Beta%29\Version 1.0.5\201404050034562_EF61.resx">
      <DependentUpon>201404050034562_EF61.cs</DependentUpon>
    </EmbeddedResource>
    <EmbeddedResource Include="Migrations\Version 1.0 %28Beta%29\Version 1.0.5\201404080041145_MiscCommunication.resx">
      <DependentUpon>201404080041145_MiscCommunication.cs</DependentUpon>
    </EmbeddedResource>
    <EmbeddedResource Include="Migrations\Version 1.0 %28Beta%29\Version 1.0.5\201404092208485_NewPersonAndRecipientFields.resx">
      <DependentUpon>201404092208485_NewPersonAndRecipientFields.cs</DependentUpon>
    </EmbeddedResource>
    <EmbeddedResource Include="Migrations\Version 1.0 %28Beta%29\Version 1.0.5\201404120459167_AddResponseRecipient.resx">
      <DependentUpon>201404120459167_AddResponseRecipient.cs</DependentUpon>
    </EmbeddedResource>
    <EmbeddedResource Include="Migrations\Version 1.0 %28Beta%29\Version 1.0.5\201404121456216_BulkCommunication.resx">
      <DependentUpon>201404121456216_BulkCommunication.cs</DependentUpon>
    </EmbeddedResource>
    <EmbeddedResource Include="Migrations\Version 1.0 %28Beta%29\Version 1.0.5\201404140531224_AddRecipientCode.resx">
      <DependentUpon>201404140531224_AddRecipientCode.cs</DependentUpon>
    </EmbeddedResource>
    <EmbeddedResource Include="Migrations\Version 1.0 %28Beta%29\Version 1.0.5\201404141655095_LengthenActivityDetail.resx">
      <DependentUpon>201404141655095_LengthenActivityDetail.cs</DependentUpon>
    </EmbeddedResource>
    <EmbeddedResource Include="Migrations\Version 1.0 %28Beta%29\Version 1.0.5\201404141715372_LastVisitToSiteBadge.resx">
      <DependentUpon>201404141715372_LastVisitToSiteBadge.cs</DependentUpon>
    </EmbeddedResource>
    <EmbeddedResource Include="Migrations\Version 1.0 %28Beta%29\Version 1.0.5\201404142016079_FormattedPhone.resx">
      <DependentUpon>201404142016079_FormattedPhone.cs</DependentUpon>
    </EmbeddedResource>
    <EmbeddedResource Include="Migrations\Version 1.0 %28Beta%29\Version 1.0.5\201404142302079_MetricsTables.resx">
      <DependentUpon>201404142302079_MetricsTables.cs</DependentUpon>
    </EmbeddedResource>
    <EmbeddedResource Include="Migrations\Version 1.0 %28Beta%29\Version 1.0.5\201404162027109_MetricCategoryAsEntity.resx">
      <DependentUpon>201404162027109_MetricCategoryAsEntity.cs</DependentUpon>
    </EmbeddedResource>
    <EmbeddedResource Include="Migrations\Version 1.0 %28Beta%29\Version 1.0.8\201404211743164_MetricSchedules.resx">
      <DependentUpon>201404211743164_MetricSchedules.cs</DependentUpon>
    </EmbeddedResource>
    <EmbeddedResource Include="Migrations\Version 1.0 %28Beta%29\Version 1.0.8\201404212258193_CategoryTreeView.resx">
      <DependentUpon>201404212258193_CategoryTreeView.cs</DependentUpon>
    </EmbeddedResource>
    <EmbeddedResource Include="Migrations\Version 1.0 %28Beta%29\Version 1.0.8\201404212311146_CommunicationDetail.resx">
      <DependentUpon>201404212311146_CommunicationDetail.cs</DependentUpon>
    </EmbeddedResource>
    <EmbeddedResource Include="Migrations\Version 1.0 %28Beta%29\Version 1.0.8\201404232209594_AddHelpTextToDefinedTypes.resx">
      <DependentUpon>201404232209594_AddHelpTextToDefinedTypes.cs</DependentUpon>
    </EmbeddedResource>
    <EmbeddedResource Include="Migrations\Version 1.0 %28Beta%29\Version 1.0.8\201404232359013_MetricEntityType.resx">
      <DependentUpon>201404232359013_MetricEntityType.cs</DependentUpon>
    </EmbeddedResource>
    <EmbeddedResource Include="Migrations\Version 1.0 %28Beta%29\Version 1.0.8\201404241327081_AddBusinesses.resx">
      <DependentUpon>201404241327081_AddBusinesses.cs</DependentUpon>
    </EmbeddedResource>
    <EmbeddedResource Include="Migrations\Version 1.0 %28Beta%29\Version 1.0.8\201404281605232_CampusModelChanges.resx">
      <DependentUpon>201404281605232_CampusModelChanges.cs</DependentUpon>
    </EmbeddedResource>
    <EmbeddedResource Include="Migrations\Version 1.0 %28Beta%29\Version 1.0.8\201404291730340_MoreCampusChanges.resx">
      <DependentUpon>201404291730340_MoreCampusChanges.cs</DependentUpon>
    </EmbeddedResource>
    <EmbeddedResource Include="Migrations\Version 1.0 %28Beta%29\Version 1.0.8\201404292234090_WorkflowFormEntry.resx">
      <DependentUpon>201404292234090_WorkflowFormEntry.cs</DependentUpon>
    </EmbeddedResource>
    <EmbeddedResource Include="Migrations\Version 1.0 %28Beta%29\Version 1.0.9\201405031859582_PluginMigration.resx">
      <DependentUpon>201405031859582_PluginMigration.cs</DependentUpon>
    </EmbeddedResource>
    <EmbeddedResource Include="Migrations\Version 1.0 %28Beta%29\Version 1.0.9\201405042113434_FixGroupRoles.resx">
      <DependentUpon>201405042113434_FixGroupRoles.cs</DependentUpon>
    </EmbeddedResource>
    <EmbeddedResource Include="Migrations\Version 1.0 %28Beta%29\Version 1.0.9\201405051847116_AddServiceTimesToCampus.resx">
      <DependentUpon>201405051847116_AddServiceTimesToCampus.cs</DependentUpon>
    </EmbeddedResource>
    <EmbeddedResource Include="Migrations\Version 1.0 %28Beta%29\Version 1.0.9\201405062050470_BusinessDetailPageBlockSetting.resx">
      <DependentUpon>201405062050470_BusinessDetailPageBlockSetting.cs</DependentUpon>
    </EmbeddedResource>
    <EmbeddedResource Include="Migrations\Version 1.0 %28Beta%29\Version 1.0.9\201405101257457_AttributeCssClass.resx">
      <DependentUpon>201405101257457_AttributeCssClass.cs</DependentUpon>
    </EmbeddedResource>
    <EmbeddedResource Include="Migrations\Version 1.0 %28Beta%29\Version 1.0.9\201405151354170_AddWorkflowTypeIcon.resx">
      <DependentUpon>201405151354170_AddWorkflowTypeIcon.cs</DependentUpon>
    </EmbeddedResource>
    <EmbeddedResource Include="Migrations\Version 1.0 %28Beta%29\Version 1.0.9\201405202142456_WorkflowActionCriteria.resx">
      <DependentUpon>201405202142456_WorkflowActionCriteria.cs</DependentUpon>
    </EmbeddedResource>
    <EmbeddedResource Include="Migrations\Version 1.0 %28Beta%29\Version 1.0.9\201405202224203_ChartStyles.resx">
      <DependentUpon>201405202224203_ChartStyles.cs</DependentUpon>
    </EmbeddedResource>
    <EmbeddedResource Include="Migrations\Version 1.0 %28Beta%29\Version 1.0.9\201405212008196_AddRestKeyAdmin.resx">
      <DependentUpon>201405212008196_AddRestKeyAdmin.cs</DependentUpon>
    </EmbeddedResource>
    <EmbeddedResource Include="Migrations\Version 1.0 %28Beta%29\Version 1.0.9\201405212250538_WorkflowActivityAssigned.resx">
      <DependentUpon>201405212250538_WorkflowActivityAssigned.cs</DependentUpon>
    </EmbeddedResource>
    <EmbeddedResource Include="Migrations\Version 1.0 %28Beta%29\Version 1.0.9\201405261203212_CampusServiceTimes.resx">
      <DependentUpon>201405261203212_CampusServiceTimes.cs</DependentUpon>
    </EmbeddedResource>
    <EmbeddedResource Include="Migrations\Version 1.0 %28Beta%29\Version 1.0.9\201405282246184_MetricAndWorkflow.resx">
      <DependentUpon>201405282246184_MetricAndWorkflow.cs</DependentUpon>
    </EmbeddedResource>
    <EmbeddedResource Include="Migrations\Version 1.0 %28Beta%29\Version 1.0.9\201406021702355_MoveWorkflowBlocks.resx">
      <DependentUpon>201406021702355_MoveWorkflowBlocks.cs</DependentUpon>
    </EmbeddedResource>
    <EmbeddedResource Include="Migrations\Version 1.0 %28Beta%29\Version 1.0.9\201406061238505_ConfigureCors.resx">
      <DependentUpon>201406061238505_ConfigureCors.cs</DependentUpon>
    </EmbeddedResource>
    <EmbeddedResource Include="Migrations\Version 1.0 %28Beta%29\Version 1.0.9\201406102023034_WorkflowFormNotification.resx">
      <DependentUpon>201406102023034_WorkflowFormNotification.cs</DependentUpon>
    </EmbeddedResource>
    <EmbeddedResource Include="Migrations\Version 1.0 %28Beta%29\Version 1.0.9\201406111241378_CampusFields.resx">
      <DependentUpon>201406111241378_CampusFields.cs</DependentUpon>
    </EmbeddedResource>
    <EmbeddedResource Include="Migrations\Version 1.0 %28Beta%29\Version 1.0.9\201406112253101_FixHighlightSpelling.resx">
      <DependentUpon>201406112253101_FixHighlightSpelling.cs</DependentUpon>
    </EmbeddedResource>
    <EmbeddedResource Include="Migrations\Version 1.0 %28Beta%29\Version 1.0.9\201406171719190_AttendanceCampus.resx">
      <DependentUpon>201406171719190_AttendanceCampus.cs</DependentUpon>
    </EmbeddedResource>
    <EmbeddedResource Include="Migrations\Version 1.0 %28Beta%29\Version 1.0.9\201406191618119_CreateWorkflows.resx">
      <DependentUpon>201406191618119_CreateWorkflows.cs</DependentUpon>
    </EmbeddedResource>
    <EmbeddedResource Include="Migrations\Version 1.0 %28Beta%29\Version 1.0.9\201406192122030_ExceptionFilter.resx">
      <DependentUpon>201406192122030_ExceptionFilter.cs</DependentUpon>
    </EmbeddedResource>
    <EmbeddedResource Include="Migrations\Version 1.0 %28Beta%29\Version 1.0.10\201406231657047_AttendanceReporting.resx">
      <DependentUpon>201406231657047_AttendanceReporting.cs</DependentUpon>
    </EmbeddedResource>
    <EmbeddedResource Include="Migrations\Version 1.0 %28Beta%29\Version 1.0.10\201406281300035_WorkflowInitiator.resx">
      <DependentUpon>201406281300035_WorkflowInitiator.cs</DependentUpon>
    </EmbeddedResource>
    <EmbeddedResource Include="Migrations\Version 1.0 %28Beta%29\Version 1.0.10\201407022144136_PhotoRequestUpload.resx">
      <DependentUpon>201407022144136_PhotoRequestUpload.cs</DependentUpon>
    </EmbeddedResource>
    <EmbeddedResource Include="Migrations\Version 1.0 %28Beta%29\Version 1.0.10\201407072148278_UpdatesForNewTheme.resx">
      <DependentUpon>201407072148278_UpdatesForNewTheme.cs</DependentUpon>
    </EmbeddedResource>
    <EmbeddedResource Include="Migrations\Version 1.0 %28Beta%29\Version 1.0.10\201407091948108_GroupMap.resx">
      <DependentUpon>201407091948108_GroupMap.cs</DependentUpon>
    </EmbeddedResource>
    <EmbeddedResource Include="Migrations\Version 1.0 %28Beta%29\Version 1.0.10\201407101846018_CheckinManager.resx">
      <DependentUpon>201407101846018_CheckinManager.cs</DependentUpon>
    </EmbeddedResource>
    <EmbeddedResource Include="Migrations\Version 1.0 %28Beta%29\Version 1.0.10\201407141650484_FollowingList.resx">
      <DependentUpon>201407141650484_FollowingList.cs</DependentUpon>
    </EmbeddedResource>
    <EmbeddedResource Include="Migrations\Version 1.0 %28Beta%29\Version 1.0.10\201407161222553_InternationalAddress.resx">
      <DependentUpon>201407161222553_InternationalAddress.cs</DependentUpon>
    </EmbeddedResource>
    <EmbeddedResource Include="Migrations\Version 1.0 %28Beta%29\Version 1.0.10\201407162344389_PostalCode.resx">
      <DependentUpon>201407162344389_PostalCode.cs</DependentUpon>
    </EmbeddedResource>
    <EmbeddedResource Include="Migrations\Version 1.0 %28Beta%29\Version 1.0.10\201407172224340_CheckinInstaller.resx">
      <DependentUpon>201407172224340_CheckinInstaller.cs</DependentUpon>
    </EmbeddedResource>
    <EmbeddedResource Include="Migrations\Version 1.0 %28Beta%29\Version 1.0.10\201407181703490_ChildLabelFontAwesome.resx">
      <DependentUpon>201407181703490_ChildLabelFontAwesome.cs</DependentUpon>
    </EmbeddedResource>
    <EmbeddedResource Include="Migrations\Version 1.0 %28Beta%29\Version 1.0.10\201407211308127_CheckinChanges.resx">
      <DependentUpon>201407211308127_CheckinChanges.cs</DependentUpon>
    </EmbeddedResource>
    <EmbeddedResource Include="Migrations\Version 1.0 %28Beta%29\Version 1.0.11\201407232253485_CreatePledgePage.resx">
      <DependentUpon>201407232253485_CreatePledgePage.cs</DependentUpon>
    </EmbeddedResource>
    <EmbeddedResource Include="Migrations\Version 1.0 %28Beta%29\Version 1.0.11\201407241610046_AddScheduledTxnFields.resx">
      <DependentUpon>201407241610046_AddScheduledTxnFields.cs</DependentUpon>
    </EmbeddedResource>
    <EmbeddedResource Include="Migrations\Version 1.0 %28Beta%29\Version 1.0.11\201407261708456_CheckinCleanUp.resx">
      <DependentUpon>201407261708456_CheckinCleanUp.cs</DependentUpon>
    </EmbeddedResource>
    <EmbeddedResource Include="Migrations\Version 1.0 %28Beta%29\Version 1.0.11\201407270612147_EmailAndLinkAttributeTypes.resx">
      <DependentUpon>201407270612147_EmailAndLinkAttributeTypes.cs</DependentUpon>
    </EmbeddedResource>
    <EmbeddedResource Include="Migrations\Version 1.0 %28Beta%29\Version 1.0.11\201407291625544_FinancialTransactionProcessedBy.resx">
      <DependentUpon>201407291625544_FinancialTransactionProcessedBy.cs</DependentUpon>
    </EmbeddedResource>
    <EmbeddedResource Include="Migrations\Version 1.0 %28Beta%29\Version 1.0.11\201407292304111_RenameGivingProfileToTransactionProfile.resx">
      <DependentUpon>201407292304111_RenameGivingProfileToTransactionProfile.cs</DependentUpon>
    </EmbeddedResource>
    <EmbeddedResource Include="Migrations\Version 1.0 %28Beta%29\Version 1.0.11\201407311214231_AddAttributeKeyIndex.resx">
      <DependentUpon>201407311214231_AddAttributeKeyIndex.cs</DependentUpon>
    </EmbeddedResource>
    <EmbeddedResource Include="Migrations\Version 1.0 %28Beta%29\Version 1.0.11\201407312015431_PageRenameSweep.resx">
      <DependentUpon>201407312015431_PageRenameSweep.cs</DependentUpon>
    </EmbeddedResource>
    <EmbeddedResource Include="Migrations\Version 1.0 %28Beta%29\Version 1.0.11\201408012250032_FinancialPersonBackAccountMasked.resx">
      <DependentUpon>201408012250032_FinancialPersonBackAccountMasked.cs</DependentUpon>
    </EmbeddedResource>
    <EmbeddedResource Include="Migrations\Version 1.0 %28Beta%29\Version 1.0.11\201408041816502_ScheduledTxnLastUpdate.resx">
      <DependentUpon>201408041816502_ScheduledTxnLastUpdate.cs</DependentUpon>
    </EmbeddedResource>
    <EmbeddedResource Include="Migrations\Version 1.0 %28Beta%29\Version 1.0.11\201408042245548_AddGeneralGroupType.resx">
      <DependentUpon>201408042245548_AddGeneralGroupType.cs</DependentUpon>
    </EmbeddedResource>
    <EmbeddedResource Include="Migrations\Version 1.0 %28Beta%29\Version 1.0.11\201408061807525_AddApplicationGroup.resx">
      <DependentUpon>201408061807525_AddApplicationGroup.cs</DependentUpon>
    </EmbeddedResource>
    <EmbeddedResource Include="Migrations\Version 1.0 %28Beta%29\Version 1.0.11\201408071444326_ScheduledTransactionView.resx">
      <DependentUpon>201408071444326_ScheduledTransactionView.cs</DependentUpon>
    </EmbeddedResource>
    <EmbeddedResource Include="Migrations\Version 1.0 %28Beta%29\Version 1.0.11\201408080041147_RemoveAttendedCheckin.resx">
      <DependentUpon>201408080041147_RemoveAttendedCheckin.cs</DependentUpon>
    </EmbeddedResource>
    <EmbeddedResource Include="Migrations\Version 1.0 %28Beta%29\Version 1.0.11\201408081620116_PersonDuplicate.resx">
      <DependentUpon>201408081620116_PersonDuplicate.cs</DependentUpon>
    </EmbeddedResource>
    <EmbeddedResource Include="Migrations\Version 1.0 %28Beta%29\Version 1.0.11\201408112112255_ExternalFinancePages.resx">
      <DependentUpon>201408112112255_ExternalFinancePages.cs</DependentUpon>
    </EmbeddedResource>
    <EmbeddedResource Include="Migrations\Version 1.0 %28Beta%29\Version 1.0.11\201408112120366_GroupGuest.resx">
      <DependentUpon>201408112120366_GroupGuest.cs</DependentUpon>
    </EmbeddedResource>
    <EmbeddedResource Include="Migrations\Version 1.0 %28Beta%29\Version 1.0.11\201408121626462_GroupTypeLocationSchedules.resx">
      <DependentUpon>201408121626462_GroupTypeLocationSchedules.cs</DependentUpon>
    </EmbeddedResource>
    <EmbeddedResource Include="Migrations\Version 1.0 %28Beta%29\Version 1.0.11\201408131535234_AddPhotoRequestBlocks.resx">
      <DependentUpon>201408131535234_AddPhotoRequestBlocks.cs</DependentUpon>
    </EmbeddedResource>
    <EmbeddedResource Include="Migrations\Version 1.0 %28Beta%29\Version 1.0.11\201408131734148_PersonDuplicateCapacity.resx">
      <DependentUpon>201408131734148_PersonDuplicateCapacity.cs</DependentUpon>
    </EmbeddedResource>
    <EmbeddedResource Include="Migrations\Version 1.0 %28Beta%29\Version 1.0.11\201408140543489_AdditionalCheckinAdminPages.resx">
      <DependentUpon>201408140543489_AdditionalCheckinAdminPages.cs</DependentUpon>
    </EmbeddedResource>
    <EmbeddedResource Include="Migrations\201408152138171_AddIdleTimeoutsBack.resx">
      <DependentUpon>201408152138171_AddIdleTimeoutsBack.cs</DependentUpon>
    </EmbeddedResource>
    <EmbeddedResource Include="Migrations\201408191153260_DefinedValueValue.resx">
      <DependentUpon>201408191153260_DefinedValueValue.cs</DependentUpon>
    </EmbeddedResource>
  </ItemGroup>
  <ItemGroup />
  <Import Project="$(MSBuildToolsPath)\Microsoft.CSharp.targets" />
  <!-- To modify your build process, add your task inside one of the targets below and uncomment it. 
       Other similar extension points exist, see Microsoft.Common.targets.
  <Target Name="BeforeBuild">
  </Target>
  <Target Name="AfterBuild">
  </Target>
  -->
</Project><|MERGE_RESOLUTION|>--- conflicted
+++ resolved
@@ -53,15 +53,9 @@
     <Reference Include="System.Xml" />
   </ItemGroup>
   <ItemGroup>
-<<<<<<< HEAD
-    <Compile Include="Migrations\201408192306032_TransactionImageOrder.cs" />
-    <Compile Include="Migrations\201408192306032_TransactionImageOrder.Designer.cs">
-      <DependentUpon>201408192306032_TransactionImageOrder.cs</DependentUpon>
-=======
     <Compile Include="Migrations\201408201603057_DataIntegrityFeatures.cs" />
     <Compile Include="Migrations\201408201603057_DataIntegrityFeatures.Designer.cs">
       <DependentUpon>201408201603057_DataIntegrityFeatures.cs</DependentUpon>
->>>>>>> a768adf0
     </Compile>
     <Compile Include="Migrations\Version 0.0 %28Pre Beta%29\Version 0.0.2\201311251734059_CreateDatabase.cs" />
     <Compile Include="Migrations\Version 0.0 %28Pre Beta%29\Version 0.0.2\201311251734059_CreateDatabase.Designer.cs">
@@ -1139,13 +1133,8 @@
     <None Include="packages.config" />
   </ItemGroup>
   <ItemGroup>
-<<<<<<< HEAD
-    <EmbeddedResource Include="Migrations\201408192306032_TransactionImageOrder.resx">
-      <DependentUpon>201408192306032_TransactionImageOrder.cs</DependentUpon>
-=======
     <EmbeddedResource Include="Migrations\201408201603057_DataIntegrityFeatures.resx">
       <DependentUpon>201408201603057_DataIntegrityFeatures.cs</DependentUpon>
->>>>>>> a768adf0
     </EmbeddedResource>
     <EmbeddedResource Include="Migrations\Version 0.0 %28Pre Beta%29\Version 0.0.2\201311251734059_CreateDatabase.resx">
       <DependentUpon>201311251734059_CreateDatabase.cs</DependentUpon>
