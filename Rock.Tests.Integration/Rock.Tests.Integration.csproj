﻿<?xml version="1.0" encoding="utf-8"?>
<Project ToolsVersion="15.0" DefaultTargets="Build" xmlns="http://schemas.microsoft.com/developer/msbuild/2003">
  <Import Project="..\packages\MSTest.TestAdapter.2.1.0\build\net45\MSTest.TestAdapter.props" Condition="Exists('..\packages\MSTest.TestAdapter.2.1.0\build\net45\MSTest.TestAdapter.props')" />
  <PropertyGroup>
    <Configuration Condition=" '$(Configuration)' == '' ">Debug</Configuration>
    <Platform Condition=" '$(Platform)' == '' ">AnyCPU</Platform>
    <ProjectGuid>{9BB83636-1C9C-4A3F-9C18-5CFDB1EC720A}</ProjectGuid>
    <OutputType>Library</OutputType>
    <AppDesignerFolder>Properties</AppDesignerFolder>
    <RootNamespace>Rock.Tests.Integration</RootNamespace>
    <AssemblyName>Rock.Tests.Integration</AssemblyName>
    <TargetFrameworkVersion>v4.5.2</TargetFrameworkVersion>
    <FileAlignment>512</FileAlignment>
    <ProjectTypeGuids>{3AC096D0-A1C2-E12C-1390-A8335801FDAB};{FAE04EC0-301F-11D3-BF4B-00C04F79EFBC}</ProjectTypeGuids>
    <VisualStudioVersion Condition="'$(VisualStudioVersion)' == ''">15.0</VisualStudioVersion>
    <VSToolsPath Condition="'$(VSToolsPath)' == ''">$(MSBuildExtensionsPath32)\Microsoft\VisualStudio\v$(VisualStudioVersion)</VSToolsPath>
    <ReferencePath>$(ProgramFiles)\Common Files\microsoft shared\VSTT\$(VisualStudioVersion)\UITestExtensionPackages</ReferencePath>
    <IsCodedUITest>False</IsCodedUITest>
    <TestProjectType>UnitTest</TestProjectType>
    <NuGetPackageImportStamp>
    </NuGetPackageImportStamp>
    <TargetFrameworkProfile />
  </PropertyGroup>
  <PropertyGroup Condition=" '$(Configuration)|$(Platform)' == 'Debug|AnyCPU' ">
    <DebugSymbols>true</DebugSymbols>
    <DebugType>full</DebugType>
    <Optimize>false</Optimize>
    <OutputPath>bin\Debug\</OutputPath>
    <DefineConstants>DEBUG;TRACE</DefineConstants>
    <ErrorReport>prompt</ErrorReport>
    <WarningLevel>4</WarningLevel>
    <LangVersion>7.3</LangVersion>
  </PropertyGroup>
  <PropertyGroup Condition=" '$(Configuration)|$(Platform)' == 'Release|AnyCPU' ">
    <DebugType>pdbonly</DebugType>
    <Optimize>true</Optimize>
    <OutputPath>bin\Release\</OutputPath>
    <DefineConstants>TRACE</DefineConstants>
    <ErrorReport>prompt</ErrorReport>
    <WarningLevel>4</WarningLevel>
    <LangVersion>7.3</LangVersion>
  </PropertyGroup>
  <ItemGroup>
    <Reference Include="AWSSDK.Core, Version=3.3.0.0, Culture=neutral, PublicKeyToken=885c28607f98e604, processorArchitecture=MSIL">
      <HintPath>..\packages\AWSSDK.Core.3.3.25.1\lib\net45\AWSSDK.Core.dll</HintPath>
    </Reference>
    <Reference Include="AWSSDK.S3, Version=3.3.0.0, Culture=neutral, PublicKeyToken=885c28607f98e604, processorArchitecture=MSIL">
      <HintPath>..\packages\AWSSDK.S3.3.3.21.1\lib\net45\AWSSDK.S3.dll</HintPath>
    </Reference>
    <Reference Include="BouncyCastle.Crypto, Version=1.8.5.0, Culture=neutral, PublicKeyToken=0e99375e54769942">
      <HintPath>..\packages\BouncyCastle.1.8.5\lib\BouncyCastle.Crypto.dll</HintPath>
    </Reference>
    <Reference Include="Castle.Core, Version=4.0.0.0, Culture=neutral, PublicKeyToken=407dd0808d44fbdc, processorArchitecture=MSIL">
      <HintPath>..\packages\Castle.Core.4.4.0\lib\net45\Castle.Core.dll</HintPath>
    </Reference>
    <Reference Include="DDay.iCal">
      <HintPath>..\RockWeb\Bin\DDay.iCal.dll</HintPath>
    </Reference>
    <Reference Include="EntityFramework">
      <HintPath>..\RockWeb\Bin\EntityFramework.dll</HintPath>
    </Reference>
    <Reference Include="EntityFramework.SqlServer">
      <HintPath>..\RockWeb\Bin\EntityFramework.SqlServer.dll</HintPath>
    </Reference>
    <Reference Include="IdentityModel, Version=3.0.0.0, Culture=neutral, processorArchitecture=MSIL">
      <HintPath>..\packages\IdentityModel.3.0.0\lib\net452\IdentityModel.dll</HintPath>
    </Reference>
    <Reference Include="Microsoft.CSharp" />
    <Reference Include="Microsoft.IdentityModel.Logging, Version=1.1.5.0, Culture=neutral, PublicKeyToken=31bf3856ad364e35, processorArchitecture=MSIL">
      <HintPath>..\packages\Microsoft.IdentityModel.Logging.1.1.5\lib\net451\Microsoft.IdentityModel.Logging.dll</HintPath>
    </Reference>
    <Reference Include="Microsoft.IdentityModel.Protocols, Version=2.1.5.0, Culture=neutral, PublicKeyToken=31bf3856ad364e35, processorArchitecture=MSIL">
      <HintPath>..\packages\Microsoft.IdentityModel.Protocols.2.1.5\lib\net451\Microsoft.IdentityModel.Protocols.dll</HintPath>
    </Reference>
    <Reference Include="Microsoft.IdentityModel.Protocols.OpenIdConnect, Version=2.1.5.0, Culture=neutral, PublicKeyToken=31bf3856ad364e35, processorArchitecture=MSIL">
      <HintPath>..\packages\Microsoft.IdentityModel.Protocols.OpenIdConnect.2.1.5\lib\net451\Microsoft.IdentityModel.Protocols.OpenIdConnect.dll</HintPath>
    </Reference>
    <Reference Include="Microsoft.IdentityModel.Tokens, Version=5.1.5.0, Culture=neutral, PublicKeyToken=31bf3856ad364e35, processorArchitecture=MSIL">
      <HintPath>..\packages\Microsoft.IdentityModel.Tokens.5.1.5\lib\net451\Microsoft.IdentityModel.Tokens.dll</HintPath>
    </Reference>
    <Reference Include="Microsoft.VisualStudio.TestPlatform.TestFramework, Version=14.0.0.0, Culture=neutral, PublicKeyToken=b03f5f7f11d50a3a, processorArchitecture=MSIL">
      <HintPath>..\packages\MSTest.TestFramework.2.1.0\lib\net45\Microsoft.VisualStudio.TestPlatform.TestFramework.dll</HintPath>
    </Reference>
    <Reference Include="Microsoft.VisualStudio.TestPlatform.TestFramework.Extensions, Version=14.0.0.0, Culture=neutral, PublicKeyToken=b03f5f7f11d50a3a, processorArchitecture=MSIL">
      <HintPath>..\packages\MSTest.TestFramework.2.1.0\lib\net45\Microsoft.VisualStudio.TestPlatform.TestFramework.Extensions.dll</HintPath>
    </Reference>
    <Reference Include="MimeKit, Version=2.6.0.0, Culture=neutral, PublicKeyToken=bede1c8a46c66814, processorArchitecture=MSIL">
      <HintPath>..\packages\MimeKit.2.6.0\lib\net45\MimeKit.dll</HintPath>
    </Reference>
    <Reference Include="Moq, Version=4.14.0.0, Culture=neutral, PublicKeyToken=69f491c39445e920, processorArchitecture=MSIL">
      <HintPath>..\packages\Moq.4.14.1\lib\net45\Moq.dll</HintPath>
    </Reference>
    <Reference Include="Newtonsoft.Json, Version=11.0.0.0, Culture=neutral, PublicKeyToken=30ad4fe6b2a6aeed, processorArchitecture=MSIL">
      <HintPath>..\packages\Newtonsoft.Json.11.0.2\lib\net45\Newtonsoft.Json.dll</HintPath>
    </Reference>
    <Reference Include="Quartz, Version=2.0.0.100, Culture=neutral, processorArchitecture=MSIL">
      <SpecificVersion>False</SpecificVersion>
      <HintPath>..\libs\Quartz\Quartz.dll</HintPath>
    </Reference>
    <Reference Include="RestSharp, Version=105.2.3.0, Culture=neutral, processorArchitecture=MSIL">
      <HintPath>..\packages\RestSharp.105.2.3\lib\net452\RestSharp.dll</HintPath>
    </Reference>
    <Reference Include="SmtpServer, Version=5.3.0.0, Culture=neutral, processorArchitecture=MSIL">
      <HintPath>..\packages\SmtpServer.5.3.0\lib\net45\SmtpServer.dll</HintPath>
    </Reference>
    <Reference Include="System" />
    <Reference Include="System.ComponentModel.DataAnnotations" />
    <Reference Include="System.configuration" />
    <Reference Include="System.Core" />
    <Reference Include="System.Data" />
    <Reference Include="System.IdentityModel.Tokens.Jwt, Version=5.1.5.0, Culture=neutral, PublicKeyToken=31bf3856ad364e35, processorArchitecture=MSIL">
      <HintPath>..\packages\System.IdentityModel.Tokens.Jwt.5.1.5\lib\net451\System.IdentityModel.Tokens.Jwt.dll</HintPath>
    </Reference>
    <Reference Include="System.IO.Compression" />
    <Reference Include="System.Net.Http" />
    <Reference Include="System.Runtime.CompilerServices.Unsafe, Version=4.0.4.0, Culture=neutral, PublicKeyToken=b03f5f7f11d50a3a, processorArchitecture=MSIL">
      <HintPath>..\packages\System.Runtime.CompilerServices.Unsafe.4.5.0\lib\netstandard1.0\System.Runtime.CompilerServices.Unsafe.dll</HintPath>
    </Reference>
    <Reference Include="System.Security" />
    <Reference Include="System.Threading.Tasks.Extensions, Version=4.2.0.0, Culture=neutral, PublicKeyToken=cc7b13ffcd2ddd51, processorArchitecture=MSIL">
      <HintPath>..\packages\System.Threading.Tasks.Extensions.4.5.1\lib\portable-net45+win8+wp8+wpa81\System.Threading.Tasks.Extensions.dll</HintPath>
    </Reference>
    <Reference Include="System.Web" />
    <Reference Include="System.Web.Http, Version=5.2.3.0, Culture=neutral, PublicKeyToken=31bf3856ad364e35" />
    <Reference Include="System.Xml" />
  </ItemGroup>
  <ItemGroup>
    <Compile Include="Achievement\StepProgramAchievementTests.cs" />
    <Compile Include="Achievement\InteractionAchievementTests.cs" />
    <Compile Include="Achievement\AccumulativeAchievementTests.cs" />
    <Compile Include="Achievement\AchievementTests.cs" />
    <Compile Include="Attendances\AttendanceCodeTests.cs" />
    <Compile Include="Communications\EmailTransportComponentTests.cs" />
    <Compile Include="Communications\Transport\MailgunTests.cs" />
    <Compile Include="Communications\Transport\SMTPTests.cs" />
    <Compile Include="Communications\Transport\TwilioTests.cs" />
    <Compile Include="Core\FieldTypesListing.cs" />
    <Compile Include="Field.Types\UrlLinkFieldTypeTests.cs" />
    <Compile Include="Jobs\RockJobListenerTestJob.cs" />
    <Compile Include="Jobs\SendPrayerCommentsJobTests.cs" />
    <Compile Include="Jobs\RockJobListenerTests.cs" />
<<<<<<< HEAD
    <Compile Include="Lava\CachingTests.cs" />
    <Compile Include="Lava\SqlTests.cs" />
=======
    <Compile Include="Jobs\StepsAutomationJobTests.cs" />
    <Compile Include="Jobs\TestJobDetail.cs" />
    <Compile Include="Jobs\TestJobContext.cs" />
>>>>>>> 85dd1470
    <Compile Include="Lava\RockEntityTests.cs" />
    <Compile Include="Model\LocationTests.cs" />
    <Compile Include="Model\IdentityVerificationCodeTests.cs" />
    <Compile Include="Model\IdentityVerificationTests.cs" />
    <Compile Include="Model\ConnectionRequestServiceTests.cs" />
    <Compile Include="Model\CommunicationServiceTests.cs" />
    <Compile Include="Rest\ControllersTests\InteractionsControllerTests.cs" />
    <Compile Include="Rock.Logging\RockLoggingHelpers.cs" />
    <Compile Include="Rock.Oidc\RockSigningCredentialsTests.cs" />
    <Compile Include="Rock.Security\OidcClientTests.cs" />
    <Compile Include="StorageTests\AmazonS3ComponentTests.cs" />
    <Compile Include="StorageTests\AzureCloudComponentTests.cs" />
    <Compile Include="StorageTests\BaseStorageComponentTests.cs" />
    <Compile Include="StorageTests\GoogleCloudComponentTests.cs" />
    <Compile Include="TestFramework\DatabaseIntegrationTestClassBase.cs" />
    <Compile Include="DotLiquid\TemplateTests.cs" />
    <Compile Include="Interactions\PageViewTests.cs" />
    <Compile Include="Model\AttendanceOccurrenceTests.cs" />
    <Compile Include="Model\BenevolenceRequestTests.cs" />
    <Compile Include="Model\CommunicationsTests.cs" />
    <Compile Include="Model\ConnectionRequestTests.cs" />
    <Compile Include="Model\FinancialPledgeTest.cs" />
    <Compile Include="Model\FinancialTransactionTests.cs" />
    <Compile Include="Model\InteractionTests.cs" />
    <Compile Include="Model\MetricValueTests.cs" />
    <Compile Include="Model\RegistrationTests.cs" />
    <Compile Include="Model\StepTests.cs" />
    <Compile Include="Lava\LegacyLavaUpdaterTest.cs" />
    <Compile Include="Model\DeviceTests.cs" />
    <Compile Include="ThirdPartyIntegrations\NcoaApi\TrueNcoaApiTests.cs" />
    <Compile Include="Rock.Logging\RockLogConfigurationTest.cs" />
    <Compile Include="Rock.Logging\RockLoggerTests.cs" />
    <Compile Include="Rock.Logging\RockSerilogReaderTests.cs" />
    <Compile Include="Rock.Logging\RockLoggerSerilogTests.cs" />
    <Compile Include="Rest\ControllersTests\AttendanceControllerTests.cs" />
    <Compile Include="Attendances\AttendanceBulkImportTest.cs" />
    <Compile Include="Communications\SmsTests.cs" />
    <Compile Include="Core\CoreModuleTestHelper.cs" />
    <Compile Include="Core\SundayDateTest.cs" />
    <Compile Include="DatabaseTests.cs" />
    <Compile Include="Model\StreakTypeServiceTests.cs" />
    <Compile Include="Model\AttendanceCodeTests.cs" />
    <Compile Include="Properties\AssemblyInfo.cs" />
    <Compile Include="Model\GroupTests.cs" />
    <Compile Include="Model\PersonTests.cs" />
    <Compile Include="Reporting\DataFilter\TextPropertyFilterSettings.cs" />
    <Compile Include="Reporting\ReportingModuleTestHelper.cs" />
    <Compile Include="Reporting\DataFilter\DataFilterTestBase.cs" />
    <Compile Include="Reporting\DataFilter\Group\LocationDataViewDataFilterTests.cs" />
    <Compile Include="Reporting\DataFilter\Person\StepDataViewDataFilterTests.cs" />
    <Compile Include="Reporting\DataFilter\Person\StepsTakenDataFilterTests.cs" />
    <Compile Include="Reporting\ReportBuilder\ReportBuilderTests.cs" />
    <Compile Include="TestInitializer.cs" />
    <Compile Include="StorageTests\FileSystemComponentTests.cs" />
    <Compile Include="test.Designer.cs">
      <AutoGen>True</AutoGen>
      <DesignTimeSharedInput>True</DesignTimeSharedInput>
      <DependentUpon>test.runsettings</DependentUpon>
      <CopyToOutputDirectory>Always</CopyToOutputDirectory>
    </Compile>
    <Compile Include="Crm\ConnectionStatusChangeReportTests.cs" />
    <Compile Include="TestData\TestDataHelper.cs" />
    <Compile Include="Utility\Settings\RockInstanceConfigurationTests.cs" />
    <Compile Include="Workflow\Action\BackgroundCheckRequestTests.cs" />
  </ItemGroup>
  <ItemGroup>
    <None Include="app.config" />
    <None Include="packages.config">
      <SubType>Designer</SubType>
    </None>
    <None Include="test.runsettings">
      <Generator>SettingsSingleFileGenerator</Generator>
      <LastGenOutput>test.Designer.cs</LastGenOutput>
      <CopyToOutputDirectory>Always</CopyToOutputDirectory>
    </None>
    <None Include="app.ConnectionStrings.config.example" />
  </ItemGroup>
  <ItemGroup>
    <ProjectReference Include="..\DotLiquid\DotLiquid.csproj">
      <Project>{00edcb8d-ef33-459c-ad62-02876bd24dff}</Project>
      <Name>DotLiquid</Name>
    </ProjectReference>
    <ProjectReference Include="..\Rock.Mailgun\Rock.Mailgun.csproj">
      <Project>{d6b19c0d-da5e-4f75-8001-04ded86b741f}</Project>
      <Name>Rock.Mailgun</Name>
    </ProjectReference>
    <ProjectReference Include="..\Rock.Migrations\Rock.Migrations.csproj">
      <Project>{704740d8-b539-4560-9f8c-681670c9d6ad}</Project>
      <Name>Rock.Migrations</Name>
    </ProjectReference>
    <ProjectReference Include="..\Rock.Oidc\Rock.Oidc.csproj">
      <Project>{8ccb8e2a-073c-48cb-b31a-621ec5430a42}</Project>
      <Name>Rock.Oidc</Name>
    </ProjectReference>
    <ProjectReference Include="..\Rock.Rest\Rock.Rest.csproj">
      <Project>{add1edd0-a4cb-4e82-b6ad-6ad1d556deae}</Project>
      <Name>Rock.Rest</Name>
    </ProjectReference>
    <ProjectReference Include="..\Rock.Tests.Shared\Rock.Tests.Shared.csproj">
      <Project>{d8de32c9-25da-4897-a750-7dd8755b3d45}</Project>
      <Name>Rock.Tests.Shared</Name>
    </ProjectReference>
    <ProjectReference Include="..\Rock\Rock.csproj">
      <Project>{185a31d7-3037-4dae-8797-0459849a84bd}</Project>
      <Name>Rock</Name>
    </ProjectReference>
  </ItemGroup>
  <ItemGroup>
    <Analyzer Include="..\packages\AWSSDK.S3.3.3.21.1\analyzers\dotnet\cs\AWSSDK.S3.CodeAnalysis.dll" />
  </ItemGroup>
  <ItemGroup>
    <Content Include="TestData\test.jpg">
      <CopyToOutputDirectory>Always</CopyToOutputDirectory>
    </Content>
    <Content Include="TestData\TextDoc.txt">
      <CopyToOutputDirectory>Always</CopyToOutputDirectory>
    </Content>
  </ItemGroup>
  <ItemGroup>
    <Folder Include="Constants\" />
  </ItemGroup>
  <Import Project="$(VSToolsPath)\TeamTest\Microsoft.TestTools.targets" Condition="Exists('$(VSToolsPath)\TeamTest\Microsoft.TestTools.targets')" />
  <Import Project="$(MSBuildToolsPath)\Microsoft.CSharp.targets" />
  <PropertyGroup>
    <PostBuildEvent>IF EXIST "$(ProjectDir)app.ConnectionStrings.config" xcopy "$(ProjectDir)app.ConnectionStrings.config" "$(TargetDir)" /y</PostBuildEvent>
  </PropertyGroup>
  <Target Name="EnsureNuGetPackageBuildImports" BeforeTargets="PrepareForBuild">
    <PropertyGroup>
      <ErrorText>This project references NuGet package(s) that are missing on this computer. Use NuGet Package Restore to download them.  For more information, see http://go.microsoft.com/fwlink/?LinkID=322105. The missing file is {0}.</ErrorText>
    </PropertyGroup>
    <Error Condition="!Exists('..\packages\MSTest.TestAdapter.2.1.0\build\net45\MSTest.TestAdapter.props')" Text="$([System.String]::Format('$(ErrorText)', '..\packages\MSTest.TestAdapter.2.1.0\build\net45\MSTest.TestAdapter.props'))" />
    <Error Condition="!Exists('..\packages\MSTest.TestAdapter.2.1.0\build\net45\MSTest.TestAdapter.targets')" Text="$([System.String]::Format('$(ErrorText)', '..\packages\MSTest.TestAdapter.2.1.0\build\net45\MSTest.TestAdapter.targets'))" />
  </Target>
  <Import Project="..\packages\MSTest.TestAdapter.2.1.0\build\net45\MSTest.TestAdapter.targets" Condition="Exists('..\packages\MSTest.TestAdapter.2.1.0\build\net45\MSTest.TestAdapter.targets')" />
</Project><|MERGE_RESOLUTION|>--- conflicted
+++ resolved
@@ -139,14 +139,11 @@
     <Compile Include="Jobs\RockJobListenerTestJob.cs" />
     <Compile Include="Jobs\SendPrayerCommentsJobTests.cs" />
     <Compile Include="Jobs\RockJobListenerTests.cs" />
-<<<<<<< HEAD
     <Compile Include="Lava\CachingTests.cs" />
     <Compile Include="Lava\SqlTests.cs" />
-=======
     <Compile Include="Jobs\StepsAutomationJobTests.cs" />
     <Compile Include="Jobs\TestJobDetail.cs" />
     <Compile Include="Jobs\TestJobContext.cs" />
->>>>>>> 85dd1470
     <Compile Include="Lava\RockEntityTests.cs" />
     <Compile Include="Model\LocationTests.cs" />
     <Compile Include="Model\IdentityVerificationCodeTests.cs" />
