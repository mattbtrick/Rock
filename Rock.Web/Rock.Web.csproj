--- conflicted
+++ resolved
@@ -128,16 +128,13 @@
     </Content>
   </ItemGroup>
   <ItemGroup>
-<<<<<<< HEAD
     <Compile Include="feed.ashx.cs">
       <DependentUpon>feed.ashx</DependentUpon>
     </Compile>
-=======
     <Compile Include="WCF\RestService.svc.cs">
       <DependentUpon>RestService.svc</DependentUpon>
     </Compile>
     <Compile Include="WCF\IRestService.cs" />
->>>>>>> 2d318211
     <Compile Include="WebServices\RockDataService.svc.cs">
       <DependentUpon>RockDataService.svc</DependentUpon>
     </Compile>
