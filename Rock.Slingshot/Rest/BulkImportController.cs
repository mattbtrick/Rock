--- conflicted
+++ resolved
@@ -29,8 +29,8 @@
     /// 
     /// </summary>
     /// <seealso cref="Rock.Rest.ApiControllerBase" />
-    [RockObsolete("1.11")]
-    [Obsolete("Use the Slingshot BulkImport block instead")]
+    [RockObsolete( "1.11" )]
+    [Obsolete( "Use the Slingshot BulkImport block instead" )]
     public class BulkImportController : Rock.Rest.ApiControllerBase
     {
 
@@ -49,9 +49,9 @@
         /// Initiates the bulk importer.
         /// </summary>
         /// <returns>A <see cref="Slingshot.BulkImporter"/>.</returns>
-        private static Slingshot.BulkImporter InitiateBulkImporter()
-        {
-            return new Slingshot.BulkImporter() { SlingshotLogFile = GetLogFilePath() };
+        private static BulkImporter InitiateBulkImporter()
+        {
+            return new BulkImporter() { SlingshotLogFile = GetLogFilePath() };
         }
 
         #endregion Static Methods
@@ -84,12 +84,8 @@
         [Obsolete( "Use the Slingshot BulkImport block instead" )]
         public System.Net.Http.HttpResponseMessage GroupImport( [FromBody]List<Rock.Slingshot.Model.GroupImport> groupImports, string foreignSystemKey )
         {
-<<<<<<< HEAD
-            var responseText = new Slingshot.BulkImporter().BulkGroupImport( groupImports, foreignSystemKey );
+            var responseText = InitiateBulkImporter().BulkGroupImport( groupImports, foreignSystemKey );
             AttributeValueService.UpdateAllValueAsDateTimeFromTextValue();
-=======
-            var responseText = InitiateBulkImporter().BulkGroupImport( groupImports, foreignSystemKey );
->>>>>>> 5d87228e
             return ControllerContext.Request.CreateResponse<string>( HttpStatusCode.Created, responseText );
         }
 
@@ -169,7 +165,7 @@
         [Obsolete( "Use the Slingshot BulkImport block instead" )]
         public System.Net.Http.HttpResponseMessage BusinessImport( [FromBody]List<Rock.Slingshot.Model.PersonImport> businessImports, string foreignSystemKey )
         {
-            var responseText = new Slingshot.BulkImporter().BulkBusinessImport( businessImports, foreignSystemKey );
+            var responseText = InitiateBulkImporter().BulkBusinessImport( businessImports, foreignSystemKey );
             AttributeValueService.UpdateAllValueAsDateTimeFromTextValue();
             return ControllerContext.Request.CreateResponse<string>( HttpStatusCode.Created, responseText );
         }
@@ -186,12 +182,8 @@
         [Obsolete( "Use the Slingshot BulkImport block instead" )]
         public System.Net.Http.HttpResponseMessage PersonImport( [FromBody]List<Rock.Slingshot.Model.PersonImport> personImports, string foreignSystemKey )
         {
-<<<<<<< HEAD
-            var responseText = new Slingshot.BulkImporter().BulkPersonImport( personImports, foreignSystemKey );
+            var responseText = InitiateBulkImporter().BulkPersonImport( personImports, foreignSystemKey );
             AttributeValueService.UpdateAllValueAsDateTimeFromTextValue();
-=======
-            var responseText = InitiateBulkImporter().BulkPersonImport( personImports, foreignSystemKey );
->>>>>>> 5d87228e
             return ControllerContext.Request.CreateResponse<string>( HttpStatusCode.Created, responseText );
         }
 
