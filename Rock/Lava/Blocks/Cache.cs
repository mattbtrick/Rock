﻿// <copyright>
// Copyright by the Spark Development Network
//
// Licensed under the Rock Community License (the "License");
// you may not use this file except in compliance with the License.
// You may obtain a copy of the License at
//
// http://www.rockrms.com/license
//
// Unless required by applicable law or agreed to in writing, software
// distributed under the License is distributed on an "AS IS" BASIS,
// WITHOUT WARRANTIES OR CONDITIONS OF ANY KIND, either express or implied.
// See the License for the specific language governing permissions and
// limitations under the License.
// </copyright>
//
using System;
using System.Collections.Generic;
using System.Data;
using System.IO;
using System.Linq;
using System.Runtime.Serialization;
using System.Text;
using System.Text.RegularExpressions;

using DotLiquid;
using DotLiquid.Util;

using Rock.Web.Cache;

namespace Rock.Lava.Blocks
{
    /// <summary>
    /// Cache allows you to cache the results of a Lava template.
    ///
    /// {% cache key:'my-content' %}
    ///     My Lava is now fast!
    /// {% endcache %}
    /// </summary>
    public class Cache : RockLavaBlockBase
    {
        private static readonly Regex Syntax = new Regex( @"(\w+)" );

        string _markup = string.Empty;
        string _tagName = string.Empty;

        StringBuilder _blockMarkup = new StringBuilder();

        const int _maxRecursionDepth = 10;

        /// <summary>
        /// Method that will be run at Rock startup
        /// </summary>
        public override void OnStartup()
        {
            Template.RegisterTag<Cache>( "cache" );
        }

        /// <summary>
        /// Initializes the specified tag name.
        /// </summary>
        /// <param name="tagName">Name of the tag.</param>
        /// <param name="markup">The markup.</param>
        /// <param name="tokens">The tokens.</param>
        /// <exception cref="System.Exception">Could not find the variable to place results in.</exception>
        public override void Initialize( string tagName, string markup, List<string> tokens )
        {
            _markup = markup;
            _tagName = tagName;

            base.Initialize( tagName, markup, tokens );
        }

        /// <summary>
        /// Parses the specified tokens.
        /// </summary>
        /// <param name="tokens">The tokens.</param>
        protected override void Parse( List<string> tokens )
        {
            // Get the block markup. The list of tokens contains all of the lava from the start tag to
            // the end of the template. This will pull out just the internals of the block.

            // We must take into consideration nested tags of the same type

            // This is similar logic to the Shortcodes, but the tag regex are different. Attempted to refactor to a reusable helper, but it needs
            // access to a lot of the internals of the command.

            var endTagFound = false;

            var startTag = $@"{{\%\s*{ _tagName }\s*\%}}";
            var endTag = $@"{{\%\s*end{ _tagName }\s*\%}}";

            var childTags = 0;

            Regex regExStart = new Regex( startTag );
            Regex regExEnd = new Regex( endTag );

            NodeList = NodeList ?? new List<object>();
            NodeList.Clear();

            string token;
            while ( ( token = tokens.Shift() ) != null )
            {

                Match startTagMatch = regExStart.Match( token );
                if ( startTagMatch.Success )
                {
                    childTags++; // increment the child tag counter
                    _blockMarkup.Append( token );
                }
                else
                {
                    Match endTagMatch = regExEnd.Match( token );

                    if ( endTagMatch.Success )
                    {
                        if ( childTags > 0 )
                        {
                            childTags--; // decrement the child tag counter
                            _blockMarkup.Append( token );
                        }
                        else
                        {
                            endTagFound = true;
                            break;
                        }
                    }
                    else
                    {
                        _blockMarkup.Append( token );
                    }
                }
            }

            if ( !endTagFound )
            {
                AssertMissingDelimitation();
            }
        }

        /// <summary>
        /// Renders the specified context.
        /// </summary>
        /// <param name="context">The context.</param>
        /// <param name="result">The result.</param>
        public override void Render( Context context, TextWriter result )
        {
            // First ensure that cached commands are allowed in the context
            if ( !this.IsAuthorized( context ) )
            {
                result.Write( string.Format( RockLavaBlockBase.NotAuthorizedMessage, this.Name ) );
                base.Render( context, result );
                return;
            }

            var parms = ParseMarkup( _markup, context );

            var twoPassEnabled = parms["twopass"].AsBoolean();

            var cacheKey = "lavacache-" + parms["key"];
            if ( cacheKey == string.Empty )
            {
                result.Write( "* No cache key provided. *" );
                base.Render( context, result );
                return;
            }

            // Get content from cache
            var cachedResult = RockCache.Get( cacheKey ) as CacheLavaTag;

            // Check that the cached value is current
            if ( cachedResult != null )
            {
                var currentHash = CalculateContentHash( _blockMarkup.ToString() );
                if ( currentHash != cachedResult.Hash )
                {
                    cachedResult = null;
                }
            }

            // Use the cached value
            if ( cachedResult != null )
            {
                if ( twoPassEnabled )
                {
                    result.Write( MergeLava( cachedResult.Content, context ) );
                }
                else
                {
                    result.Write( cachedResult.Content );
                }

                base.Render( context, result );
                return;
            }

            // Cached value not available so render the template and cache it
            var lavaResults = MergeLava( _blockMarkup.ToString(), context );

            var cacheDuration = parms["duration"].AsInteger();

            if ( cacheDuration > 0 )
            {
                // Don't cache if it's too large
                var maxCacheSize = parms["maxcachesize"].AsInteger();

                if ( lavaResults.Length < maxCacheSize )
                {
                    var expiration = RockDateTime.Now.AddSeconds( cacheDuration );
                    var cachedHash = CalculateContentHash( _blockMarkup.ToString() );
                    RockCache.AddOrUpdate( cacheKey, string.Empty, new CacheLavaTag { Hash = cachedHash, Content = lavaResults }, expiration, parms["tags"] );
                }
            }

            // If twopass is enabled run the lava again
            if ( twoPassEnabled )
            {
                lavaResults = MergeLava( lavaResults, context );
            }

            result.Write( lavaResults );



            base.Render( context, result );
        }

        /// <summary>
        /// Calculates the content hash.
        /// </summary>
        /// <param name="content">The content.</param>
        /// <returns></returns>
        private int CalculateContentHash( string content )
        {
            return ( content + _markup ).GetHashCode();
        }

        /// <summary>
        /// Cace
        /// </summary>
		[Serializable]
        [DataContract]
        private class CacheLavaTag
        {
            /// <summary>
            /// Gets or sets the hash.
            /// </summary>
            /// <value>
            /// The hash.
            /// </value>
			[DataMember]
            public int Hash { get; set; }

            /// <summary>
            /// Gets or sets the lava.
            /// </summary>
            /// <value>
            /// The lava.
            /// </value>
			[DataMember]
            public string Content { get; set; }
        }

        /// <summary>
        /// Merges the lava.
        /// </summary>
        /// <param name="lavaTemplate">The lava template.</param>
        /// <param name="context">The context.</param>
        /// <returns></returns>
        private string MergeLava( string lavaTemplate, Context context )
        {
            // Get enabled commands
            var enabledCommands = context.Registers["EnabledCommands"].ToString();

            // Get mergefields from lava context
            var lavaMergeFields = new Dictionary<string, object>();
            if ( context.Environments?.Count > 0 )
            {
                foreach ( var item in context.Environments[0] )
                {
                    lavaMergeFields.Add( item.Key, item.Value );
                }
            }

            return lavaTemplate.ResolveMergeFields( lavaMergeFields, enabledCommands );
        }

        /// <summary>
        /// Parses the markup.
        /// </summary>
        /// <param name="markup">The markup.</param>
        /// <param name="context">The context.</param>
        /// <returns></returns>
        private Dictionary<string, string> ParseMarkup( string markup, Context context )
        {
            // first run lava across the inputted markup
            var internalMergeFields = new Dictionary<string, object>();

            // get variables defined in the lava source
            foreach ( var scope in context.Scopes )
            {
                foreach ( var item in scope )
                {
                    internalMergeFields.AddOrReplace( item.Key, item.Value );
                }
            }

            // get merge fields loaded by the block or container
            if ( context.Environments.Count > 0 )
            {
                foreach ( var item in context.Environments[0] )
                {
                    internalMergeFields.AddOrReplace( item.Key, item.Value );
                }
            }

            var parms = new Dictionary<string, string>();
            parms.Add( "key", string.Empty );
            parms.Add( "tags", string.Empty );
            parms.Add( "twopass", "false" );
            parms.Add( "duration", "3600" );
            parms.Add( "maxcachesize", "200000" );

<<<<<<< HEAD
            var markupItems = Regex.Matches( markup, "(.*?:'[^']*')" )
=======
            var markupItems = Regex.Matches( markup, @"(\S*?:'[^']+')" )
>>>>>>> 915f02eb
                .Cast<Match>()
                .Select( m => m.Value )
                .ToList();

            foreach ( var item in markupItems )
            {
                var itemParts = item.ToString().Split( new char[] { ':' }, 2 );
                if ( itemParts.Length > 1 )
                {
                    var value = itemParts[1];

                    if ( value.HasMergeFields() )
                    {
                        value = value.ResolveMergeFields( internalMergeFields );
                    }

                    parms.AddOrReplace( itemParts[0].Trim().ToLower(), value.Substring( 1, value.Length - 2 ).Trim() );
                }
            }
            return parms;
        }

    }
}<|MERGE_RESOLUTION|>--- conflicted
+++ resolved
@@ -321,11 +321,7 @@
             parms.Add( "duration", "3600" );
             parms.Add( "maxcachesize", "200000" );
 
-<<<<<<< HEAD
-            var markupItems = Regex.Matches( markup, "(.*?:'[^']*')" )
-=======
             var markupItems = Regex.Matches( markup, @"(\S*?:'[^']+')" )
->>>>>>> 915f02eb
                 .Cast<Match>()
                 .Select( m => m.Value )
                 .ToList();
