﻿// <copyright>
// Copyright by the Spark Development Network
//
// Licensed under the Rock Community License (the "License");
// you may not use this file except in compliance with the License.
// You may obtain a copy of the License at
//
// http://www.rockrms.com/license
//
// Unless required by applicable law or agreed to in writing, software
// distributed under the License is distributed on an "AS IS" BASIS,
// WITHOUT WARRANTIES OR CONDITIONS OF ANY KIND, either express or implied.
// See the License for the specific language governing permissions and
// limitations under the License.
// </copyright>
//
using System;
using System.Collections.Generic;
using System.Linq;
using System.Text;
using System.Threading.Tasks;

namespace Rock.Plugin.HotFixes
{
    /// <summary>
    /// 
    /// </summary>
    /// <seealso cref="Rock.Plugin.Migration" />
    [MigrationNumber( 57, "1.8.4" )]
    public class MigrationRollupsForV8_5 : Migration
    {
        /// <summary>
        /// The commands to run to migrate plugin to the specific version
        /// </summary>
        public override void Up()
        {
<<<<<<< HEAD
            //UpdatespCheckin_BadgeAttendance();
=======
            UpdatespCheckin_BadgeAttendance();
            RemoveUpdateWelcomeMessageChecklistItem();
            AddLabelToInstallFont();
            UpdateFirstVisitsSproc();
            RemoveAreaStringFromCheckinConfig();
            UpdateSharedDocsPage();
            AddCommunicationSetting();
>>>>>>> cb577e1e
        }


        /// <summary>
        /// The commands to undo a migration from a specific version
        /// </summary>
        public override void Down()
        {
        }

        /// <summary>
        /// Pull Request: Add migration for the item that updated via this Pull Request
        /// Asana https://app.asana.com/0/517335866408894/843680915532957
        /// </summary>
        private void UpdatespCheckin_BadgeAttendance()
        {
            Sql( HotFixMigrationResource._057_MigrationRollupsForV8_5_spCheckin_BadgeAttendance );
        }

        /// <summary>
        /// [ED] Remove Update Checklist Item "Update Welcome Message" 
        /// </summary>
        private void RemoveUpdateWelcomeMessageChecklistItem()
        {
            RockMigrationHelper.DeleteDefinedValue( "0B922507-8CCB-48C3-A41E-0E790D6B5702" );
        }

        /// <summary>
        /// [ED] Add Check-in Label to install Icon Font
        /// </summary>
        private void AddLabelToInstallFont()
        {
            Sql( HotFixMigrationResource._057_MigrationRollupsForV8_5_AddCheck_inLabelToInstallIconFont );
        }

        /// <summary>
        /// [ED] v8.x Issue in Family Analytics Block
        /// </summary>
        private void UpdateFirstVisitsSproc()
        {
            Sql( HotFixMigrationResource._057_MigrationRollupsForV8_5_spCrm_FamilyAnalyticsFirstVisitsAttributeUpdate );
        }

        /// <summary>
        /// [ED] Remove the word Area from the check-in configurations
        /// </summary>
        private void RemoveAreaStringFromCheckinConfig()
        {
            Sql( @"UPDATE [GroupType]
                SET [Name] = 'Volunteer Check-in'
                WHERE [Guid] = '92435F1D-E525-4FD2-BEC7-4956DC056A2B'
                AND [Name] = 'Volunteer Check-in Area'" );

            Sql( @"UPDATE [GroupType]
                SET [Name] = 'Weekly Service Check-in'
                WHERE [Guid] = 'FEDD389A-616F-4A53-906C-63D8255631C5'
                AND [Name] = 'Weekly Service Check-in Area'" );
        }

        /// <summary>
        /// [GP] Fixed spelling mistake on the 'Shared Documents' page
        /// </summary>
        private void UpdateSharedDocsPage()
        {
            Sql( @"UPDATE [dbo].[HtmlContent]
                SET [Content] = N'<p>  Page for posting common documents that are used often.&nbsp; Suggestions:</p> <ul>  <li>   Staff Phone Lists</li>  <li>   Referal Lists</li>  <li>   Policies and Procedures</li>  <li>   Holiday Schedules</li>  <li>   etc.</li> </ul> '
                WHERE [Id] = 54
                AND [Content] = N'<p>  Page for posting common documents that are used often.&nbsp; Suggestions:</p> <ul>  <li>   Staff Phone Lists</li>  <li>   Refferal Lists</li>  <li>   Policies and Procedures</li>  <li>   Holiday Schedules</li>  <li>   etc.</li> </ul> '" );
        }

        /// <summary>
        /// [SK] Add Communication Setting (Contain Helper method UpdateSystemSetting too)
        /// </summary>
        private void AddCommunicationSetting()
        {
            RockMigrationHelper.AddPage( true, "199DC522-F4D6-4D82-AF44-3C16EE9D2CDA", "D65F783D-87A9-4CC9-8110-E83466A0EADB", "Communication Settings", "", "5B67480F-418D-4916-9C39-A26D2F8FA95C", iconCssClass: "fa fa-cog" ); // Site:Rock RMS
            RockMigrationHelper.UpdateBlockType( "System Setting", "Block used to set values specific to system settings.", "~/Blocks/Administration/SystemSettings.ascx", "Administration", "41A585E0-4522-40FA-8CC6-A411C70340F7" );
            RockMigrationHelper.AddBlock( true, "5B67480F-418D-4916-9C39-A26D2F8FA95C", "", "41A585E0-4522-40FA-8CC6-A411C70340F7", "Communication Setting", "Main", @"", @"", 0, "8083E072-A5F6-4BA0-8110-7D3A9E94A05F" );
            RockMigrationHelper.UpdateCategory( "5997C8D3-8840-4591-99A5-552919F90CBD", "Communication Settings", "", "", "1059CCF2-933F-488E-8DBF-4FEC64A12409" );
            Sql( "UPDATE [Category] SET [EntityTypeQualifierColumn]='EntityTypeId' where [Guid]='1059CCF2-933F-488E-8DBF-4FEC64A12409'" );
            UpdateSystemSetting( Rock.SystemKey.SystemSetting.DO_NOT_DISTURB_START, "21:00:00", Rock.SystemGuid.FieldType.TIME, Rock.SystemGuid.SystemSetting.DO_NOT_DISTURB_START );
            UpdateSystemSetting( Rock.SystemKey.SystemSetting.DO_NOT_DISTURB_END, "09:00:00", Rock.SystemGuid.FieldType.TIME, Rock.SystemGuid.SystemSetting.DO_NOT_DISTURB_END );
            UpdateSystemSetting( Rock.SystemKey.SystemSetting.DO_NOT_DISTURB_ACTIVE, "False", Rock.SystemGuid.FieldType.BOOLEAN, Rock.SystemGuid.SystemSetting.DO_NOT_DISTURB_ACTIVE );
            RockMigrationHelper.UpdateBlockTypeAttribute( "41A585E0-4522-40FA-8CC6-A411C70340F7", "309460EF-0CC5-41C6-9161-B3837BA3D374", "Category", "Category", "", @"The Attribute Category to display attributes from", 0, @"", "25E02584-4B8F-4A8F-8558-8D2EDA2C5393" );
            RockMigrationHelper.AddBlockAttributeValue( "8083E072-A5F6-4BA0-8110-7D3A9E94A05F", "25E02584-4B8F-4A8F-8558-8D2EDA2C5393", @"1059ccf2-933f-488e-8dbf-4fec64a12409" );
        }

        /// <summary>
        /// Updates the system setting for AddCommunicationSetting.
        /// </summary>
        /// <param name="attributeKey">The attribute key.</param>
        /// <param name="value">The value.</param>
        /// <param name="fieldGuid">The field unique identifier.</param>
        /// <param name="guid">The unique identifier.</param>
        private void UpdateSystemSetting( string attributeKey, string value, string fieldGuid, string guid )
        {
            var attributeName = attributeKey.SplitCase();
            string updateSql = $@"
                DECLARE 
                    @FieldTypeId int
                    ,@AttributeId int
                    ,@CategoryId int

                SET @CategoryId = (SELECT [Id] FROM [Category] WHERE [Guid] = '1059CCF2-933F-488E-8DBF-4FEC64A12409')
                SET @FieldTypeId = (SELECT [Id] FROM [FieldType] WHERE [Guid] = '{fieldGuid}')
                SET @AttributeId = (SELECT [Id]
                    FROM [Attribute]
                    WHERE [EntityTypeId] IS NULL
                    AND [EntityTypeQualifierColumn] = '{Rock.Model.Attribute.SYSTEM_SETTING_QUALIFIER}'
                    AND [Key] = '{attributeKey}')

                IF @AttributeId IS NOT NULL
                BEGIN
                    UPDATE [Attribute]
                    SET [DefaultValue] = '{value.Replace( "'", "''" )}'
                    WHERE [Id] = @AttributeId
                END
                ELSE
                BEGIN
                    INSERT INTO [Attribute] (
                        [IsSystem],[FieldTypeId],[EntityTypeId],[EntityTypeQualifierColumn],[EntityTypeQualifierValue],
                        [Order],[IsGridColumn],[IsMultiValue],[IsRequired],                        
                        [Key],[Name],[DefaultValue], [Guid])
                    VALUES(
                        1,@FieldTypeId,NULL,'{Rock.Model.Attribute.SYSTEM_SETTING_QUALIFIER}','',
                        0,0,0,0,
                        '{attributeKey}','{attributeName}', '{value.Replace( "'", "''" )}', '{guid}')

                    SET @AttributeId = SCOPE_IDENTITY()
                    INSERT INTO [AttributeCategory] (
                        [AttributeId],[CategoryId])
                    VALUES(
                        @AttributeId,@CategoryId)
                END";

            Sql( updateSql );
        }
    }
}<|MERGE_RESOLUTION|>--- conflicted
+++ resolved
@@ -34,17 +34,13 @@
         /// </summary>
         public override void Up()
         {
-<<<<<<< HEAD
             //UpdatespCheckin_BadgeAttendance();
-=======
-            UpdatespCheckin_BadgeAttendance();
-            RemoveUpdateWelcomeMessageChecklistItem();
-            AddLabelToInstallFont();
-            UpdateFirstVisitsSproc();
-            RemoveAreaStringFromCheckinConfig();
-            UpdateSharedDocsPage();
-            AddCommunicationSetting();
->>>>>>> cb577e1e
+            //RemoveUpdateWelcomeMessageChecklistItem();
+            //AddLabelToInstallFont();
+            //UpdateFirstVisitsSproc();
+            //RemoveAreaStringFromCheckinConfig();
+            //UpdateSharedDocsPage();
+            //AddCommunicationSetting();
         }
 
 
