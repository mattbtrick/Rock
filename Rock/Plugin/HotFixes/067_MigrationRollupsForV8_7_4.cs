--- conflicted
+++ resolved
@@ -1,14 +1,8 @@
 ﻿namespace Rock.Plugin.HotFixes
 {
     /// <summary>
-<<<<<<< HEAD
-    /// 
-    /// </summary>
-    /// <seealso cref="Rock.Plugin.Migration" />
-=======
     ///MigrationRollupsForV8_7_4
     /// </summary>
->>>>>>> 8ae63ad8
     [MigrationNumber( 67, "1.8.6" )]
     public class MigrationRollupsForV8_7_4 : Migration
     {
