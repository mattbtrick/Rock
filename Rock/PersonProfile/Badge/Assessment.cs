--- conflicted
+++ resolved
@@ -38,13 +38,8 @@
     [Export( typeof( BadgeComponent ) )]
     [ExportMetadata( "ComponentName", "Assessment Badge" )]
 
-<<<<<<< HEAD
-    [AssessmentTypesField("Assessments To Show",
-        Description = "Select the assessments that should be displayed in the badge. If none are selected then all assessments will be shown.",
-=======
     [AssessmentTypesField( "Assessments To Show",
         Description = "Select the assesements that should be displayed in the badge. If none are selected then all assessments will be shown.",
->>>>>>> 18d1109d
         Key = AttributeKeys.AssessmentsToShow,
         IncludeInactive = false,
         IsRequired = false,
