--- conflicted
+++ resolved
@@ -40,10 +40,6 @@
         /// <value>
         /// The label text.
         /// </value>
-<<<<<<< HEAD
-
-=======
->>>>>>> 79e9b37a
         [Bindable( true )]
         [Category( "Appearance" )]
         [DefaultValue( "" )]
@@ -483,13 +479,7 @@
                 writer.RenderEndTag();
             }
 
-<<<<<<< HEAD
-
-
-            ( (WebControl)this ).AddCssClass( "form-control js-phone-format" );
-=======
             ( ( WebControl ) this ).AddCssClass( "form-control js-phone-format" );
->>>>>>> 79e9b37a
             if ( !string.IsNullOrWhiteSpace( Placeholder ) )
             {
                 this.Attributes["placeholder"] = Placeholder;
