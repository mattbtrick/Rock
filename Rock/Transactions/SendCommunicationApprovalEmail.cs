﻿// <copyright>
// Copyright by the Spark Development Network
//
// Licensed under the Rock Community License (the "License");
// you may not use this file except in compliance with the License.
// You may obtain a copy of the License at
//
// http://www.rockrms.com/license
//
// Unless required by applicable law or agreed to in writing, software
// distributed under the License is distributed on an "AS IS" BASIS,
// WITHOUT WARRANTIES OR CONDITIONS OF ANY KIND, either express or implied.
// See the License for the specific language governing permissions and
// limitations under the License.
// </copyright>
//
using System;
using System.Linq;
using System.Collections.Generic;
using System.Threading;

using Rock.Data;
using Rock.Model;
using Rock.Jobs;
using Rock.Communication;
using Rock.Cache;

namespace Rock.Transactions
{
    /// <summary>
    /// Runs a job now
    /// </summary>
    public class SendCommunicationApprovalEmail : ITransaction
    {

        /// <summary>
        /// Gets or sets the communication identifier.
        /// </summary>
        /// <value>
        /// The communication identifier.
        /// </value>
        public int CommunicationId { get; set; }

        /// <summary>
        /// Gets or sets the approval page URL. Defaults to ~/Communication/{communicationId}.
        /// </summary>
        /// <value>
        /// The approval page URL.
        /// </value>
        public string ApprovalPageUrl { get; set; } = null;

        /// <summary>
        /// Initializes a new instance of the <see cref="SendCommunicationApprovalEmail"/> class.
        /// </summary>
        public SendCommunicationApprovalEmail( )
        {
        }

        /// <summary>
        /// Executes this instance.
        /// </summary>
        public void Execute()
        {
            using ( var rockContext = new RockContext() )
            {
                var communication = new CommunicationService( rockContext ).Get( CommunicationId );

                if ( communication != null && communication.Status == CommunicationStatus.PendingApproval )
                {
                    // get notification group
                    var groupGuid = SystemGuid.Group.GROUP_COMMUNICATION_APPROVERS.AsGuid();
                    var approvers = new GroupMemberService( rockContext ).Queryable()
                        .Where( m =>
                            m.Group.Guid == groupGuid &&
                            m.GroupMemberStatus == GroupMemberStatus.Active )
                        .ToList();

                    if ( approvers.Any() )
                    {
                        string fromName = CacheGlobalAttributes.Value("OrganizationName");
                        string fromEmail = CacheGlobalAttributes.Value( "OrganizationEmail" );
                        string subject = "Pending Communication Requires Approval";
                        var appRoot = CacheGlobalAttributes.Value( "PublicApplicationRoot" );
                        string communicationDetails = string.Empty;
                        string typeName = communication.CommunicationType.ConvertToString();

                        // get custom details by type
                        switch ( communication.CommunicationType )
                        {
                            case CommunicationType.Email:
                                communicationDetails = $@"
                                        <strong>From Name:</strong> {communication.FromName}<br/>
                                        <strong>From Address:</strong> {communication.FromEmail}<br/>
                                        <strong>Subject:</strong> {communication.Subject}<br/>";
                                break;
                            case CommunicationType.SMS:
                                if ( communication.SMSFromDefinedValue != null )
                                {
                                    communicationDetails = $"<strong>SMS Number:</strong> {communication.SMSFromDefinedValue.Description} ({communication.SMSFromDefinedValue.Value})<br/>";
                                }
                                break;
                            case CommunicationType.PushNotification:
                                communicationDetails = $"<strong>Title:</strong> {communication.PushTitle}<br/>";
                                break;
                        }

                        // create approval link if one was not provided
                        if ( string.IsNullOrEmpty( ApprovalPageUrl ) )
                        {
<<<<<<< HEAD
                            ApprovalPageUrl = string.Format( "{0}Communication/{1}", CacheGlobalAttributes.Value( "InternalApplicationRoot" ), communication.Id );
=======
                            var internalApplicationRoot = Rock.Web.Cache.GlobalAttributesCache.Read( rockContext ).GetValue( "InternalApplicationRoot" ).EnsureTrailingForwardslash();
                            ApprovalPageUrl = $"{internalApplicationRoot}Communication/{communication.Id}";
>>>>>>> fea3ef3e
                        }

                        foreach ( var approver in approvers )
                        {
                            string message = string.Format( @"
                                    {{{{ 'Global' | Attribute:'EmailHeader' }}}}
                            
                                    <p>{0}:</p>

                                    <p>A new communication requires approval. Information about this communication can be found below.</p>

                                    <p>
                                        <strong>From:</strong> {1}<br />
                                        <strong>Type:</strong> {2}<br />
                                        {3}
                                        <strong>Recipient Count:</strong> {4}<br />
                                    </p>

                                    <p>
                                        <a href='{5}'>View Communication</a>
                                    </p>
    
                                    {{{{ 'Global' | Attribute:'EmailFooter' }}}}", 
                                                    approver.Person.NickName,
                                                    communication.SenderPersonAlias.Person.FullName,
                                                    typeName,
                                                    communicationDetails,
                                                    communication.GetRecipientsQry( rockContext ).Count(),
                                                    ApprovalPageUrl );

                            var emailMessage = new RockEmailMessage();
                            emailMessage.AddRecipient( approver.Person.Email );
                            emailMessage.FromEmail = fromEmail;
                            emailMessage.FromName = fromName;
                            emailMessage.Subject = subject;
                            emailMessage.Message = message;
                            emailMessage.AppRoot = appRoot;
                            emailMessage.Send();
                        }
                    }
                }
            }
        }
    }
}<|MERGE_RESOLUTION|>--- conflicted
+++ resolved
@@ -107,12 +107,8 @@
                         // create approval link if one was not provided
                         if ( string.IsNullOrEmpty( ApprovalPageUrl ) )
                         {
-<<<<<<< HEAD
-                            ApprovalPageUrl = string.Format( "{0}Communication/{1}", CacheGlobalAttributes.Value( "InternalApplicationRoot" ), communication.Id );
-=======
-                            var internalApplicationRoot = Rock.Web.Cache.GlobalAttributesCache.Read( rockContext ).GetValue( "InternalApplicationRoot" ).EnsureTrailingForwardslash();
+                            var internalApplicationRoot = CacheGlobalAttributes.Value( "InternalApplicationRoot" ).EnsureTrailingForwardslash();
                             ApprovalPageUrl = $"{internalApplicationRoot}Communication/{communication.Id}";
->>>>>>> fea3ef3e
                         }
 
                         foreach ( var approver in approvers )
