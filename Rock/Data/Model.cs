--- conflicted
+++ resolved
@@ -34,7 +34,7 @@
 namespace Rock.Data
 {
     /// <summary>
-    /// Represents an entity that can be secured and have attributes. 
+    /// Represents an entity that can be secured and have attributes.
     /// </summary>
     [IgnoreProperties( new[] { "ParentAuthority", "SupportedActions", "AuthEntity", "AttributeValues" } )]
     [IgnoreModelErrors( new[] { "ParentAuthority" } )]
@@ -347,7 +347,7 @@
 
         /// <summary>
         /// A parent authority.  If a user is not specifically allowed or denied access to
-        /// this object, Rock will check the default authorization on the current type, and 
+        /// this object, Rock will check the default authorization on the current type, and
         /// then the authorization on the Rock.Security.GlobalDefault entity
         /// </summary>
         [NotMapped]
@@ -485,8 +485,8 @@
         /// <remarks>
         /// This method is necessary to support getting AttributeValues in Lava templates and
         /// to support the old way of getting attribute values in Lava templates
-        /// (e.g. {{ Person.BaptismData }} ).  Once support for this method is 
-        /// removed and only the new method of using the Attribute filter is 
+        /// (e.g. {{ Person.BaptismData }} ).  Once support for this method is
+        /// removed and only the new method of using the Attribute filter is
         /// supported (e.g. {{ Person | Attribute:'BaptismDate' }} ), this method can be
         /// trimmed to only support the AttributeValues key.
         /// </remarks>
@@ -516,10 +516,10 @@
                         return AttributeValues.Select( a => a.Value ).ToList();
                     }
 
-                    // The remainder of this method is only necessary to support the old way of getting attribute 
-                    // values in liquid templates (e.g. {{ Person.BaptismData }} ).  Once support for this method is 
-                    // deprecated ( in v4.0 ), and only the new method of using the Attribute filter is 
-                    // supported (e.g. {{ Person | Attribute:'BaptismDate' }} ), the remainder of this method 
+                    // The remainder of this method is only necessary to support the old way of getting attribute
+                    // values in liquid templates (e.g. {{ Person.BaptismData }} ).  Once support for this method is
+                    // deprecated ( in v4.0 ), and only the new method of using the Attribute filter is
+                    // supported (e.g. {{ Person | Attribute:'BaptismDate' }} ), the remainder of this method
                     // can be removed
 
                     if ( lavaSupportLevel == Lava.LavaSupportLevel.NoLegacy )
@@ -578,9 +578,9 @@
         /// Determines whether the specified key contains key.
         /// </summary>
         /// <remarks>
-        /// This method is only necessary to support the old way of getting attribute values in 
-        /// liquid templates (e.g. {{ Person.BaptismData }} ).  Once support for this method is 
-        /// deprecated ( in v4.0 ), and only the new method of using the Attribute filter is 
+        /// This method is only necessary to support the old way of getting attribute values in
+        /// liquid templates (e.g. {{ Person.BaptismData }} ).  Once support for this method is
+        /// deprecated ( in v4.0 ), and only the new method of using the Attribute filter is
         /// supported (e.g. {{ Person | Attribute:'BaptismDate' }} ), this method can be removed
         /// </remarks>
         /// <param name="key">The key.</param>
@@ -592,14 +592,13 @@
             return ContainsKey( key.ToStringSafe() );
         }
 
-<<<<<<< HEAD
         /// <summary>
         /// Determines whether the specified key contains key.
         /// </summary>
         /// <remarks>
-        /// This method is only necessary to support the old way of getting attribute values in 
-        /// liquid templates (e.g. {{ Person.BaptismData }} ).  Once support for this method is 
-        /// deprecated ( in v4.0 ), and only the new method of using the Attribute filter is 
+        /// This method is only necessary to support the old way of getting attribute values in
+        /// liquid templates (e.g. {{ Person.BaptismData }} ).  Once support for this method is
+        /// deprecated ( in v4.0 ), and only the new method of using the Attribute filter is
         /// supported (e.g. {{ Person | Attribute:'BaptismDate' }} ), this method can be removed
         /// </remarks>
         /// <param name="key">The key.</param>
@@ -607,9 +606,6 @@
         public override bool ContainsKey( string key )
         {
             if ( key == "AttributeValues" )
-=======
-            if ( attributeKey == "AttributeValues" )
->>>>>>> f6fe62a6
             {
                 return true;
             }
