--- conflicted
+++ resolved
@@ -42,7 +42,6 @@
         {
         }
 
-<<<<<<< HEAD
 		/// <summary>
 		/// Instantiates a new DTO object from the entity
 		/// </summary>
@@ -98,61 +97,4 @@
 			}
 		}
 	}
-=======
-        /// <summary>
-        /// Instantiates a new DTO object from the model
-        /// </summary>
-        /// <param name="entityChange"></param>
-        public EntityChangeDto ( EntityChange entityChange )
-        {
-            CopyFromModel( entityChange );
-        }
-
-        /// <summary>
-        /// Copies the model property values to the DTO properties
-        /// </summary>
-        /// <param name="model">The model.</param>
-        public void CopyFromModel( IModel model )
-        {
-            if ( model is EntityChange )
-            {
-                var entityChange = (EntityChange)model;
-                this.ChangeSet = entityChange.ChangeSet;
-                this.ChangeType = entityChange.ChangeType;
-                this.EntityType = entityChange.EntityType;
-                this.EntityId = entityChange.EntityId;
-                this.Property = entityChange.Property;
-                this.OriginalValue = entityChange.OriginalValue;
-                this.CurrentValue = entityChange.CurrentValue;
-                this.CreatedDateTime = entityChange.CreatedDateTime;
-                this.CreatedByPersonId = entityChange.CreatedByPersonId;
-                this.Id = entityChange.Id;
-                this.Guid = entityChange.Guid;
-            }
-        }
-
-        /// <summary>
-        /// Copies the DTO property values to the model properties
-        /// </summary>
-        /// <param name="model">The model.</param>
-        public void CopyToModel ( IModel model )
-        {
-            if ( model is EntityChange )
-            {
-                var entityChange = (EntityChange)model;
-                entityChange.ChangeSet = this.ChangeSet;
-                entityChange.ChangeType = this.ChangeType;
-                entityChange.EntityType = this.EntityType;
-                entityChange.EntityId = this.EntityId;
-                entityChange.Property = this.Property;
-                entityChange.OriginalValue = this.OriginalValue;
-                entityChange.CurrentValue = this.CurrentValue;
-                entityChange.CreatedDateTime = this.CreatedDateTime;
-                entityChange.CreatedByPersonId = this.CreatedByPersonId;
-                entityChange.Id = this.Id;
-                entityChange.Guid = this.Guid;
-            }
-        }
-    }
->>>>>>> 32540396
 }