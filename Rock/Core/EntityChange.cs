//
// THIS WORK IS LICENSED UNDER A CREATIVE COMMONS ATTRIBUTION-NONCOMMERCIAL-
// SHAREALIKE 3.0 UNPORTED LICENSE:
// http://creativecommons.org/licenses/by-nc-sa/3.0/
//
using System;
using System.Collections.Generic;
using System.ComponentModel.DataAnnotations;
using System.ComponentModel.DataAnnotations.Schema;
using System.Data.Entity.ModelConfiguration;
using System.Runtime.Serialization;

using Rock.Data;

namespace Rock.Core
{
    /// <summary>
    /// Entity Change POCO Entity.
    /// </summary>
	[NotAudited]
    [Table( "coreEntityChange" )]
    public partial class EntityChange : Model<EntityChange>
    {
<<<<<<< HEAD
		/// <summary>
		/// Gets or sets the Change Set.
		/// </summary>
		/// <value>
		/// Change Set.
		/// </value>
		[Required]
		[DataMember]
		public Guid ChangeSet { get; set; }
		
		/// <summary>
		/// Gets or sets the Change Type.
		/// </summary>
		/// <value>
		/// Change Type.
		/// </value>
		[Required]
		[MaxLength( 10 )]
		[DataMember]
		public string ChangeType { get; set; }
		
		/// <summary>
		/// Gets or sets the Entity Type.
		/// </summary>
		/// <value>
		/// Entity Type.
		/// </value>
		[Required]
		[MaxLength( 100 )]
		[DataMember]
		public string EntityType { get; set; }
		
		/// <summary>
		/// Gets or sets the Entity Id.
		/// </summary>
		/// <value>
		/// Entity Id.
		/// </value>
		[Required]
		[DataMember]
		public int EntityId { get; set; }
		
		/// <summary>
		/// Gets or sets the Property.
		/// </summary>
		/// <value>
		/// Property.
		/// </value>
		[Required]
		[MaxLength( 100 )]
		[DataMember]
		public string Property { get; set; }
		
		/// <summary>
		/// Gets or sets the Original Value.
		/// </summary>
		/// <value>
		/// Original Value.
		/// </value>
		[DataMember]
		public string OriginalValue { get; set; }
		
		/// <summary>
		/// Gets or sets the Current Value.
		/// </summary>
		/// <value>
		/// Current Value.
		/// </value>
		[DataMember]
		public string CurrentValue { get; set; }
		
		/// <summary>
		/// Gets or sets the Created Date Time.
		/// </summary>
		/// <value>
		/// Created Date Time.
		/// </value>
		[DataMember]
		public DateTime? CreatedDateTime { get; set; }
		
		/// <summary>
		/// Gets or sets the Created By Person Id.
		/// </summary>
		/// <value>
		/// Created By Person Id.
		/// </value>
		[DataMember]
		public int? CreatedByPersonId { get; set; }

		/// <summary>
		/// Gets or sets the Created Person.
		/// </summary>
		/// <value>
		/// A <see cref="Person"/> object.
		/// </value>
		public virtual Rock.Crm.Person CreatedByPerson { get; set; }

        /// <summary>
        /// Gets the auth entity.
        /// </summary>
		[NotMapped]
		public override string EntityTypeName { get { return "Core.EntityChange"; } }
=======
        /// <summary>
        /// Gets or sets the Change Set.
        /// </summary>
        /// <value>
        /// Change Set.
        /// </value>
        [Required]
        [DataMember]
        public Guid ChangeSet { get; set; }
        
        /// <summary>
        /// Gets or sets the Change Type.
        /// </summary>
        /// <value>
        /// Change Type.
        /// </value>
        [Required]
        [MaxLength( 10 )]
        [DataMember]
        public string ChangeType { get; set; }
        
        /// <summary>
        /// Gets or sets the Entity Type.
        /// </summary>
        /// <value>
        /// Entity Type.
        /// </value>
        [Required]
        [MaxLength( 100 )]
        [DataMember]
        public string EntityType { get; set; }
        
        /// <summary>
        /// Gets or sets the Entity Id.
        /// </summary>
        /// <value>
        /// Entity Id.
        /// </value>
        [Required]
        [DataMember]
        public int EntityId { get; set; }
        
        /// <summary>
        /// Gets or sets the Property.
        /// </summary>
        /// <value>
        /// Property.
        /// </value>
        [Required]
        [MaxLength( 100 )]
        [DataMember]
        public string Property { get; set; }
        
        /// <summary>
        /// Gets or sets the Original Value.
        /// </summary>
        /// <value>
        /// Original Value.
        /// </value>
        [DataMember]
        public string OriginalValue { get; set; }
        
        /// <summary>
        /// Gets or sets the Current Value.
        /// </summary>
        /// <value>
        /// Current Value.
        /// </value>
        [DataMember]
        public string CurrentValue { get; set; }
        
        /// <summary>
        /// Gets or sets the Created Date Time.
        /// </summary>
        /// <value>
        /// Created Date Time.
        /// </value>
        [DataMember]
        public DateTime? CreatedDateTime { get; set; }
        
        /// <summary>
        /// Gets or sets the Created By Person Id.
        /// </summary>
        /// <value>
        /// Created By Person Id.
        /// </value>
        [DataMember]
        public int? CreatedByPersonId { get; set; }
        
        /// <summary>
        /// Gets the auth entity.
        /// </summary>
        [NotMapped]
        public override string AuthEntity { get { return "Core.EntityChange"; } }
>>>>>>> 32540396
        
        /// <summary>
        /// Static Method to return an object based on the id
        /// </summary>
        /// <param name="id">The id.</param>
        /// <returns></returns>
        public static EntityChange Read( int id )
        {
            return Read<EntityChange>( id );
        }

		/// <summary>
		/// Returns a <see cref="System.String" /> that represents this instance.
		/// </summary>
		/// <returns>
		/// A <see cref="System.String" /> that represents this instance.
		/// </returns>
		public override string ToString()
		{
			return this.CurrentValue;
		}
    }
    
    /// <summary>
    /// Entity Change Configuration class.
    /// </summary>
    public partial class EntityChangeConfiguration : EntityTypeConfiguration<EntityChange>
    {
        /// <summary>
        /// Initializes a new instance of the <see cref="EntityChangeConfiguration"/> class.
        /// </summary>
        public EntityChangeConfiguration()
        {
<<<<<<< HEAD
			this.HasOptional( p => p.CreatedByPerson ).WithMany().HasForeignKey( p => p.CreatedByPersonId ).WillCascadeOnDelete( true );
		}
=======
        }
>>>>>>> 32540396
    }
}<|MERGE_RESOLUTION|>--- conflicted
+++ resolved
@@ -21,7 +21,6 @@
     [Table( "coreEntityChange" )]
     public partial class EntityChange : Model<EntityChange>
     {
-<<<<<<< HEAD
 		/// <summary>
 		/// Gets or sets the Change Set.
 		/// </summary>
@@ -124,102 +123,6 @@
         /// </summary>
 		[NotMapped]
 		public override string EntityTypeName { get { return "Core.EntityChange"; } }
-=======
-        /// <summary>
-        /// Gets or sets the Change Set.
-        /// </summary>
-        /// <value>
-        /// Change Set.
-        /// </value>
-        [Required]
-        [DataMember]
-        public Guid ChangeSet { get; set; }
-        
-        /// <summary>
-        /// Gets or sets the Change Type.
-        /// </summary>
-        /// <value>
-        /// Change Type.
-        /// </value>
-        [Required]
-        [MaxLength( 10 )]
-        [DataMember]
-        public string ChangeType { get; set; }
-        
-        /// <summary>
-        /// Gets or sets the Entity Type.
-        /// </summary>
-        /// <value>
-        /// Entity Type.
-        /// </value>
-        [Required]
-        [MaxLength( 100 )]
-        [DataMember]
-        public string EntityType { get; set; }
-        
-        /// <summary>
-        /// Gets or sets the Entity Id.
-        /// </summary>
-        /// <value>
-        /// Entity Id.
-        /// </value>
-        [Required]
-        [DataMember]
-        public int EntityId { get; set; }
-        
-        /// <summary>
-        /// Gets or sets the Property.
-        /// </summary>
-        /// <value>
-        /// Property.
-        /// </value>
-        [Required]
-        [MaxLength( 100 )]
-        [DataMember]
-        public string Property { get; set; }
-        
-        /// <summary>
-        /// Gets or sets the Original Value.
-        /// </summary>
-        /// <value>
-        /// Original Value.
-        /// </value>
-        [DataMember]
-        public string OriginalValue { get; set; }
-        
-        /// <summary>
-        /// Gets or sets the Current Value.
-        /// </summary>
-        /// <value>
-        /// Current Value.
-        /// </value>
-        [DataMember]
-        public string CurrentValue { get; set; }
-        
-        /// <summary>
-        /// Gets or sets the Created Date Time.
-        /// </summary>
-        /// <value>
-        /// Created Date Time.
-        /// </value>
-        [DataMember]
-        public DateTime? CreatedDateTime { get; set; }
-        
-        /// <summary>
-        /// Gets or sets the Created By Person Id.
-        /// </summary>
-        /// <value>
-        /// Created By Person Id.
-        /// </value>
-        [DataMember]
-        public int? CreatedByPersonId { get; set; }
-        
-        /// <summary>
-        /// Gets the auth entity.
-        /// </summary>
-        [NotMapped]
-        public override string AuthEntity { get { return "Core.EntityChange"; } }
->>>>>>> 32540396
         
         /// <summary>
         /// Static Method to return an object based on the id
@@ -253,11 +156,7 @@
         /// </summary>
         public EntityChangeConfiguration()
         {
-<<<<<<< HEAD
 			this.HasOptional( p => p.CreatedByPerson ).WithMany().HasForeignKey( p => p.CreatedByPersonId ).WillCascadeOnDelete( true );
 		}
-=======
-        }
->>>>>>> 32540396
     }
 }