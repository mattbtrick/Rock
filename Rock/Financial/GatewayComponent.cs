﻿// <copyright>
// Copyright 2013 by the Spark Development Network
//
// Licensed under the Apache License, Version 2.0 (the "License");
// you may not use this file except in compliance with the License.
// You may obtain a copy of the License at
//
// http://www.apache.org/licenses/LICENSE-2.0
//
// Unless required by applicable law or agreed to in writing, software
// distributed under the License is distributed on an "AS IS" BASIS,
// WITHOUT WARRANTIES OR CONDITIONS OF ANY KIND, either express or implied.
// See the License for the specific language governing permissions and
// limitations under the License.
// </copyright>
//
using System;
using System.Collections.Generic;
using System.Data;
using Rock.Attribute;
using Rock.Extension;
using Rock.Model;
using Rock.Web.Cache;

namespace Rock.Financial
{
    /// <summary>
    /// Base class for financial provider components
    /// </summary>
    public abstract class GatewayComponent : Component
    {

        /// <summary>
        /// Gets the attribute value defaults.
        /// </summary>
        /// <value>
        /// The attribute defaults.
        /// </value>
        public override Dictionary<string, string> AttributeValueDefaults
        {
            get
            {
                var defaults = new Dictionary<string, string>();
                defaults.Add( "Active", "True" );
                defaults.Add( "Order", "0" );
                return defaults;
            }
        }

        /// <summary>
        /// Initializes a new instance of the <see cref="GatewayComponent" /> class.
        /// </summary>
        public GatewayComponent()
        {
            // Override default constructor of Component that loads attributes (not needed for gateway components, needs to be done by each financial gateway)
        }

        /// <summary>
        /// Loads the attributes.
        /// </summary>
        /// <exception cref="System.Exception">Gateway Component attributes are saved specific to the financial gateway, which requires that the current financial gateway is included in order to load or retrieve values. Use the LoadAttributes( FinancialGateway financialGateway ) method instead.</exception>
        [Obsolete( "Use LoadAttributes( FinancialGateway financialGateway ) instead", true )]
        public void LoadAttributes()
        {
            // Compiler should generate error if referencing this method, so exception should never be thrown
            // but method is needed to "override" the extension method for IHasAttributes objects
            throw new Exception( "Gateway Component attributes are saved specific to the financial gateway, which requires that the current financial gateway is included in order to load or retrieve values. Use the LoadAttributes( FinancialGateway financialGateway ) method instead." );
        }

        /// <summary>
        /// Loads the attributes for the financial gateway.
        /// </summary>
        /// <param name="financialGateway">The financial gateway.</param>
        public void LoadAttributes( FinancialGateway financialGateway )
        {
            financialGateway.LoadAttributes();
        }

        /// <summary>
        /// Use GetAttributeValue( FinancialGateway financialGateway, string key) instead.  gateway component attribute values are 
        /// specific to the financial gateway instance (rather than global).  This method will throw an exception
        /// </summary>
        /// <param name="key">The key.</param>
        /// <returns></returns>
        /// <exception cref="System.Exception">Gateway Component attributes are saved specific to the financial gateway, which requires that the current financial gateway is included in order to load or retrieve values. Use the GetAttributeValue( FinancialGateway financialGateway, string key ) method instead.</exception>
        public override string GetAttributeValue( string key )
        {
            throw new Exception( "Gateway Component attributes are saved specific to the financial gateway, which requires that the current financial gateway is included in order to load or retrieve values. Use the GetAttributeValue( FinancialGateway financialGateway, string key ) method instead." );
        }

        /// <summary>
        /// Always returns 0.  
        /// </summary>
        /// <value>
        /// The order.
        /// </value>
        public override int Order
        {
            get
            {
                return 0;
            }
        }

        /// <summary>
        /// Always returns true. 
        /// </summary>
        /// <value>
        ///   <c>true</c> if this instance is active; otherwise, <c>false</c>.
        /// </value>
        public override bool IsActive
        {
            get
            {
                return true; ;
            }
        }

        /// <summary>
        /// Gets the attribute value for the gateway 
        /// </summary>
        /// <param name="financialGateway">The financial gateway.</param>
        /// <param name="key">The key.</param>
        /// <returns></returns>
        protected string GetAttributeValue( FinancialGateway financialGateway, string key )
        {
            var values = financialGateway.AttributeValues;
            if ( values.ContainsKey( key ) )
            {
                var keyValues = values[key];
                if ( keyValues != null )
                {
                    return keyValues.Value;
                }
            }

            return string.Empty;
        }

        /// <summary>
        /// Gets a value indicating whether gateway provider needs first and last name on credit card as two distinct fields.
        /// </summary>
        /// <value>
        ///   <c>true</c> if [split name on card]; otherwise, <c>false</c>.
        /// </value>
        public virtual bool SplitNameOnCard 
        {
            get { return false; }
        }

        /// <summary>
        /// Gets the supported payment schedules.
        /// </summary>
        /// <value>
        /// The supported payment schedules.
        /// </value>
        public virtual List<DefinedValueCache> SupportedPaymentSchedules
        {
            get { return new List<DefinedValueCache>(); }
        }

        /// <summary>
<<<<<<< HEAD
=======
        /// Gets the batch time offset.  By default online payments will be grouped into batches with a start time
        /// of 12:00:00 AM.  However if the the payment gateway groups transactions into batches based on a different
        /// time, this offset can specified so that Rock will use the same time when creating batches for online
        /// transactions
        /// </summary>
        public virtual TimeSpan BatchTimeOffset
        {
            get { return new TimeSpan( 0 ); }
        }

        /// <summary>
        /// Returnes a boolean value indicating if 'Saved Account' functionality is supported for the given currency type. 
        /// </summary>
        /// <param name="currencyType">Type of the currency.</param>
        /// <returns></returns>
        public virtual bool SupportsSavedAccount( DefinedValueCache currencyType )
        {
            return true;
        }

        /// <summary>
>>>>>>> ac436208
        /// Authorizes the specified payment information.
        /// </summary>
        /// <param name="financialGateway">The financial gateway.</param>
        /// <param name="paymentInfo">The payment information.</param>
        /// <param name="errorMessage">The error message.</param>
        /// <returns></returns>
        public virtual FinancialTransaction Authorize( FinancialGateway financialGateway, PaymentInfo paymentInfo, out string errorMessage )
        {
            errorMessage = "Gateway does not support Authorizations";
            return null;
        }

        /// <summary>
        /// Charges the specified payment info.
        /// </summary>
        /// <param name="financialGateway">The financial gateway.</param>
        /// <param name="paymentInfo">The payment info.</param>
        /// <param name="errorMessage">The error message.</param>
        /// <returns></returns>
        public abstract FinancialTransaction Charge( FinancialGateway financialGateway, PaymentInfo paymentInfo, out string errorMessage );

        /// <summary>
        /// Adds the scheduled payment.
        /// </summary>
        /// <param name="financialGateway">The financial gateway.</param>
        /// <param name="schedule">The schedule.</param>
        /// <param name="paymentInfo">The payment info.</param>
        /// <param name="errorMessage">The error message.</param>
        /// <returns></returns>
        public abstract FinancialScheduledTransaction AddScheduledPayment( FinancialGateway financialGateway, PaymentSchedule schedule, PaymentInfo paymentInfo, out string errorMessage );

        /// <summary>
        /// Updates the scheduled payment.
        /// </summary>
        /// <param name="transaction">The transaction.</param>
        /// <param name="paymentInfo">The payment info.</param>
        /// <param name="errorMessage">The error message.</param>
        /// <returns></returns>
        public abstract bool UpdateScheduledPayment( FinancialScheduledTransaction transaction, PaymentInfo paymentInfo, out string errorMessage );

        /// <summary>
        /// Cancels the scheduled payment.
        /// </summary>
        /// <param name="transaction">The transaction.</param>
        /// <param name="errorMessage">The error message.</param>
        /// <returns></returns>
        public abstract bool CancelScheduledPayment( FinancialScheduledTransaction transaction, out string errorMessage );

        /// <summary>
        /// Reactivates the scheduled payment.
        /// </summary>
        /// <param name="transaction">The transaction.</param>
        /// <param name="errorMessage">The error message.</param>
        /// <returns></returns>
        public abstract bool ReactivateScheduledPayment( FinancialScheduledTransaction transaction, out string errorMessage );

        /// <summary>
        /// Gets the scheduled payment status.
        /// </summary>
        /// <param name="transaction">The transaction.</param>
        /// <param name="errorMessage">The error message.</param>
        /// <returns></returns>
        public abstract bool GetScheduledPaymentStatus( FinancialScheduledTransaction transaction, out string errorMessage );

        /// <summary>
        /// Gets the payments that have been processed for any scheduled transactions
        /// </summary>
        /// <param name="financialGateway">The financial gateway.</param>
        /// <param name="startDate">The start date.</param>
        /// <param name="endDate">The end date.</param>
        /// <param name="errorMessage">The error message.</param>
        /// <returns></returns>
        public abstract List<Payment> GetPayments( FinancialGateway financialGateway, DateTime startDate, DateTime endDate, out string errorMessage );

        /// <summary>
        /// Gets an optional reference number needed to process future transaction from saved account.
        /// </summary>
        /// <param name="transaction">The transaction.</param>
        /// <param name="errorMessage">The error message.</param>
        /// <returns></returns>
        public abstract string GetReferenceNumber( FinancialTransaction transaction, out string errorMessage );

        /// <summary>
        /// Gets an optional reference number needed to process future transaction from saved account.
        /// </summary>
        /// <param name="scheduledTransaction">The scheduled transaction.</param>
        /// <param name="errorMessage">The error message.</param>
        /// <returns></returns>
        public abstract string GetReferenceNumber( FinancialScheduledTransaction scheduledTransaction, out string errorMessage );
    }
}<|MERGE_RESOLUTION|>--- conflicted
+++ resolved
@@ -160,19 +160,6 @@
         }
 
         /// <summary>
-<<<<<<< HEAD
-=======
-        /// Gets the batch time offset.  By default online payments will be grouped into batches with a start time
-        /// of 12:00:00 AM.  However if the the payment gateway groups transactions into batches based on a different
-        /// time, this offset can specified so that Rock will use the same time when creating batches for online
-        /// transactions
-        /// </summary>
-        public virtual TimeSpan BatchTimeOffset
-        {
-            get { return new TimeSpan( 0 ); }
-        }
-
-        /// <summary>
         /// Returnes a boolean value indicating if 'Saved Account' functionality is supported for the given currency type. 
         /// </summary>
         /// <param name="currencyType">Type of the currency.</param>
@@ -183,7 +170,6 @@
         }
 
         /// <summary>
->>>>>>> ac436208
         /// Authorizes the specified payment information.
         /// </summary>
         /// <param name="financialGateway">The financial gateway.</param>
