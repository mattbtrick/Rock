--- conflicted
+++ resolved
@@ -516,11 +516,7 @@
         public virtual string GetFilterFormatScript( Dictionary<string, ConfigurationValue> configurationValues, string title )
         {
             string titleJs = System.Web.HttpUtility.JavaScriptStringEncode( title );
-<<<<<<< HEAD
-            return string.Format( "return Rock.reporting.formatFilterDefault('{0}', $selectedContent);", titleJs);
-=======
             return string.Format( "return Rock.reporting.formatFilterDefault('{0}', $selectedContent);", titleJs );
->>>>>>> 6b0d8345
         }
 
         /// <summary>
