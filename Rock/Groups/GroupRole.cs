//
// THIS WORK IS LICENSED UNDER A CREATIVE COMMONS ATTRIBUTION-NONCOMMERCIAL-
// SHAREALIKE 3.0 UNPORTED LICENSE:
// http://creativecommons.org/licenses/by-nc-sa/3.0/
//
using System;
using System.Collections.Generic;
using System.ComponentModel.DataAnnotations;
using System.ComponentModel.DataAnnotations.Schema;
using System.Data.Entity.ModelConfiguration;
using System.Runtime.Serialization;

using Rock.Data;

namespace Rock.Groups
{
    /// <summary>
    /// Group Role POCO Entity.
    /// </summary>
    [Table( "groupsGroupRole" )]
    public partial class GroupRole : Model<GroupRole>
    {
        /// <summary>
        /// Gets or sets the System.
        /// </summary>
        /// <value>
        /// System.
        /// </value>
        [Required]
        [DataMember]
        public bool IsSystem { get; set; }

        /// <summary>
        /// Gets or sets the Group Type Id.
        /// </summary>
        /// <value>
        /// Group Type Id.
        /// </value>
        [DataMember]
        public int? GroupTypeId { get; set; }

<<<<<<< HEAD
		/// <summary>
		/// Gets or sets the Name.
		/// </summary>
		/// <value>
		/// Name.
		/// </value>
		[MaxLength( 100 )]
		[DataMember]
		public string Name { get; set; }
		
		/// <summary>
		/// Gets or sets the Description.
		/// </summary>
		/// <value>
		/// Description.
		/// </value>
		[Required]
		[DataMember]
		public string Description { get; set; }
		
		/// <summary>
		/// Gets or sets the Order.
		/// </summary>
		/// <value>
		/// Order.
		/// </value>
		[DataMember]
		public int? Order { get; set; }
		
		/// <summary>
		/// Static Method to return an object based on the id
		/// </summary>
		/// <param name="id">The id.</param>
		/// <returns></returns>
		public static GroupRole Read( int id )
		{
			return Read<GroupRole>( id );
		}
=======
        /// <summary>
        /// Gets or sets the Name.
        /// </summary>
        /// <value>
        /// Name.
        /// </value>
        [MaxLength( 100 )]
        [DataMember]
        public string Name { get; set; }
        
        /// <summary>
        /// Gets or sets the Description.
        /// </summary>
        /// <value>
        /// Description.
        /// </value>
        [Required]
        [DataMember]
        public string Description { get; set; }
        
        /// <summary>
        /// Gets or sets the Order.
        /// </summary>
        /// <value>
        /// Order.
        /// </value>
        [DataMember]
        public int? Order { get; set; }
        
        /// <summary>
        /// Gets or sets the Created Date Time.
        /// </summary>
        /// <value>
        /// Created Date Time.
        /// </value>
        [DataMember]
        public DateTime? CreatedDateTime { get; set; }
        
        /// <summary>
        /// Gets or sets the Modified Date Time.
        /// </summary>
        /// <value>
        /// Modified Date Time.
        /// </value>
        [DataMember]
        public DateTime? ModifiedDateTime { get; set; }
        
        /// <summary>
        /// Gets or sets the Created By Person Id.
        /// </summary>
        /// <value>
        /// Created By Person Id.
        /// </value>
        [DataMember]
        public int? CreatedByPersonId { get; set; }
        
        /// <summary>
        /// Gets or sets the Modified By Person Id.
        /// </summary>
        /// <value>
        /// Modified By Person Id.
        /// </value>
        [DataMember]
        public int? ModifiedByPersonId { get; set; }

        /// <summary>
        /// Static Method to return an object based on the id
        /// </summary>
        /// <param name="id">The id.</param>
        /// <returns></returns>
        public static GroupRole Read( int id )
        {
            return Read<GroupRole>( id );
        }
>>>>>>> 32540396

        /// <summary>
        /// Gets the auth entity.
        /// </summary>
<<<<<<< HEAD
		[NotMapped]
		public override string EntityTypeName { get { return "Groups.GroupRole"; } }

		/// <summary>
		/// Gets or sets the Group Type.
		/// </summary>
		/// <value>
		/// A <see cref="GroupType"/> object.
		/// </value>
		public virtual GroupType GroupType { get; set; }

		/// <summary>
		/// Returns a <see cref="System.String" /> that represents this instance.
		/// </summary>
		/// <returns>
		/// A <see cref="System.String" /> that represents this instance.
		/// </returns>
		public override string ToString()
		{
			return this.Name;
		}
=======
        [NotMapped]
        public override string AuthEntity { get { return "Groups.GroupRole"; } }

        /// <summary>
        /// Gets or sets the Group Type.
        /// </summary>
        /// <value>
        /// A <see cref="GroupType"/> object.
        /// </value>
        public virtual GroupType GroupType { get; set; }
>>>>>>> 32540396
    }

    /// <summary>
    /// Group Role Configuration class.
    /// </summary>
    public partial class GroupRoleConfiguration : EntityTypeConfiguration<GroupRole>
    {
        /// <summary>
        /// Initializes a new instance of the <see cref="GroupRoleConfiguration"/> class.
        /// </summary>
        public GroupRoleConfiguration()
        {
            this.HasRequired( p => p.GroupType ).WithMany( p => p.Roles ).HasForeignKey( p => p.GroupTypeId ).WillCascadeOnDelete( true );
        }
    }
}<|MERGE_RESOLUTION|>--- conflicted
+++ resolved
@@ -39,7 +39,6 @@
         [DataMember]
         public int? GroupTypeId { get; set; }
 
-<<<<<<< HEAD
 		/// <summary>
 		/// Gets or sets the Name.
 		/// </summary>
@@ -78,87 +77,10 @@
 		{
 			return Read<GroupRole>( id );
 		}
-=======
-        /// <summary>
-        /// Gets or sets the Name.
-        /// </summary>
-        /// <value>
-        /// Name.
-        /// </value>
-        [MaxLength( 100 )]
-        [DataMember]
-        public string Name { get; set; }
-        
-        /// <summary>
-        /// Gets or sets the Description.
-        /// </summary>
-        /// <value>
-        /// Description.
-        /// </value>
-        [Required]
-        [DataMember]
-        public string Description { get; set; }
-        
-        /// <summary>
-        /// Gets or sets the Order.
-        /// </summary>
-        /// <value>
-        /// Order.
-        /// </value>
-        [DataMember]
-        public int? Order { get; set; }
-        
-        /// <summary>
-        /// Gets or sets the Created Date Time.
-        /// </summary>
-        /// <value>
-        /// Created Date Time.
-        /// </value>
-        [DataMember]
-        public DateTime? CreatedDateTime { get; set; }
-        
-        /// <summary>
-        /// Gets or sets the Modified Date Time.
-        /// </summary>
-        /// <value>
-        /// Modified Date Time.
-        /// </value>
-        [DataMember]
-        public DateTime? ModifiedDateTime { get; set; }
-        
-        /// <summary>
-        /// Gets or sets the Created By Person Id.
-        /// </summary>
-        /// <value>
-        /// Created By Person Id.
-        /// </value>
-        [DataMember]
-        public int? CreatedByPersonId { get; set; }
-        
-        /// <summary>
-        /// Gets or sets the Modified By Person Id.
-        /// </summary>
-        /// <value>
-        /// Modified By Person Id.
-        /// </value>
-        [DataMember]
-        public int? ModifiedByPersonId { get; set; }
-
-        /// <summary>
-        /// Static Method to return an object based on the id
-        /// </summary>
-        /// <param name="id">The id.</param>
-        /// <returns></returns>
-        public static GroupRole Read( int id )
-        {
-            return Read<GroupRole>( id );
-        }
->>>>>>> 32540396
 
         /// <summary>
         /// Gets the auth entity.
         /// </summary>
-<<<<<<< HEAD
 		[NotMapped]
 		public override string EntityTypeName { get { return "Groups.GroupRole"; } }
 
@@ -180,18 +102,6 @@
 		{
 			return this.Name;
 		}
-=======
-        [NotMapped]
-        public override string AuthEntity { get { return "Groups.GroupRole"; } }
-
-        /// <summary>
-        /// Gets or sets the Group Type.
-        /// </summary>
-        /// <value>
-        /// A <see cref="GroupType"/> object.
-        /// </value>
-        public virtual GroupType GroupType { get; set; }
->>>>>>> 32540396
     }
 
     /// <summary>
