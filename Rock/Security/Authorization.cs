﻿//
// THIS WORK IS LICENSED UNDER A CREATIVE COMMONS ATTRIBUTION-NONCOMMERCIAL-
// SHAREALIKE 3.0 UNPORTED LICENSE:
// http://creativecommons.org/licenses/by-nc-sa/3.0/
//

using System;
using System.Collections.Generic;
using System.Linq;
using System.Text;
using Rock.Cms;
using Rock.Crm;

namespace Rock.Security
{
    /// <summary>
    /// Static class for managing authorizations
    /// </summary>
    public static class Authorization
    {
        /// <summary>
        /// Sets the auth cookie.
        /// </summary>
        /// <param name="userName">Name of the user.</param>
        /// <param name="isPersisted">if set to <c>true</c> [is persisted].</param>
        /// <param name="IsImpersonated">if set to <c>true</c> [is impersonated].</param>
        public static void SetAuthCookie( string userName, bool isPersisted, bool IsImpersonated )
        {
            var ticket = new System.Web.Security.FormsAuthenticationTicket( 1, userName, DateTime.Now,
                DateTime.Now.Add( System.Web.Security.FormsAuthentication.Timeout ), isPersisted,
                IsImpersonated.ToString(), System.Web.Security.FormsAuthentication.FormsCookiePath );

            var encryptedTicket = System.Web.Security.FormsAuthentication.Encrypt( ticket );

            var httpCookie = new System.Web.HttpCookie( System.Web.Security.FormsAuthentication.FormsCookieName, encryptedTicket );
            httpCookie.HttpOnly = true;
            httpCookie.Path = System.Web.Security.FormsAuthentication.FormsCookiePath;
            httpCookie.Secure = System.Web.Security.FormsAuthentication.RequireSSL;
            if ( System.Web.Security.FormsAuthentication.CookieDomain != null )
                httpCookie.Domain = System.Web.Security.FormsAuthentication.CookieDomain;
            if ( ticket.IsPersistent )
                httpCookie.Expires = ticket.Expiration;

            System.Web.HttpContext.Current.Response.Cookies.Add( httpCookie );
        }


        /// <summary>
        /// Authorizations is a static variable for storing all authorizations.  It uses multiple Dictionary objects similiar 
        /// to a multi-dimensional array to store information.  The first dimension is the entity type, second is the entity
        /// ID, third is the action, and the fourth dimension is a list of AuthRules for the action.
        /// </summary>
        public static Dictionary<string, Dictionary<int, Dictionary<string, List<AuthRule>>>> Authorizations { get; set; }

        /// <summary>
        /// Load the static Authorizations object
        /// </summary>
        public static void Load()
        {
            Authorizations = new Dictionary<string, Dictionary<int, Dictionary<string, List<AuthRule>>>>();

            AuthService authService = new AuthService();

            foreach ( Auth auth in authService.Queryable().
                OrderBy( A => A.EntityType ).ThenBy( A => A.EntityId ).ThenBy( A => A.Action ).ThenBy( A => A.Order ) )
            {
                if ( !Authorizations.ContainsKey( auth.EntityType ) )
                    Authorizations.Add( auth.EntityType, new Dictionary<int, Dictionary<string, List<AuthRule>>>() );
                Dictionary<int, Dictionary<string, List<AuthRule>>> entityAuths = Authorizations[auth.EntityType];

                if ( !entityAuths.ContainsKey( auth.EntityId ?? 0 ) )
                    entityAuths.Add( auth.EntityId ?? 0, new Dictionary<string, List<AuthRule>>() );
                Dictionary<string, List<AuthRule>> instanceAuths = entityAuths[auth.EntityId ?? 0];

                if ( !instanceAuths.ContainsKey( auth.Action ) )
                    instanceAuths.Add( auth.Action, new List<AuthRule>() );
                List<AuthRule> actionPermissions = instanceAuths[auth.Action];

                actionPermissions.Add( new AuthRule( auth ) );
            }
        }

        /// <summary>
        /// Reloads the authorizations for the specified entity and action.
        /// </summary>
        /// <param name="entityType">Type of the entity.</param>
        /// <param name="entityId">The entity id.</param>
        /// <param name="action">The action.</param>
        public static void ReloadAction( string entityType, int entityId, string action )
        {
            // If there's no Authorizations object, create it
            if ( Authorizations == null )
                Load();
            else
            {
                // Delete the current authorizations
                if ( Authorizations.ContainsKey( entityType ) )
                    if ( Authorizations[entityType].ContainsKey( entityId ) )
                        if ( Authorizations[entityType][entityId].ContainsKey( action ) )
                            Authorizations[entityType][entityId][action] = new List<AuthRule>();

                // Find the Authrules for the given entity type, entity id, and action
                AuthService authService = new AuthService();
                foreach ( Auth auth in authService.GetAuths( entityType, entityId, action ) )
                {
                    if ( !Authorizations.ContainsKey( auth.EntityType ) )
                        Authorizations.Add( auth.EntityType, new Dictionary<int, Dictionary<string, List<AuthRule>>>() );
                    Dictionary<int, Dictionary<string, List<AuthRule>>> entityAuths = Authorizations[auth.EntityType];

                    if ( !entityAuths.ContainsKey( auth.EntityId ?? 0 ) )
                        entityAuths.Add( auth.EntityId ?? 0, new Dictionary<string, List<AuthRule>>() );
                    Dictionary<string, List<AuthRule>> instanceAuths = entityAuths[auth.EntityId ?? 0];

                    if ( !instanceAuths.ContainsKey( auth.Action ) )
                        instanceAuths.Add( auth.Action, new List<AuthRule>() );
                    List<AuthRule> actionPermissions = instanceAuths[auth.Action];

                    actionPermissions.Add( new AuthRule( auth ) );
                }
            }
        }

        /// <summary>
        /// Clear the static Authorizations object
        /// </summary>
        public static void Flush()
        {
            Authorizations = null;
        }

        /// <summary>
        /// Evaluates whether a selected user is allowed to perform the selected action on the selected
        /// entity.
        /// </summary>
        /// <param name="entity">The entity.</param>
        /// <param name="action">The action.</param>
        /// <param name="specialRole">The special role.</param>
        /// <returns></returns>
        public static bool Authorized( ISecured entity, string action, SpecialRole specialRole )
        {
            // If there's no Authorizations object, create it
            if ( Authorizations == null )
                Load();

            // If there are entries in the Authorizations object for this entity type and entity instance, evaluate each 
            // one to find the first one specific to the selected user or a role that the selected user belongs 
            // to.  If a match is found return whether the user is allowed (true) or denied (false) access
            if ( Authorizations.Keys.Contains( entity.EntityTypeName ) &&
                Authorizations[entity.EntityTypeName].Keys.Contains( entity.Id ) &&
                Authorizations[entity.EntityTypeName][entity.Id].Keys.Contains( action ) )

                foreach ( AuthRule authRule in Authorizations[entity.EntityTypeName][entity.Id][action] )
                    if ( authRule.SpecialRole == specialRole )
                        return authRule.AllowOrDeny == "A";

            // If no match was found for the selected user on the current entity instance, check to see if the instance
            // has a parent authority defined and if so evaluate that entities authorization rules.  If there is no
            // parent authority return the defualt authorization
            if ( entity.ParentAuthority != null )
                return Authorized( entity.ParentAuthority, action, specialRole );
            else
                return entity.IsAllowedByDefault( action );
        }

        /// <summary>
        /// Evaluates whether a selected person is allowed to perform the selected action on the selected
        /// entity.
        /// </summary>
        /// <param name="entity">The entity.</param>
        /// <param name="action">The action.</param>
        /// <param name="person">The person.</param>
        /// <returns></returns>
        public static bool Authorized( ISecured entity, string action, Rock.Crm.Person person )
        {
            // If there's no Authorizations object, create it
            if ( Authorizations == null )
            {
                Load();
            }

            // If there are entries in the Authorizations object for this entity type and entity instance, evaluate each 
            // one to find the first one specific to the selected user or a role that the selected user belongs 
            // to.  If a match is found return whether the user is allowed (true) or denied (false) access
            if ( Authorizations.Keys.Contains( entity.EntityTypeName ) &&
                Authorizations[entity.EntityTypeName].Keys.Contains( entity.Id ) &&
                Authorizations[entity.EntityTypeName][entity.Id].Keys.Contains( action ) )
            {
                string userName = person != null ? person.Guid.ToString() : string.Empty;

                foreach ( AuthRule authRule in Authorizations[entity.EntityTypeName][entity.Id][action] )
                {
                    // All Users
                    if ( authRule.SpecialRole == SpecialRole.AllUsers )
                    {
                        return authRule.AllowOrDeny == "A";
                    }

                    // All Authenticated Users
                    if ( authRule.SpecialRole == SpecialRole.AllAuthenticatedUsers && userName.Trim() != string.Empty )
                    {
                        return authRule.AllowOrDeny == "A";
                    }

                    // All Unauthenticated Users
                    if ( authRule.SpecialRole == SpecialRole.AllUnAuthenticatedUsers && userName.Trim() == string.Empty )
                    {
                        return authRule.AllowOrDeny == "A";
                    }

                    if ( authRule.SpecialRole == SpecialRole.None && person != null )
                    {
                        // See if person has been authorized to entity
                        if ( authRule.PersonId.HasValue &&
                            authRule.PersonId.Value == person.Id )
                        {
                            return authRule.AllowOrDeny == "A";
                        }

                        // See if person is in role authorized
                        if ( authRule.GroupId.HasValue )
                        {
                            Role role = Role.Read( authRule.GroupId.Value );
                            if ( role != null && role.IsUserInRole( userName ) )
                            {
                                return authRule.AllowOrDeny == "A";
                            }
                        }
                    }
                }
            }

            // If no match was found for the selected user on the current entity instance, check to see if the instance
            // has a parent authority defined and if so evaluate that entities authorization rules.  If there is no
            // parent authority return the defualt authorization
            if ( entity.ParentAuthority != null )
            {
                return Authorized( entity.ParentAuthority, action, person );
            }
            else
            {
                return entity.IsAllowedByDefault( action );
            }
        }

        /// <summary>
        /// Returns the authorization rules for the specified entity and action.
        /// </summary>
        /// <param name="entityType">Type of the entity.</param>
        /// <param name="entityId">The entity id.</param>
        /// <param name="action">The action.</param>
        /// <returns></returns>
        public static List<AuthRule> AuthRules( string entityType, int entityId, string action )
        {
            List<AuthRule> rules = new List<AuthRule>();

            // If there's no Authorizations object, create it
            if ( Authorizations == null )
            {
                Load();
            }

            // Find the Authrules for the given entity type, entity id, and action
            if ( Authorizations.ContainsKey( entityType ) )
            {
                if ( Authorizations[entityType].ContainsKey( entityId ) )
                {
                    if ( Authorizations[entityType][entityId].ContainsKey( action ) )
                    {
                        rules = Authorizations[entityType][entityId][action];
                    }
                }
            }

            return rules;
        }

        /// <summary>
        /// Encodes the entity type name for use in a URL
        /// </summary>
        /// <param name="iSecuredType">Type of the item to secure.</param>
        /// <returns></returns>
        public static string EncodeEntityTypeName( Type iSecuredType )
        {
            return EncodeEntityTypeName( iSecuredType.AssemblyQualifiedName );
        }

        /// <summary>
        /// Encodes the entity type name for use in a URL
        /// </summary>
        /// <param name="assemblyQualifiedName">Assembly name of the item to secure.</param>
        /// <returns></returns>
        public static string EncodeEntityTypeName( string assemblyQualifiedName )
        {
            byte[] b = Encoding.UTF8.GetBytes( assemblyQualifiedName );
            return Convert.ToBase64String( b );
        }

        /// <summary>
        /// Decodes the entity type name.
        /// </summary>
        /// <param name="encodedTypeName">Name of the encoded type.</param>
        /// <returns></returns>
        public static string DecodeEntityTypeName( string encodedTypeName )
        {
            byte[] b = Convert.FromBase64String( encodedTypeName );
            return Encoding.UTF8.GetString( b );
        }

        /// <summary>
        /// Copies the authorizations from one <see cref="ISecured"/> object to another
        /// </summary>
        /// <param name="sourceEntity">The source entity.</param>
        /// <param name="targetEntity">The target entity.</param>
        /// <param name="personId">The person id.</param>
        public static void CopyAuthorization( ISecured sourceEntity, ISecured targetEntity, int? personId )
        {
            // If there's no Authorizations object, create it
            if ( Authorizations == null )
            {
                Load();
            }

            AuthService authService = new AuthService();

            // Delete the current authorizations for the target entity
<<<<<<< HEAD
            foreach ( Auth auth in authService.GetByEntityTypeAndEntityId( targetEntity.EntityTypeName, targetEntity.Id ) )
=======
            foreach ( Auth auth in authService.GetByEntityTypeAndEntityId( targetEntity.AuthEntity, targetEntity.Id ) )
            {
>>>>>>> 32540396
                authService.Delete( auth, personId );
            }

            Dictionary<string, List<AuthRule>> newActions = new Dictionary<string, List<AuthRule>>();

            int order = 0;
<<<<<<< HEAD
            if ( Authorizations.ContainsKey( sourceEntity.EntityTypeName ) && Authorizations[sourceEntity.EntityTypeName].ContainsKey( sourceEntity.Id ) )
                foreach ( KeyValuePair<string, List<AuthRule>> action in Authorizations[sourceEntity.EntityTypeName][sourceEntity.Id] )
=======
            if ( Authorizations.ContainsKey( sourceEntity.AuthEntity ) && Authorizations[sourceEntity.AuthEntity].ContainsKey( sourceEntity.Id ) )
            {
                foreach ( KeyValuePair<string, List<AuthRule>> action in Authorizations[sourceEntity.AuthEntity][sourceEntity.Id] )
                {
>>>>>>> 32540396
                    if ( targetEntity.SupportedActions.Contains( action.Key ) )
                    {
                        newActions.Add( action.Key, new List<AuthRule>() );

                        foreach ( AuthRule rule in action.Value )
                        {
                            Auth auth = new Auth();
                            auth.EntityType = targetEntity.EntityTypeName;
                            auth.EntityId = targetEntity.Id;
                            auth.Order = order;
                            auth.Action = action.Key;
                            auth.AllowOrDeny = rule.AllowOrDeny;
                            auth.SpecialRole = rule.SpecialRole;
                            auth.PersonId = rule.PersonId;
                            auth.GroupId = rule.GroupId;

                            authService.Add( auth, personId );
                            authService.Save( auth, personId );

                            newActions[action.Key].Add( new AuthRule( rule.Id, rule.EntityId, rule.AllowOrDeny, rule.SpecialRole, rule.PersonId, rule.GroupId, rule.Order ) );

                            order++;
                        }
                    }
                }
            }

<<<<<<< HEAD
            if ( !Authorizations.ContainsKey( targetEntity.EntityTypeName ) )
                Authorizations.Add( targetEntity.EntityTypeName, new Dictionary<int, Dictionary<string, List<AuthRule>>>() );
=======
            if ( !Authorizations.ContainsKey( targetEntity.AuthEntity ) )
            {
                Authorizations.Add( targetEntity.AuthEntity, new Dictionary<int, Dictionary<string, List<AuthRule>>>() );
            }
>>>>>>> 32540396

            Dictionary<int, Dictionary<string, List<AuthRule>>> entityType = Authorizations[targetEntity.EntityTypeName];

            if ( !entityType.ContainsKey( targetEntity.Id ) )
            {
                entityType.Add( targetEntity.Id, new Dictionary<string, List<AuthRule>>() );
            }

            entityType[targetEntity.Id] = newActions;
        }

        /// <summary>
        /// Finds the auth rules.
        /// </summary>
        /// <param name="securableObject">The securable object.</param>
        /// <returns></returns>
        public static IQueryable<AuthRule> FindAuthRules( ISecured securableObject )
        {
            return ( from action in securableObject.SupportedActions
                     from rule in AuthRules( securableObject.EntityTypeName, securableObject.Id, action )
                     select rule ).AsQueryable();
        }
    }

    /// <summary>
    /// Lightweight class to store if a particular user or role is allowed or denied access
    /// </summary>
    public class AuthRule
    {
        /// <summary>
        /// Gets or sets the id.
        /// </summary>
        /// <value>
        /// The id.
        /// </value>
        public int Id { get; set; }

        /// <summary>
        /// Gets or sets the entity id.
        /// </summary>
        /// <value>
        /// The entity id.
        /// </value>
        public int? EntityId { get; set; }

        /// <summary>
        /// Gets or sets a value indicating if this is an allow or deny rule.  Acceptable values are "A" or "D".
        /// </summary>
        /// <value>
        /// The allow or deny.
        /// </value>
        public string AllowOrDeny { get; set; }

        /// <summary>
        /// Gets or sets the special role.
        /// </summary>
        /// <value>
        /// The special role.
        /// </value>
        public SpecialRole SpecialRole { get; set; }

        /// <summary>
        /// Gets or sets the person id.
        /// </summary>
        /// <value>
        /// The person id.
        /// </value>
        public int? PersonId { get; set; }

        /// <summary>
        /// Gets or sets the group id.
        /// </summary>
        /// <value>
        /// The group id.
        /// </value>
        public int? GroupId { get; set; }

        /// <summary>
        /// Gets or sets the order.
        /// </summary>
        /// <value>
        /// The order.
        /// </value>
        public int Order { get; set; }

        /// <summary>
        /// Gets the display name.
        /// </summary>
        public string DisplayName
        {
            get
            {
                // All Users
                switch ( SpecialRole )
                {
                    case Cms.SpecialRole.AllUsers:
                        return "All Users";

                    case Cms.SpecialRole.AllAuthenticatedUsers:
                        return "All Authenticated Users";

                    case Cms.SpecialRole.AllUnAuthenticatedUsers:
                        return "All Un-Authenticated Users";

                    default:

                        if ( PersonId.HasValue )
                        {
                            try
                            {
                                PersonService personService = new PersonService();
                                Person person = personService.Get( PersonId.Value );
                                if ( person != null )
                                {
                                    return person.FullName + " (User)";
                                }
                            }
                            catch { }
                        }

                        if ( GroupId.HasValue )
                        {
                            try
                            {
                                var role = Role.Read( GroupId.Value );
                                if ( role != null )
                                {
                                    return role.Name + " (Role)";
                                }
                            }
                            catch { }
                        }

                        return "*** Unknown User/Role ***";
                }
            }
        }

        /// <summary>
        /// Initializes a new instance of the <see cref="AuthRule"/> class.
        /// </summary>
        /// <param name="id">The id.</param>
        /// <param name="entityId">The entity id.</param>
        /// <param name="allowOrDeny">Allow or Deny ("A" or "D").</param>
        /// <param name="specialRole">The special role.</param>
        /// <param name="personId">The person id.</param>
        /// <param name="groupId">The group id.</param>
        /// <param name="order">The order.</param>
        public AuthRule( int id, int? entityId, string allowOrDeny, SpecialRole specialRole, int? personId, int? groupId, int order )
        {
            Id = id;
            EntityId = entityId;
            AllowOrDeny = allowOrDeny;
            SpecialRole = specialRole;
            PersonId = personId;
            GroupId = groupId;
            Order = order;
        }

        /// <summary>
        /// Initializes a new instance of the <see cref="AuthRule"/> class.
        /// </summary>
        /// <param name="auth">The auth.</param>
        public AuthRule( Auth auth )
        {
            Id = auth.Id;
            EntityId = auth.EntityId;
            AllowOrDeny = auth.AllowOrDeny;
            SpecialRole = auth.SpecialRole;
            PersonId = auth.PersonId;
            GroupId = auth.GroupId;
            Order = auth.Order;
        }
    }
}<|MERGE_RESOLUTION|>--- conflicted
+++ resolved
@@ -323,27 +323,18 @@
             AuthService authService = new AuthService();
 
             // Delete the current authorizations for the target entity
-<<<<<<< HEAD
             foreach ( Auth auth in authService.GetByEntityTypeAndEntityId( targetEntity.EntityTypeName, targetEntity.Id ) )
-=======
-            foreach ( Auth auth in authService.GetByEntityTypeAndEntityId( targetEntity.AuthEntity, targetEntity.Id ) )
-            {
->>>>>>> 32540396
+            {
                 authService.Delete( auth, personId );
             }
 
             Dictionary<string, List<AuthRule>> newActions = new Dictionary<string, List<AuthRule>>();
 
             int order = 0;
-<<<<<<< HEAD
             if ( Authorizations.ContainsKey( sourceEntity.EntityTypeName ) && Authorizations[sourceEntity.EntityTypeName].ContainsKey( sourceEntity.Id ) )
+            {
                 foreach ( KeyValuePair<string, List<AuthRule>> action in Authorizations[sourceEntity.EntityTypeName][sourceEntity.Id] )
-=======
-            if ( Authorizations.ContainsKey( sourceEntity.AuthEntity ) && Authorizations[sourceEntity.AuthEntity].ContainsKey( sourceEntity.Id ) )
-            {
-                foreach ( KeyValuePair<string, List<AuthRule>> action in Authorizations[sourceEntity.AuthEntity][sourceEntity.Id] )
                 {
->>>>>>> 32540396
                     if ( targetEntity.SupportedActions.Contains( action.Key ) )
                     {
                         newActions.Add( action.Key, new List<AuthRule>() );
@@ -371,15 +362,10 @@
                 }
             }
 
-<<<<<<< HEAD
             if ( !Authorizations.ContainsKey( targetEntity.EntityTypeName ) )
+            {
                 Authorizations.Add( targetEntity.EntityTypeName, new Dictionary<int, Dictionary<string, List<AuthRule>>>() );
-=======
-            if ( !Authorizations.ContainsKey( targetEntity.AuthEntity ) )
-            {
-                Authorizations.Add( targetEntity.AuthEntity, new Dictionary<int, Dictionary<string, List<AuthRule>>>() );
-            }
->>>>>>> 32540396
+            }
 
             Dictionary<int, Dictionary<string, List<AuthRule>>> entityType = Authorizations[targetEntity.EntityTypeName];
 
