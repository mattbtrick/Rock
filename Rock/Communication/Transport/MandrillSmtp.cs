﻿// <copyright>
// Copyright 2013 by the Spark Development Network
//
// Licensed under the Apache License, Version 2.0 (the "License");
// you may not use this file except in compliance with the License.
// You may obtain a copy of the License at
//
// http://www.apache.org/licenses/LICENSE-2.0
//
// Unless required by applicable law or agreed to in writing, software
// distributed under the License is distributed on an "AS IS" BASIS,
// WITHOUT WARRANTIES OR CONDITIONS OF ANY KIND, either express or implied.
// See the License for the specific language governing permissions and
// limitations under the License.
// </copyright>
//
using System;
using System.Collections.Generic;
using System.ComponentModel;
using System.ComponentModel.Composition;
using System.IO;
using System.Linq;
using System.Net.Mail;
using System.Net.Mime;
using System.Text;
using System.Text.RegularExpressions;
using System.Threading.Tasks;

using Rock.Attribute;
using Rock.Data;
using Rock.Model;
using Rock.Web.Cache;

namespace Rock.Communication.Transport
{
    /// <summary>
    /// Sends a communication through SMTP protocol
    /// </summary>
    [Description( "Sends a communication through Mandrill's SMTP API" )]
    [Export(typeof(TransportComponent))]
    [ExportMetadata("ComponentName", "Mandrill SMTP")]
    [TextField( "Username", "The SMTP username provided by Mandrill", true, "", "", 1 )]
    [TextField("Password", "Any valid Mandrill API key (not the password you use to login to Mandrill)", true, "", "", 2)]
    [BooleanField("Use SSL", "", false, "", 3)]
    [BooleanField("Inline CSS", "Enable Mandrill's CSS Inliner feature.", true, "", 4)]
    public class MandrillSmtp : TransportComponent
    {
        string serverName = "smtp.mandrillapp.com";
        int serverPort = 25;
        bool inlineCss = true;

        /// <summary>
        /// Sends the specified communication.
        /// </summary>
        /// <param name="communication">The communication.</param>
        /// <exception cref="System.NotImplementedException"></exception>
        public override void Send( Rock.Model.Communication communication )
        {
            var rockContext = new RockContext();

            if ( GetAttributeValue( "UseSSL" ).AsBoolean() )
            {
                serverPort = 465;
            }

            inlineCss = bool.TryParse( GetAttributeValue( "InlineCSS" ), out inlineCss ) && inlineCss;

            
            // Requery the Communication object
            communication = new CommunicationService( rockContext ).Get( communication.Id );

            if ( communication != null &&
                communication.Status == Model.CommunicationStatus.Approved &&
                communication.Recipients.Where( r => r.Status == Model.CommunicationRecipientStatus.Pending ).Any() &&
                (!communication.FutureSendDateTime.HasValue || communication.FutureSendDateTime.Value.CompareTo(RockDateTime.Now) <= 0))
            {
                // From
                MailMessage message = new MailMessage();
                message.From = new MailAddress(
                    communication.GetChannelDataValue( "FromAddress" ),
                    communication.GetChannelDataValue( "FromName" ) );

                // Reply To
                string replyTo = communication.GetChannelDataValue( "ReplyTo" );
                if ( !string.IsNullOrWhiteSpace( replyTo ) )
                {
                    message.ReplyToList.Add( new MailAddress( replyTo ) );
                }

                // CC
                string cc = communication.GetChannelDataValue( "CC" );
                if ( !string.IsNullOrWhiteSpace( cc ) )
                {
                    foreach ( string ccRecipient in cc.SplitDelimitedValues() )
                    {
                        message.CC.Add( new MailAddress( ccRecipient ) );
                    }
                }

                // BCC
                string bcc = communication.GetChannelDataValue( "BCC" );
                if ( !string.IsNullOrWhiteSpace( bcc ) )
                {
                    foreach ( string bccRecipient in bcc.SplitDelimitedValues() )
                    {
                        message.Bcc.Add( new MailAddress( bccRecipient ) );
                    }
                }

                message.IsBodyHtml = true;
                message.Priority = MailPriority.Normal;

                var smtpClient = GetSmtpClient();

                // Add Attachments
                string attachmentIds = communication.GetChannelDataValue( "Attachments" );
                if ( !string.IsNullOrWhiteSpace( attachmentIds ) )
                {
                    var binaryFileService = new BinaryFileService( rockContext );

                    foreach(string idVal in attachmentIds.SplitDelimitedValues())
                    {
                        int binaryFileId = int.MinValue;
                        if (int.TryParse(idVal, out binaryFileId))
                        {
                            var binaryFile = binaryFileService.Get(binaryFileId);
                            if ( binaryFile != null )
                            {
                                Stream stream = new MemoryStream( binaryFile.Data.Content );
                                message.Attachments.Add( new Attachment( stream, binaryFile.FileName ) );
                            }
                        }
                    }
                }

                var recipientService = new CommunicationRecipientService( rockContext );

                var globalAttributes = Rock.Web.Cache.GlobalAttributesCache.Read();
                var globalConfigValues = Rock.Web.Cache.GlobalAttributesCache.GetMergeFields( null );
                
                bool recipientFound = true;
                while ( recipientFound )
                {
                    var recipient = recipientService.Get( communication.Id, CommunicationRecipientStatus.Pending ).FirstOrDefault();
                    if ( recipient != null )
                    {
                        if ( string.IsNullOrWhiteSpace( recipient.Person.Email ) )
                        {
                            recipient.Status = CommunicationRecipientStatus.Failed;
                            recipient.StatusNote = "No Email Address";
                        }
                        else
                        {
                            message.To.Clear();
                            message.To.Add( new MailAddress( recipient.Person.Email, recipient.Person.FullName ) );

                            // Create merge field dictionary
                            var mergeObjects = MergeValues( globalConfigValues, recipient );

                            message.Subject = communication.Subject.ResolveMergeFields( mergeObjects );

<<<<<<< HEAD
                                // add mandrill headers
                                message.Headers.Add( "X-MC-Track", "opens, clicks" );
                                message.Headers.Add( "X-MC-InlineCSS", inlineCss.ToString() );
                                message.Headers.Add( "X-MC-Metadata", String.Format( @"{{ ""communication_recipient_guid"":""{0}"" }}", recipient.Guid.ToString() ) );

                                string unsubscribeHtml = communication.GetChannelDataValue( "UnsubscribeHTML" );
                                string htmlBody = communication.GetChannelDataValue( "HtmlMessage" );
                                string plainTextBody = communication.GetChannelDataValue( "TextMessage" );
=======
                            string unsubscribeHtml = communication.GetChannelDataValue( "UnsubscribeHTML" );
                            string htmlBody = communication.GetChannelDataValue( "HtmlMessage" );
                            string plainTextBody = communication.GetChannelDataValue( "TextMessage" );
>>>>>>> da36d38b

                            // If there is unsubscribe html (would have been added by channel PreSend), inject it
                            if ( !string.IsNullOrWhiteSpace( htmlBody ) && !string.IsNullOrWhiteSpace( unsubscribeHtml ) )
                            {
                                string newHtml = Regex.Replace( htmlBody, @"\{\{\s*UnsubscribeOption\s*\}\}", unsubscribeHtml );
                                if ( htmlBody != newHtml )
                                {
                                    // If the content changed, then the merge field was found and newHtml has the unsubscribe contents
                                    htmlBody = newHtml;
                                }
                                else
                                {
                                    // If it didn't change, the body did not contain merge field so add unsubscribe contents at end
                                    htmlBody += unsubscribeHtml;
                                }
                            }

                            // Add text view first as last view is usually treated as the the preferred view by email readers (gmail)
                            if ( !string.IsNullOrWhiteSpace( plainTextBody ) )
                            {
                                plainTextBody = plainTextBody.ResolveMergeFields( mergeObjects );
                                AlternateView plainTextView = AlternateView.CreateAlternateViewFromString( plainTextBody, new ContentType( MediaTypeNames.Text.Plain ) );
                                message.AlternateViews.Add( plainTextView );
                            }

<<<<<<< HEAD
                                try
                                {
                                    smtpClient.Send( message );
                                    recipient.Status = CommunicationRecipientStatus.Delivered;
                                    recipient.StatusNote = String.Format( "Email was recieved for delivery by Mandrill ({0})", RockDateTime.Now );
                                }
                                catch ( Exception ex )
                                {
                                    recipient.Status = CommunicationRecipientStatus.Failed;
                                    recipient.StatusNote = "SMTP Exception: " + ex.Message;
                                }
=======
                            if ( !string.IsNullOrWhiteSpace( htmlBody ) )
                            {
                                string publicAppRoot = globalAttributes.GetValue( "PublicApplicationRoot" ).EnsureTrailingForwardslash();
                                htmlBody = htmlBody.Replace( @" src=""/", @" src=""" + publicAppRoot );
                                htmlBody = htmlBody.Replace( @" href=""/", @" href=""" + publicAppRoot );
                                htmlBody = htmlBody.ResolveMergeFields( mergeObjects );
                                AlternateView htmlView = AlternateView.CreateAlternateViewFromString( htmlBody, new ContentType( MediaTypeNames.Text.Html ) );
                                message.AlternateViews.Add( htmlView );
                            }

                            try
                            {
                                smtpClient.Send( message );
                                recipient.Status = CommunicationRecipientStatus.Success;
                            }
                            catch ( Exception ex )
                            {
                                recipient.Status = CommunicationRecipientStatus.Failed;
                                recipient.StatusNote = "SMTP Exception: " + ex.Message;
>>>>>>> da36d38b
                            }
                        }

                        rockContext.SaveChanges();
                    }
                    else
                    {
                        recipientFound = false;
                    }
                }
            }
        }

        /// <summary>
        /// Sends the specified template.
        /// </summary>
        /// <param name="template">The template.</param>
        /// <param name="recipients">The recipients.</param>
        /// <param name="appRoot"></param>
        /// <param name="themeRoot"></param>
        public override void Send( SystemEmail template, Dictionary<string, Dictionary<string, object>> recipients, string appRoot, string themeRoot )
        {
            var globalAttributes = GlobalAttributesCache.Read();

            string from = template.From;
            if (string.IsNullOrWhiteSpace(from))
            {
                from = globalAttributes.GetValue( "OrganizationEmail" );
            }

            string fromName = template.FromName;
            if ( string.IsNullOrWhiteSpace( fromName ) )
            {
                fromName = globalAttributes.GetValue( "OrganizationName" );
            }

            if ( !string.IsNullOrWhiteSpace( from ) )
            {
                MailMessage message = new MailMessage();
                if (string.IsNullOrWhiteSpace(fromName))
                {
                    message.From = new MailAddress( from );
                }
                else
                {
                    message.From = new MailAddress( from, fromName );
                }

                if ( !string.IsNullOrWhiteSpace( template.Cc ) )
                {
                    foreach ( string ccRecipient in template.Cc.SplitDelimitedValues() )
                    {
                        message.CC.Add( new MailAddress( ccRecipient ) );
                    }
                }

                if ( !string.IsNullOrWhiteSpace( template.Bcc ) )
                {
                    foreach ( string ccRecipient in template.Bcc.SplitDelimitedValues() )
                    {
                        message.CC.Add( new MailAddress( ccRecipient ) );
                    }
                }

                message.IsBodyHtml = true;
                message.Priority = MailPriority.Normal;

                var smtpClient = GetSmtpClient();

                var globalConfigValues = Rock.Web.Cache.GlobalAttributesCache.GetMergeFields( null );

                foreach ( KeyValuePair<string, Dictionary<string, object>> recipient in recipients )
                {
                    var mergeObjects = recipient.Value;
                    globalConfigValues.ToList().ForEach( g => mergeObjects[g.Key] = g.Value );

                    List<string> sendTo = SplitRecipient( template.To );
                    sendTo.Add( recipient.Key );
                    foreach ( string to in sendTo )
                    {
                        string subject = template.Subject;
                        string body = template.Body;
                        if (!string.IsNullOrWhiteSpace(themeRoot))
                        {
                            subject = subject.Replace( "~~/", themeRoot );
                            body = body.Replace( "~~/", themeRoot );
                        }

                        if (!string.IsNullOrWhiteSpace(appRoot))
                        {
                            subject = subject.Replace( "~/", appRoot );
                            body = body.Replace( "~/", appRoot );
                            body = body.Replace( @" src=""/", @" src=""" + appRoot );
                            body = body.Replace( @" href=""/", @" href=""" + appRoot );
                        }

                        message.To.Clear();
                        message.To.Add( to );
                        message.Subject = subject.ResolveMergeFields( mergeObjects );
                        message.Body = body.ResolveMergeFields( mergeObjects );
                        smtpClient.Send( message );
                    }
                }
            }
        }

        private SmtpClient GetSmtpClient()
        {
            // Create SMTP Client
            SmtpClient smtpClient = new SmtpClient( serverName );
            smtpClient.Port = serverPort;

            smtpClient.DeliveryMethod = SmtpDeliveryMethod.Network;

            bool useSSL = false;
            smtpClient.EnableSsl = bool.TryParse( GetAttributeValue( "UseSSL" ), out useSSL ) && useSSL;

            string userName = GetAttributeValue( "Username" );
            string password = GetAttributeValue( "Password" );
            if ( !string.IsNullOrEmpty( userName ) )
            {
                smtpClient.UseDefaultCredentials = false;
                smtpClient.Credentials = new System.Net.NetworkCredential( userName, password );
            }

            return smtpClient;
        }

        private List<string> SplitRecipient( string recipients )
        {
            if ( String.IsNullOrWhiteSpace( recipients ) )
                return new List<string>();
            else
                return new List<string>( recipients.Split( new char[] { ',' }, StringSplitOptions.RemoveEmptyEntries ) );
        }



    }
}<|MERGE_RESOLUTION|>--- conflicted
+++ resolved
@@ -159,7 +159,6 @@
 
                             message.Subject = communication.Subject.ResolveMergeFields( mergeObjects );
 
-<<<<<<< HEAD
                                 // add mandrill headers
                                 message.Headers.Add( "X-MC-Track", "opens, clicks" );
                                 message.Headers.Add( "X-MC-InlineCSS", inlineCss.ToString() );
@@ -168,11 +167,6 @@
                                 string unsubscribeHtml = communication.GetChannelDataValue( "UnsubscribeHTML" );
                                 string htmlBody = communication.GetChannelDataValue( "HtmlMessage" );
                                 string plainTextBody = communication.GetChannelDataValue( "TextMessage" );
-=======
-                            string unsubscribeHtml = communication.GetChannelDataValue( "UnsubscribeHTML" );
-                            string htmlBody = communication.GetChannelDataValue( "HtmlMessage" );
-                            string plainTextBody = communication.GetChannelDataValue( "TextMessage" );
->>>>>>> da36d38b
 
                             // If there is unsubscribe html (would have been added by channel PreSend), inject it
                             if ( !string.IsNullOrWhiteSpace( htmlBody ) && !string.IsNullOrWhiteSpace( unsubscribeHtml ) )
@@ -198,23 +192,10 @@
                                 message.AlternateViews.Add( plainTextView );
                             }
 
-<<<<<<< HEAD
-                                try
-                                {
-                                    smtpClient.Send( message );
-                                    recipient.Status = CommunicationRecipientStatus.Delivered;
-                                    recipient.StatusNote = String.Format( "Email was recieved for delivery by Mandrill ({0})", RockDateTime.Now );
-                                }
-                                catch ( Exception ex )
-                                {
-                                    recipient.Status = CommunicationRecipientStatus.Failed;
-                                    recipient.StatusNote = "SMTP Exception: " + ex.Message;
-                                }
-=======
-                            if ( !string.IsNullOrWhiteSpace( htmlBody ) )
+<<                          if ( !string.IsNullOrWhiteSpace( htmlBody ) )
                             {
                                 string publicAppRoot = globalAttributes.GetValue( "PublicApplicationRoot" ).EnsureTrailingForwardslash();
-                                htmlBody = htmlBody.Replace( @" src=""/", @" src=""" + publicAppRoot );
+                                htmlBody = htmlBody.Replace( @" src=""/", @" src=""" + publicAppRoot );     
                                 htmlBody = htmlBody.Replace( @" href=""/", @" href=""" + publicAppRoot );
                                 htmlBody = htmlBody.ResolveMergeFields( mergeObjects );
                                 AlternateView htmlView = AlternateView.CreateAlternateViewFromString( htmlBody, new ContentType( MediaTypeNames.Text.Html ) );
@@ -224,13 +205,13 @@
                             try
                             {
                                 smtpClient.Send( message );
-                                recipient.Status = CommunicationRecipientStatus.Success;
+                                recipient.Status = CommunicationRecipientStatus.Delivered;
+                                recipient.StatusNote = String.Format( "Email was recieved for delivery by Mandrill ({0})", RockDateTime.Now );
                             }
                             catch ( Exception ex )
                             {
                                 recipient.Status = CommunicationRecipientStatus.Failed;
                                 recipient.StatusNote = "SMTP Exception: " + ex.Message;
->>>>>>> da36d38b
                             }
                         }
 
