--- conflicted
+++ resolved
@@ -125,7 +125,18 @@
             content = AddFilterLogic( content, blockId, entityValue );
 
             // Return the most recently approved item
-            return content.OrderByDescending( c => c.ApprovedDateTime ).FirstOrDefault();
+            return content.OrderByDescending( c => c.ApprovedDateTime );
+        }
+
+        /// <summary>
+        /// Gets the active content HTML.
+        /// </summary>
+        /// <param name="blockId">The block identifier.</param>
+        /// <param name="entityValue">The entity value.</param>
+        /// <returns></returns>
+        public string GetActiveContentHtml( int blockId, string entityValue )
+        {
+            return GetActiveContentQueryable( blockId, entityValue ).OrderByDescending( c => c.ApprovedDateTime ).Select( a => a.Content ).FirstOrDefault();
         }
 
         /// <summary>
@@ -180,10 +191,6 @@
             // otherewise return content for the current block instance
             if ( entityValue.IsNotNullOrWhiteSpace() )
             {
-<<<<<<< HEAD
-                //content = content.Where( c => !string.IsNullOrEmpty(c.EntityValue) &&  c.EntityValue == entityValue );
-                content = content.Where( c => c.EntityValue == entityValue );
-=======
                 qry = qry.Where( c => c.EntityValue == entityValue );
 
                 // Don't consider Block Id if there is a ContextName
@@ -191,7 +198,6 @@
                 {
                     shouldFilterByBlockId = false;
                 }
->>>>>>> 96765d0f
             }
 
             if ( shouldFilterByBlockId )
@@ -199,23 +205,7 @@
                 qry = qry.Where( c => c.BlockId == blockId );
             }
 
-<<<<<<< HEAD
-            // return the most recently approved item
-            return content.OrderByDescending( c => c.ApprovedDateTime );
-        }
-
-        /// <summary>
-        /// Gets the active content HTML.
-        /// </summary>
-        /// <param name="blockId">The block identifier.</param>
-        /// <param name="entityValue">The entity value.</param>
-        /// <returns></returns>
-        public string GetActiveContentHtml( int blockId, string entityValue )
-        {
-            return GetActiveContentQueryable( blockId, entityValue ).OrderByDescending( c => c.ApprovedDateTime ).Select( a => a.Content ).FirstOrDefault();
-=======
             return qry;
->>>>>>> 96765d0f
         }
 
         #region HtmlContent Caching Methods
