﻿// <copyright>
// Copyright by the Spark Development Network
//
// Licensed under the Rock Community License (the "License");
// you may not use this file except in compliance with the License.
// You may obtain a copy of the License at
//
// http://www.rockrms.com/license
//
// Unless required by applicable law or agreed to in writing, software
// distributed under the License is distributed on an "AS IS" BASIS,
// WITHOUT WARRANTIES OR CONDITIONS OF ANY KIND, either express or implied.
// See the License for the specific language governing permissions and
// limitations under the License.
// </copyright>
//
using System;
using System.Linq;
using System.Text.RegularExpressions;
using System.Web;
<<<<<<< HEAD
using Rock.Web.Cache;
=======

>>>>>>> 5f981260
using Rock.Data;
using Rock.Security;
using Rock.Web.Cache;

namespace Rock.Model
{
    /// <summary>
    /// Data Access/Service class for <see cref="Rock.Model.UserLogin"/> entities.
    /// </summary>
    public partial class UserLoginService
    {
        /// <summary>
        /// Returns an enumerable collection of <see cref="Rock.Model.UserLogin"/> entities by their API Key.
        /// </summary>
        /// <param name="apiKey">A <see cref="System.String"/> representing the API key to search by.</param>
        /// <returns>An enumerable collection of <see cref="Rock.Model.UserLogin"/> entities where the API key matches the provided value..</returns>
        public IQueryable<UserLogin> GetByApiKey( string apiKey )
        {
            return Queryable().Where( t => ( t.ApiKey == apiKey || ( apiKey == null && t.ApiKey == null ) ) );
        }

        /// <summary>
        /// Gets an enumerable collection of <see cref="Rock.Model.UserLogin"/> entities by a <see cref="Rock.Model.Person">Person's</see> PersonId.
        /// </summary>
        /// <param name="personId">A <see cref="System.Int32"/> representing the Id of the <see cref="Rock.Model.Person"/> to search by. This property is nullable
        /// to find <see cref="Rock.Model.UserLogin"/> entities that are not associated with a Person.</param>
        /// <returns>An enumerable collection of <see cref="Rock.Model.UserLogin"/> entities that are associated with the provided PersonId.</returns>
        public IQueryable<UserLogin> GetByPersonId( int? personId )
        {
            return Queryable().Where( t => ( t.PersonId == personId || ( personId == null && t.PersonId == null ) ) );
        }

        /// <summary>
        /// Gets<see cref="Rock.Model.UserLogin"/> by User Name
        /// </summary>
        /// <param name="userName">A <see cref="System.String"/> representing the UserName to search for.</param>
        /// <returns>A <see cref="UserLogin"/> entity where the UserName matches the provided value.</returns>
        public UserLogin GetByUserName( string userName )
        {
            return Queryable( "Person.Aliases" )
                .Where( u => u.UserName == userName )
                .FirstOrDefault();
        }

        /// <summary>
        /// Returns true if there is a UserLogin record matching the specified userName
        /// </summary>
        /// <param name="userName">Name of the user.</param>
        /// <returns></returns>
        public bool Exists( string userName )
        {
            return Queryable().Where( u => u.UserName == userName ).Any();
        }

        /// <summary>
        /// Sets the a <see cref="Rock.Model.UserLogin">UserLogin's</see> password.
        /// </summary>
        /// <param name="user">The <see cref="Rock.Model.UserLogin"/> to change the password for.</param>
        /// <param name="password">A <see cref="System.String"/> representing the new password.</param>
        public void SetPassword( UserLogin user, string password )
        {
            var entityType = EntityTypeCache.Get( user.EntityTypeId ?? 0);

            var authenticationComponent = AuthenticationContainer.GetComponent( entityType.Name );
            if ( authenticationComponent == null || !authenticationComponent.IsActive )
                throw new Exception( string.Format( "'{0}' service does not exist, or is not active", entityType.FriendlyName ) );

            if ( authenticationComponent.ServiceType == AuthenticationServiceType.External )
                throw new Exception( "Cannot change password on external service type" );

            authenticationComponent.SetPassword( user, password );
            user.LastPasswordChangedDateTime = RockDateTime.Now;
        }

        /// <summary>
        /// Returns a <see cref="Rock.Model.UserLogin"/> by an encrypted confirmation code.
        /// </summary>
        /// <param name="code">A <see cref="System.String"/> containing the encrypted confirmation code to search for.</param>
        /// <returns>The <see cref="Rock.Model.UserLogin"/> associated with the encrypted confirmation code.</returns>
        public UserLogin GetByConfirmationCode( string code )
        {
            if ( !string.IsNullOrEmpty( code ) )
            {
                string identifier = string.Empty;
                try { identifier = Rock.Security.Encryption.DecryptString( code ); }
                catch { }

                if ( identifier.IsNotNullOrWhiteSpace() && identifier.StartsWith( "ROCK|" ) )
                {
                    string[] idParts = identifier.Split( '|' );
                    if ( idParts.Length == 4 )
                    {
                        string publicKey = idParts[1];
                        string username = idParts[2];
                        long ticks = 0;
                        if ( !long.TryParse( idParts[3], out ticks ) )
                            ticks = 0;
                        DateTime dateTime = new DateTime( ticks );

                        // Confirmation Code is only valid for an hour
                        if ( RockDateTime.Now.Subtract( dateTime ).Hours > 1 )
                            return null;

                        UserLogin user = this.GetByEncryptedKey( publicKey );
                        if ( user != null && user.UserName == username )
                            return user;
                    }
                }
            }

            return null;
        }

        #region Static Methods

        /// <summary>
        /// Returns the <see cref="Rock.Model.UserLogin"/> of the user who is currently logged in, and updates their last activity date
        /// </summary>
        /// <returns>The <see cref="Rock.Model.UserLogin"/> of the user who is currently logged in</returns>
        public static UserLogin GetCurrentUser()
        {
            return GetCurrentUser( true );
        }

        /// <summary>
        /// Returns the <see cref="Rock.Model.UserLogin"/> of the user who is currently logged in, and updates their last activity date if userIsOnline=true
        /// </summary>
        /// <param name="userIsOnline">A <see cref="System.Boolean"/> value that returns the logged in user if <c>true</c>; otherwise can return the impersonated user</param>
        /// <returns>The current <see cref="Rock.Model.UserLogin"/></returns>
        public static UserLogin GetCurrentUser( bool userIsOnline )
        {
            var rockContext = new RockContext();

            string userName = UserLogin.GetCurrentUserName();
            if ( userName != string.Empty )
            {
                if ( userName.StartsWith( "rckipid=" ) )
                {
                    Rock.Model.PersonTokenService personTokenService = new Model.PersonTokenService( rockContext );
                    Rock.Model.PersonToken personToken = personTokenService.GetByImpersonationToken( userName.Substring( 8 ) );
                    if ( personToken?.PersonAlias?.Person != null )
                    {
                        return personToken.PersonAlias.Person.GetImpersonatedUser();
                    }
                }
                else
                {
                    var userLoginService = new UserLoginService( rockContext );
                    UserLogin user = userLoginService.GetByUserName( userName );

                    if ( user != null && userIsOnline )
                    {
                        // Save last activity date
                        var transaction = new Rock.Transactions.UserLastActivityTransaction();
                        transaction.UserId = user.Id;
                        transaction.LastActivityDate = RockDateTime.Now;

                        if ( ( user.IsConfirmed ?? true ) && !( user.IsLockedOut ?? false ) )
                        {
                            if ( HttpContext.Current != null && HttpContext.Current.Session != null )
                            {
                                HttpContext.Current.Session["RockUserId"] = user.Id;
                            }

                            // see if there is already a LastActivitytransaction queued for this user, and just update its LastActivityDate instead of adding another to the queue
                            var userLastActivity = Rock.Transactions.RockQueue.TransactionQueue.ToArray().OfType<Rock.Transactions.UserLastActivityTransaction>()
                                .Where( a => a.UserId == transaction.UserId ).FirstOrDefault();

                            if ( userLastActivity != null )
                            {
                                userLastActivity.LastActivityDate = transaction.LastActivityDate;
                            }
                            else
                            {
                                Rock.Transactions.RockQueue.TransactionQueue.Enqueue( transaction );
                            }
                        }
                        else
                        {
                            transaction.IsOnLine = false;
                            Rock.Transactions.RockQueue.TransactionQueue.Enqueue( transaction );

                            Authorization.SignOut();
                            return null;
                        }
                    }

                    return user;
                }
            }

            return null;
        }

        /// <summary>
        /// Checks to see if the given password is valid according to the PasswordRegex (if defined).
        /// </summary>
        /// <param name="password">A password to verify.</param>
        /// <returns>A <see cref="System.Boolean"/> value that indicates if the password is valid. <c>true</c> if valid; otherwise <c>false</c>.</returns>
        public static bool IsPasswordValid( string password )
        {
            var globalAttributes = GlobalAttributesCache.Get();
            string passwordRegex = globalAttributes.GetValue( "PasswordRegularExpression" );
            if ( string.IsNullOrEmpty( passwordRegex ) )
            {
                return true;
            }
            else
            {
                var regex = new Regex( passwordRegex );
                return regex.IsMatch( password );
            }
        }

        /// <summary>
        /// Determines whether a new UserLogin with the specified parameters would be valid 
        /// </summary>
        /// <param name="userName">Name of the user.</param>
        /// <param name="password">The password.</param>
        /// <param name="passwordConfirm">The password confirm.</param>
        /// <param name="errorTitle">The error title.</param>
        /// <param name="errorMessage">The error message.</param>
        /// <returns>
        ///   <c>true</c> if [is valid new user login] [the specified user name]; otherwise, <c>false</c>.
        /// </returns>
        public static bool IsValidNewUserLogin( string userName, string password, string passwordConfirm, out string errorTitle, out string errorMessage )
        {
            errorTitle = null;
            errorMessage = null;
            if ( string.IsNullOrWhiteSpace( userName ) || string.IsNullOrWhiteSpace( password ) )
            {
                errorTitle = "Missing Information";
                errorMessage = "A username and password are required when saving an account";
                return false;
            }

            if ( new UserLoginService( new RockContext() ).Exists( userName ) )
            {
                errorTitle = "Invalid Username";
                errorMessage = "The selected Username is already being used. Please select a different Username";
                return false;
            }

            if ( !UserLoginService.IsPasswordValid( password ) )
            {
                errorTitle = string.Empty;
                errorMessage = UserLoginService.FriendlyPasswordRules();
                return false;
            }

            if ( passwordConfirm != password )
            {
                errorTitle = "Invalid Password";
                errorMessage = "The password and password confirmation do not match";
                return false;
            }

            return true;
        }

        /// <summary>
        /// Returns a user friendly description of the password rules.
        /// </summary>
        /// <returns>A user friendly description of the password rules.</returns>
        public static string FriendlyPasswordRules()
        {
            var globalAttributes = GlobalAttributesCache.Get();
            string passwordRegex = globalAttributes.GetValue( "PasswordRegexFriendlyDescription" );
            if ( string.IsNullOrEmpty( passwordRegex ) )
            {
                return "";
            }
            else
            {
                return passwordRegex;
            }
        }

        /// <summary>
        /// Creates a new <see cref="Rock.Model.UserLogin" /> and saves it to the database.
        /// </summary>
        /// <param name="rockContext">The rock context.</param>
        /// <param name="person">The person.</param>
        /// <param name="serviceType">Type of the service.</param>
        /// <param name="entityTypeId">The EntityTypeId of the <see cref="Rock.Model.EntityType"/> for the authentication service that this UserLogin user will use.</param>
        /// <param name="username">The username.</param>
        /// <param name="password">The password.</param>
        /// <param name="isConfirmed">if set to <c>true</c> [is confirmed].</param>
        /// <param name="isRequirePasswordChange">if set to <c>true</c> [is require password change].</param>
        /// <returns></returns>
        /// <exception cref="System.ArgumentOutOfRangeException">username;Username already exists</exception>
        /// <exception cref="System.ArgumentException">
        /// entityTypeId
        /// or
        /// Invalid EntityTypeId, entity does not exist;entityTypeId
        /// or
        /// Invalid Person, person does not exist;person
        /// </exception>
        public static UserLogin Create( RockContext rockContext,
            Rock.Model.Person person,
            AuthenticationServiceType serviceType,
            int entityTypeId,
            string username,
            string password,
            bool isConfirmed,
            bool isRequirePasswordChange)
        {
            if ( person != null )
            {
                var userLoginService = new UserLoginService( rockContext );

                var entityType = EntityTypeCache.Get( entityTypeId );
                if ( entityType != null )
                {
                    UserLogin user = userLoginService.GetByUserName( username );
                    if ( user != null )
                        throw new ArgumentOutOfRangeException( "username", "Username already exists" );

                    DateTime createDate = RockDateTime.Now;

                    user = new UserLogin();
                    user.Guid = Guid.NewGuid();
                    user.EntityTypeId = entityTypeId;
                    user.UserName = username;
                    user.IsConfirmed = isConfirmed;
                    user.LastPasswordChangedDateTime = createDate;
                    user.PersonId = person.Id;
                    user.IsPasswordChangeRequired = isRequirePasswordChange;

                    if ( serviceType == AuthenticationServiceType.Internal )
                    {
                        var authenticationComponent = AuthenticationContainer.GetComponent( entityType.Name );
                        if ( authenticationComponent == null || !authenticationComponent.IsActive )
                            throw new ArgumentException( string.Format( "'{0}' service does not exist, or is not active", entityType.FriendlyName ), "entityTypeId" );

                        user.Password = authenticationComponent.EncodePassword( user, password );
                    }

                    userLoginService.Add( user );
                    rockContext.SaveChanges();

                    var historyCategory = CategoryCache.Get( Rock.SystemGuid.Category.HISTORY_PERSON_ACTIVITY.AsGuid(), rockContext );
                    if ( historyCategory != null )
                    {
                        var changes = new History.HistoryChangeList();
                        History.EvaluateChange( changes, "User Login", string.Empty, username );
                        HistoryService.SaveChanges( rockContext, typeof( Person ), historyCategory.Guid, person.Id, changes );
                    }

                    return user;
                }
                else
                {
                    throw new ArgumentException( "Invalid EntityTypeId, entity does not exist", "entityTypeId" );
                }
            }
            else
            {
                throw new ArgumentException( "Invalid Person, person does not exist", "person" );
            }
        }

        /// <summary>
        /// Creates a new <see cref="Rock.Model.UserLogin" /> and saves it to the database
        /// </summary>
        /// <param name="rockContext">The rock context.</param>
        /// <param name="person">The <see cref="Rock.Model.Person" /> that this <see cref="UserLogin" /> will be associated with.</param>
        /// <param name="serviceType">The <see cref="Rock.Model.AuthenticationServiceType" /> type of Login</param>
        /// <param name="entityTypeId">The EntityTypeId of the <see cref="Rock.Model.EntityType"/> for the authentication service that this UserLogin user will use.</param>
        /// <param name="username">A <see cref="System.String" /> containing the UserName.</param>
        /// <param name="password">A <see cref="System.String" /> containing the unhashed/unencrypted password.</param>
        /// <param name="isConfirmed">A <see cref="System.Boolean" /> flag indicating if the user has been confirmed.</param>
        /// <returns></returns>
        /// <exception cref="System.ArgumentOutOfRangeException">Thrown when the Username already exists.</exception>
        /// <exception cref="System.ArgumentException">Thrown when the service does not exist or is not active.</exception>
        public static UserLogin Create( RockContext rockContext,
            Rock.Model.Person person,
            AuthenticationServiceType serviceType,
            int entityTypeId,
            string username,
            string password,
            bool isConfirmed )
        {
            return UserLoginService.Create( rockContext, person, serviceType, entityTypeId, username, password, isConfirmed, false );
        }

        /// <summary>
        /// Updates the last login and writes to the person's history log
        /// </summary>
        /// <param name="userName">Name of the user.</param>
        public static void UpdateLastLogin( string userName )
        {
            if ( !string.IsNullOrWhiteSpace( userName ))
            {
                using ( var rockContext = new RockContext() )
                {
                    int? personId = null;
                    bool impersonated = userName.StartsWith( "rckipid=" );

                    if ( !impersonated )
                    {
                        var userLogin = new UserLoginService( rockContext ).GetByUserName( userName );
                        if ( userLogin != null )
                        {
                            userLogin.LastLoginDateTime = RockDateTime.Now;
                            personId = userLogin.PersonId;
                        }
                    }
                    else
                    {
                        var impersonationToken = userName.Substring( 8 );
                        personId = new PersonService( rockContext ).GetByImpersonationToken( impersonationToken, false, null )?.Id;
                    }

                    if ( personId.HasValue )
                    {
                        var relatedDataBuilder = new System.Text.StringBuilder();
                        int? relatedEntityTypeId = null;
                        int? relatedEntityId = null;

                        if ( impersonated )
                        {
                            var impersonatedByUser = HttpContext.Current?.Session["ImpersonatedByUser"] as UserLogin;

                            relatedEntityTypeId = EntityTypeCache.GetId<Rock.Model.Person>();
                            relatedEntityId = impersonatedByUser?.PersonId;
                            
                            if ( impersonatedByUser != null )
                            {
                                relatedDataBuilder.Append( $" impersonated by { impersonatedByUser.Person.FullName }" );
                            }
                        }
                        
                        if ( HttpContext.Current != null && HttpContext.Current.Request != null )
                        {
                            string cleanUrl = PersonToken.ObfuscateRockMagicToken( HttpContext.Current.Request.Url.AbsoluteUri );

                            // obfuscate the url specified in the returnurl, just in case it contains any sensitive information (like a rckipid)
                            Regex returnurlRegEx = new Regex( @"returnurl=([^&]*)" );
                            cleanUrl = returnurlRegEx.Replace( cleanUrl, "returnurl=XXXXXXXXXXXXXXXXXXXXXXXXXXXX" );

                            relatedDataBuilder.AppendFormat( " to <span class='field-value'>{0}</span>, from <span class='field-value'>{1}</span>",
                                cleanUrl, HttpContext.Current.Request.UserHostAddress );
                        }

                        var historyChangeList = new History.HistoryChangeList();
                        var historyChange = historyChangeList.AddChange( History.HistoryVerb.Login, History.HistoryChangeType.Record, userName );

                        if ( relatedDataBuilder.Length > 0 )
                        {
                            historyChange.SetRelatedData( relatedDataBuilder.ToString(), null, null );
                        }

                        HistoryService.SaveChanges( rockContext, typeof( Rock.Model.Person ), Rock.SystemGuid.Category.HISTORY_PERSON_ACTIVITY.AsGuid(), personId.Value, historyChangeList, true );
                    }
                }
            }
        }

        /// <summary>
        /// Call this method if the login attempt fails.  Updates the
        /// <see cref="Rock.Model.UserLogin"/> failed password attempt count.
        /// </summary>
        /// <param name="user">The <see cref="Rock.Model.UserLogin"/> to update the failure count on.</param>
        public static void UpdateFailureCount( UserLogin user )
        {
            var globalAttributes = GlobalAttributesCache.Get();

            // Get the global attribute that defines what the window in minutes of time
            // are between the first unsuccessful login and the point in time where those
            // failed logins will be forgiven
            var passwordAttemptWindow = globalAttributes.GetValue( "PasswordAttemptWindow" ).AsIntegerOrNull() ?? 0;
            var passwordAttemptWindowMinutes = TimeSpan.FromMinutes( passwordAttemptWindow );

            // Get the global attribute that defines the total number of failed attempts that are
            // permitted within the window before the use is locked out
            var maxInvalidPasswordAttempts = globalAttributes.GetValue( "MaxInvalidPasswordAttempts" ).AsIntegerOrNull() ?? int.MaxValue;

            // Get the current state of this user's failed login attempts
            var firstAttempt = user.FailedPasswordAttemptWindowStartDateTime ?? DateTime.MinValue;
            var attempts = user.FailedPasswordAttemptCount ?? 0;
            var endOfWindow = firstAttempt.Add( passwordAttemptWindowMinutes );

            // Determine if the user is still inside the window where failed logins have not
            // yet been forgiven
            var inWindow = RockDateTime.Now < endOfWindow;

            if ( inWindow )
            {
                // The user is within the window meaning the failed logins are accumulating and
                // cannot yet be forgiven
                attempts++;

                if ( attempts >= maxInvalidPasswordAttempts )
                {
                    user.IsLockedOut = true;
                    user.LastLockedOutDateTime = RockDateTime.Now;
                }

                user.FailedPasswordAttemptCount = attempts;
            }
            else
            {
                // The user is outside the window, so failed logins can be forgiven and the
                // database record tracking fields can be reset to only reflect this single
                // failed login
                user.FailedPasswordAttemptCount = 1;
                user.FailedPasswordAttemptWindowStartDateTime = RockDateTime.Now;
            }
        }

        #endregion

    }
}<|MERGE_RESOLUTION|>--- conflicted
+++ resolved
@@ -18,11 +18,7 @@
 using System.Linq;
 using System.Text.RegularExpressions;
 using System.Web;
-<<<<<<< HEAD
-using Rock.Web.Cache;
-=======
-
->>>>>>> 5f981260
+
 using Rock.Data;
 using Rock.Security;
 using Rock.Web.Cache;
