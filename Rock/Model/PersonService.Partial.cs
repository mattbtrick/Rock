//
// THIS WORK IS LICENSED UNDER A CREATIVE COMMONS ATTRIBUTION-NONCOMMERCIAL-
// SHAREALIKE 3.0 UNPORTED LICENSE:
// http://creativecommons.org/licenses/by-nc-sa/3.0/
//
using System;
using System.Collections.Generic;
using System.Linq;

using Rock.Data;

namespace Rock.Model
{
    /// <summary>
    /// Person POCO Service class
    /// </summary>
    public partial class PersonService 
    {
        /// <summary>
        /// Gets a queryable list of people
        /// </summary>
        /// <returns></returns>
        public override IQueryable<Person> Queryable()
        {
            return Queryable( false );
        }

        /// <summary>
        /// Gets a queryable list of people
        /// </summary>
        /// <param name="includeDeceased">if set to <c>true</c> [include deceased].</param>
        /// <returns></returns>
        public IQueryable<Person> Queryable( bool includeDeceased )
        {
            return base.Repository.AsQueryable().Where( p => includeDeceased || !p.IsDeceased.HasValue || !p.IsDeceased.Value );
        }

        /// <summary>
        /// Gets a list of all people with eager loading of properties specfied in includes
        /// </summary>
        /// <param name="includes">The includes.</param>
        /// <returns></returns>
        public override IQueryable<Person> Queryable( string includes )
        {
            return Queryable( includes, false );
        }

        /// <summary>
        /// Gets a list of all people with eager loading of properties specfied in includes
        /// </summary>
        /// <param name="includes">The includes.</param>
        /// <param name="includeDeceased">if set to <c>true</c> [include deceased].</param>
        /// <returns></returns>
        public IQueryable<Person> Queryable( string includes, bool includeDeceased )
        {
            return base.Repository.AsQueryable( includes ).Where( p => includeDeceased || !p.IsDeceased.HasValue || !p.IsDeceased.Value );
        }

        #region Get People

        /// <summary>
        /// Gets People by Email
        /// </summary>
        /// <param name="email">Email.</param>
        /// <param name="includeDeceased">if set to <c>true</c> [include deceased].</param>
        /// <returns>
        /// An enumerable list of Person objects.
        /// </returns>
        public IEnumerable<Person> GetByEmail( string email, bool includeDeceased = false )
        {
            return Repository.Find( t => 
                ( includeDeceased || !t.IsDeceased.HasValue || !t.IsDeceased.Value) &&
                ( t.Email == email || ( email == null && t.Email == null ) )
            );
        }

        /// <summary>
        /// Gets People by Marital Status Id
        /// </summary>
        /// <param name="maritalStatusId">Marital Status Id.</param>
        /// <param name="includeDeceased">if set to <c>true</c> [include deceased].</param>
        /// <returns>
        /// An enumerable list of Person objects.
        /// </returns>
        public IEnumerable<Person> GetByMaritalStatusId( int? maritalStatusId, bool includeDeceased = false )
        {
            return Repository.Find( t =>
                ( includeDeceased || !t.IsDeceased.HasValue || !t.IsDeceased.Value ) &&
                ( t.MaritalStatusValueId == maritalStatusId || ( maritalStatusId == null && t.MaritalStatusValueId == null ) )
            );
        }

        /// <summary>
        /// Gets People by Person Status Id
        /// </summary>
        /// <param name="personStatusId">Person Status Id.</param>
        /// <param name="includeDeceased">if set to <c>true</c> [include deceased].</param>
        /// <returns>
        /// An enumerable list of Person objects.
        /// </returns>
        public IEnumerable<Person> GetByPersonStatusId( int? personStatusId, bool includeDeceased = false )
        {
            return Repository.Find( t =>
                ( includeDeceased || !t.IsDeceased.HasValue || !t.IsDeceased.Value ) &&
                ( t.PersonStatusValueId == personStatusId || ( personStatusId == null && t.PersonStatusValueId == null ) )
            );
        }

        /// <summary>
        /// Gets People by Record Status Id
        /// </summary>
        /// <param name="recordStatusId">Record Status Id.</param>
        /// <param name="includeDeceased">if set to <c>true</c> [include deceased].</param>
        /// <returns>
        /// An enumerable list of Person objects.
        /// </returns>
        public IEnumerable<Person> GetByRecordStatusId( int? recordStatusId, bool includeDeceased = false )
        {
            return Repository.Find( t =>
                ( includeDeceased || !t.IsDeceased.HasValue || !t.IsDeceased.Value ) &&
                ( t.RecordStatusValueId == recordStatusId || ( recordStatusId == null && t.RecordStatusValueId == null ) )
            );
        }

        /// <summary>
        /// Gets People by Record Status Reason Id
        /// </summary>
        /// <param name="recordStatusReasonId">Record Status Reason Id.</param>
        /// <param name="includeDeceased">if set to <c>true</c> [include deceased].</param>
        /// <returns>
        /// An enumerable list of Person objects.
        /// </returns>
        public IEnumerable<Person> GetByRecordStatusReasonId( int? recordStatusReasonId, bool includeDeceased = false )
        {
            return Repository.Find( t =>
                ( includeDeceased || !t.IsDeceased.HasValue || !t.IsDeceased.Value ) &&
                ( t.RecordStatusReasonValueId == recordStatusReasonId || ( recordStatusReasonId == null && t.RecordStatusReasonValueId == null ) )
            );
        }

        /// <summary>
        /// Gets People by Record Type Id
        /// </summary>
        /// <param name="recordTypeId">Record Type Id.</param>
        /// <param name="includeDeceased">if set to <c>true</c> [include deceased].</param>
        /// <returns>
        /// An enumerable list of Person objects.
        /// </returns>
        public IEnumerable<Person> GetByRecordTypeId( int? recordTypeId, bool includeDeceased = false )
        {
            return Repository.Find( t =>
                ( includeDeceased || !t.IsDeceased.HasValue || !t.IsDeceased.Value ) &&
                ( t.RecordTypeValueId == recordTypeId || ( recordTypeId == null && t.RecordTypeValueId == null ) )
            );
        }

        /// <summary>
        /// Gets People by Suffix Id
        /// </summary>
        /// <param name="suffixId">Suffix Id.</param>
        /// <param name="includeDeceased">if set to <c>true</c> [include deceased].</param>
        /// <returns>
        /// An enumerable list of Person objects.
        /// </returns>
        public IEnumerable<Person> GetBySuffixId( int? suffixId, bool includeDeceased = false )
        {
            return Repository.Find( t =>
                ( includeDeceased || !t.IsDeceased.HasValue || !t.IsDeceased.Value ) &&
                ( t.SuffixValueId == suffixId || ( suffixId == null && t.SuffixValueId == null ) )
            );
        }

        /// <summary>
        /// Gets People by Title Id
        /// </summary>
        /// <param name="titleId">Title Id.</param>
        /// <param name="includeDeceased">if set to <c>true</c> [include deceased].</param>
        /// <returns>
        /// An enumerable list of Person objects.
        /// </returns>
        public IEnumerable<Person> GetByTitleId( int? titleId, bool includeDeceased = false )
        {
            return Repository.Find( t => 
                ( includeDeceased || !t.IsDeceased.HasValue || !t.IsDeceased.Value ) &&
                ( t.TitleValueId == titleId || ( titleId == null && t.TitleValueId == null ) ) 
            );
        }

        /// <summary>
        /// Gets a list of people with a matching full name
        /// </summary>
        /// <param name="fullName">The full name.</param>
        /// <param name="includeDeceased">if set to <c>true</c> [include deceased].</param>
        /// <returns></returns>
        public IQueryable<Person> GetByFullName( string fullName, bool includeDeceased = false )
        {
            var names = fullName.SplitDelimitedValues();

            string firstName = string.Empty;
            string lastName = string.Empty;

            if ( fullName.Contains( ',' ) )
            {
                lastName = names.Length >= 1 ? names[0].Trim() : string.Empty;
                firstName = names.Length >= 2 ? names[1].Trim() : string.Empty;
            }
            else if ( fullName.Contains( ' ' ) )
            {
                firstName = names.Length >= 1 ? names[0].Trim() : string.Empty;
                lastName = names.Length >= 2 ? names[1].Trim() : string.Empty;
            }
            else
            {
                lastName = fullName.Trim();
            }

            var qry = Queryable( includeDeceased );
            if ( !string.IsNullOrWhiteSpace( lastName ) )
            {
                qry = qry.Where( p => p.LastName.StartsWith( lastName ) );
            }
            if ( !string.IsNullOrWhiteSpace( firstName ) )
            {
                qry = qry.Where( p => p.FirstName.StartsWith( firstName ) );
            }

            return qry;
        }

        /// <summary>
        /// Gets a list of people with a phone number that contains the specified partial number.
        /// </summary>
        /// <param name="partialPhoneNumber">The partial phone number.</param>
        /// <param name="includeDeceased">if set to <c>true</c> [include deceased].</param>
        /// <returns></returns>
        public IQueryable<Person> GetByPhonePartial( string partialPhoneNumber, bool includeDeceased = false )
        {
            string numericPhone = partialPhoneNumber.AsNumeric();

            return Repository.AsQueryable().Where( p =>
                ( includeDeceased || !p.IsDeceased.HasValue || !p.IsDeceased.Value ) &&
                p.PhoneNumbers.Any( n => n.Number.Contains( numericPhone ) )
            );
        }

        /// <summary>
<<<<<<< HEAD
        /// Gets a list of people with a name that contains the specified partial name.
        /// </summary>
        /// <param name="partialName">The partial name.</param>
        /// <param name="includeDeceased">if set to <c>true</c> [include deceased].</param>
        /// <returns></returns>
        public IEnumerable<Person> GetByNamePartial( string partialName, bool includeDeceased = false )
        {
            return Repository.Find( p =>
                ( includeDeceased || !p.IsDeceased.HasValue || !p.IsDeceased.Value ) &&
                p.FullName.ToLower().Contains( partialName )
            );
        }

        /// <summary>
        /// Gets a list of people with a matching first name.
        /// </summary>
        /// <param name="firstName">The last name.</param>
        /// <param name="includeDeceased">if set to <c>true</c> [include deceased].</param>
        /// <returns></returns>
        public IEnumerable<Person> GetByFirstName( string firstName, bool includeDeceased = false )
        {
            return Repository.Find( p =>
                ( includeDeceased || !p.IsDeceased.HasValue || !p.IsDeceased.Value ) &&
                p.FirstName.ToLower().StartsWith( firstName )
            );
        }

        /// <summary>
        /// Gets a list of people with a matching last name.
        /// </summary>
        /// <param name="lastName">The last name.</param>
        /// <param name="includeDeceased">if set to <c>true</c> [include deceased].</param>
        /// <returns></returns>
        public IEnumerable<Person> GetByLastName( string lastName, bool includeDeceased = false )
        {
            return Repository.Find( p =>
                ( includeDeceased || !p.IsDeceased.HasValue || !p.IsDeceased.Value ) &&
                p.LastName.ToLower().StartsWith( lastName )
            );
=======
        /// Gets the families.
        /// </summary>
        /// <param name="person">The person.</param>
        /// <returns></returns>
        public IQueryable<Group> GetFamilies( Person person )
        {
            Guid familyGuid = new Guid( Rock.SystemGuid.GroupType.GROUPTYPE_FAMILY );

            return new GroupMemberService().Queryable()
                .Where( m => m.PersonId == person.Id && m.Group.GroupType.Guid == familyGuid )
                .Select( m => m.Group )
                .Distinct();
>>>>>>> da263dca
        }

        /// <summary>
        /// Gets the family members.
        /// </summary>
        /// <param name="person">The person.</param>
        /// <param name="includeSelf">if set to <c>true</c> [include self].</param>
        /// <returns></returns>
        public IQueryable<GroupMember> GetFamilyMembers( Person person, bool includeSelf = false )
        {
            Guid familyGuid = new Guid( Rock.SystemGuid.GroupType.GROUPTYPE_FAMILY );

            return new GroupMemberService().Queryable()
                .Where( m => m.PersonId == person.Id && m.Group.GroupType.Guid == familyGuid)
                .SelectMany( m => m.Group.Members)
                .Where( fm => includeSelf || fm.PersonId != person.Id)
                .Distinct();
        }

        /// <summary>
        /// Gets the first location.
        /// </summary>
        /// <param name="person">The person.</param>
        /// <param name="locationTypeValueId">The location type value id.</param>
        /// <returns></returns>
        public Location GetFirstLocation( Person person, int locationTypeValueId )
        {
            return GetFamilies( person )
                .SelectMany( g => g.GroupLocations )
                .Where( gl => gl.GroupLocationTypeValueId == locationTypeValueId )
                .Select( gl => gl.Location )
                .FirstOrDefault();
        }

        /// <summary>
        /// Gets a phone number
        /// </summary>
        /// <param name="person">The person.</param>
        /// <param name="phoneType">Type of the phone.</param>
        /// <returns></returns>
        public PhoneNumber GetPhoneNumber(Person person, Rock.Web.Cache.DefinedValueCache phoneType)
        {
            return new PhoneNumberService().Queryable()
                .Where( n => n.PersonId == person.Id && n.NumberTypeValueId == phoneType.Id)
                .FirstOrDefault();
        }

        #endregion

        #region Get Person

        /// <summary>
        /// Gets Person by Id
        /// </summary>
        /// <param name="id">The id.</param>
        /// <param name="followMerges">if set to <c>true</c> follow the merge trail.</param>
        /// <returns>
        /// Person object.
        /// </returns>
        public Person Get( int id, bool followMerges )
        {
            if ( followMerges )
            {
                id = new PersonMergedService().Current( id );
            }
            return Get( id );
        }

        /// <summary>
        /// Gets the specified GUID.
        /// </summary>
        /// <param name="guid">The GUID.</param>
        /// <param name="followMerges">if set to <c>true</c> follow the merge trail.</param>
        /// <returns></returns>
        public Person Get( Guid guid, bool followMerges )
        {
            if ( followMerges )
            {
                guid = new PersonMergedService().Current( guid );
            }
            return Get( guid );
        }

        /// <summary>
        /// Gets Person by Guid
        /// </summary>
        /// <param name="encryptedKey">The encrypted key.</param>
        /// <param name="followMergeTrail">if set to <c>true</c> follow the merge trail</param>
        /// <returns>
        /// Person object.
        /// </returns>
        public Person GetByEncryptedKey( string encryptedKey, bool followMergeTrail )
        {
            if ( followMergeTrail )
                encryptedKey = new PersonMergedService().Current( encryptedKey );

            return GetByEncryptedKey( encryptedKey );
        }

        /// <summary>
        /// Gets the spouse.
        /// </summary>
        /// <param name="person">The person.</param>
        /// <returns></returns>
        public Person GetSpouse( Person person )
        {
            // Spouse is determined if all these conditions are met
            // 1) Adult in the same family as Person (GroupType = Family, GroupRole = Adult, and in same Group)
            // 2) Opposite Gender as Person
            // 3) Both Persons are Married
            
            Guid adultGuid = new Guid( Rock.SystemGuid.GroupRole.GROUPROLE_FAMILY_MEMBER_ADULT );
            Guid marriedGuid = new Guid(Rock.SystemGuid.DefinedValue.PERSON_MARITAL_STATUS_MARRIED);
            int marriedDefinedValueId = new DefinedValueService().Queryable().First(a => a.Guid == marriedGuid).Id;

            if ( person.MaritalStatusValueId != marriedDefinedValueId )
            {
                return null;
            }

            return GetFamilyMembers(person)
                .Where( m => m.GroupRole.Guid == adultGuid)
                .Where( m => m.Person.Gender != person.Gender )
                .Where( m => m.Person.MaritalStatusValueId == marriedDefinedValueId)
                .Select( m => m.Person )
                .FirstOrDefault();
        }

        #endregion

        #region User Preferences

        /// <summary>
        /// Saves preference for a given person, and key
        /// </summary>
        /// <param name="person"></param>
        /// <param name="key"></param>
        /// <param name="values"></param>
        /// <param name="personId"></param>
        public void SaveUserPreference(Person person, string key, List<string> values, int? personId)
        {
            int? PersonEntityTypeId = Rock.Web.Cache.EntityTypeCache.Read( Person.USER_VALUE_ENTITY ).Id;

            var attributeService = new Model.AttributeService();
            var attribute = attributeService.Get( PersonEntityTypeId, string.Empty, string.Empty, key );

            if ( attribute == null )
            {
                var fieldTypeService = new Model.FieldTypeService();
                var fieldType = fieldTypeService.GetByGuid( new Guid( Rock.SystemGuid.FieldType.TEXT ) );

                attribute = new Model.Attribute();
                attribute.IsSystem = false;
                attribute.EntityTypeId = PersonEntityTypeId;
                attribute.EntityTypeQualifierColumn = string.Empty;
                attribute.EntityTypeQualifierValue = string.Empty;
                attribute.Key = key;
                attribute.Name = key;
                attribute.DefaultValue = string.Empty;
                attribute.IsMultiValue = false;
                attribute.IsRequired = false;
                attribute.Description = string.Empty;
                attribute.FieldTypeId = fieldType.Id;
                attribute.Order = 0;

                attributeService.Add( attribute, personId );
                attributeService.Save( attribute, personId );
            }

            var attributeValueService = new Model.AttributeValueService();

            // Delete existing values
            var attributeValues = attributeValueService.GetByAttributeIdAndEntityId( attribute.Id, person.Id ).ToList();
            foreach ( var attributeValue in attributeValues )
            {
                attributeValueService.Delete( attributeValue, personId );
                attributeValueService.Save( attributeValue, personId );
            }

            // Save new values
            foreach ( var value in values.Where( v => !string.IsNullOrWhiteSpace( v ) ) )
            {
                var attributeValue = new Model.AttributeValue();
                attributeValue.AttributeId = attribute.Id;
                attributeValue.EntityId = person.Id;
                attributeValue.Value = value;
                attributeValueService.Add( attributeValue, personId );
                attributeValueService.Save( attributeValue, personId );
            }
        }

        /// <summary>
        /// Gets preference for a given person, and key
        /// </summary>
        /// <param name="person"></param>
        /// <param name="key"></param>
        /// <returns></returns>
        public List<string> GetUserPreference( Person person, string key )
        {
            int? PersonEntityTypeId = Rock.Web.Cache.EntityTypeCache.Read( Person.USER_VALUE_ENTITY ).Id;

            var attributeService = new Model.AttributeService();
            var attribute = attributeService.Get( PersonEntityTypeId, string.Empty, string.Empty, key );

            if (attribute != null)
            {
                var attributeValueService = new Model.AttributeValueService();
                var attributeValues = attributeValueService.GetByAttributeIdAndEntityId(attribute.Id, person.Id);
                if (attributeValues != null && attributeValues.Count() > 0)
                    return attributeValues.Select( v => v.Value).ToList();
            }

            return null;
        }

        /// <summary>
        /// Gets all preferences for a given person
        /// </summary>
        /// <param name="person"></param>
        /// <returns></returns>
        public Dictionary<string, List<string>> GetUserPreferences( Person person )
        {
            int? PersonEntityTypeId = Rock.Web.Cache.EntityTypeCache.Read( Person.USER_VALUE_ENTITY ).Id;

            var values = new Dictionary<string, List<string>>();

            foreach ( var attributeValue in new Model.AttributeValueService().Queryable()
                .Where( v =>
                    v.Attribute.EntityTypeId == PersonEntityTypeId &&
                    v.Attribute.EntityTypeQualifierColumn == string.Empty &&
                    v.Attribute.EntityTypeQualifierValue == string.Empty &&
                    v.EntityId == person.Id ) )
            {
                if (!values.Keys.Contains(attributeValue.Attribute.Key))
                    values.Add(attributeValue.Attribute.Key, new List<string>());
                values[attributeValue.Attribute.Key].Add(attributeValue.Value);
            }

            return values;
        }

        #endregion
    }
}<|MERGE_RESOLUTION|>--- conflicted
+++ resolved
@@ -244,7 +244,6 @@
         }
 
         /// <summary>
-<<<<<<< HEAD
         /// Gets a list of people with a name that contains the specified partial name.
         /// </summary>
         /// <param name="partialName">The partial name.</param>
@@ -284,7 +283,7 @@
                 ( includeDeceased || !p.IsDeceased.HasValue || !p.IsDeceased.Value ) &&
                 p.LastName.ToLower().StartsWith( lastName )
             );
-=======
+
         /// Gets the families.
         /// </summary>
         /// <param name="person">The person.</param>
@@ -297,7 +296,6 @@
                 .Where( m => m.PersonId == person.Id && m.Group.GroupType.Guid == familyGuid )
                 .Select( m => m.Group )
                 .Distinct();
->>>>>>> da263dca
         }
 
         /// <summary>
