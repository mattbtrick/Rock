﻿// <copyright>
// Copyright by the Spark Development Network
//
// Licensed under the Rock Community License (the "License");
// you may not use this file except in compliance with the License.
// You may obtain a copy of the License at
//
// http://www.rockrms.com/license
//
// Unless required by applicable law or agreed to in writing, software
// distributed under the License is distributed on an "AS IS" BASIS,
// WITHOUT WARRANTIES OR CONDITIONS OF ANY KIND, either express or implied.
// See the License for the specific language governing permissions and
// limitations under the License.
// </copyright>
//
using System;
using System.Collections.Generic;
using System.Collections.ObjectModel;
using System.ComponentModel.DataAnnotations;
using System.ComponentModel.DataAnnotations.Schema;
using System.Data.Entity;
using System.Data.Entity.Infrastructure;
using System.Data.Entity.ModelConfiguration;
using System.Linq;
using System.Runtime.Serialization;

using Rock.Data;
using Rock.Security;
using Rock.Web.Cache;

namespace Rock.Model
{
    /// <summary>
    /// Represents an attribute or configuration setting in Rock
    /// </summary>
    [RockDomain( "Core" )]
    [Table( "Attribute" )]
    [DataContract]
    public partial class Attribute : Model<Attribute>, IOrdered, ICacheable
    {

        /// <summary>
        /// The Qualifier on null entity types to distinguish a 'System Setting' from a Global Attribute
        /// </summary>
        public const string SYSTEM_SETTING_QUALIFIER = "SystemSetting";

        #region Entity Properties

        /// <summary>
        /// Gets or sets a flag indicating if this Attribute is part of the Rock core system/framework. This property is required.
        /// </summary>
        /// <value>
        /// A <see cref="System.Boolean"/> value that is <c>true</c> if this Attribute is part of the Rock core system/framework; otherwise <c>false</c>.
        /// </value>
        [Required]
        [DataMember( IsRequired = true )]
        public bool IsSystem { get; set; }

        /// <summary>
        /// Gets or sets the FieldTypeId of the <see cref="Rock.Model.FieldType"/> that is used to select/set the <see cref="Rock.Model.AttributeValue"/> for this Attribute setting.
        /// The FieldType can also be used to enforce formatting of the attribute setting. This property is required.
        /// </summary>
        /// <value>
        /// A <see cref="System.Int32"/> representing the FieldTyepId of the <see cref="Rock.Model.FieldType"/> that is used to select/set the <see cref="Rock.Model.AttributeValue"/>
        /// </value>
        [Required]
        [DataMember( IsRequired = true )]
        public int FieldTypeId { get; set; }

        /// <summary>
        /// Gets or sets the EntityTypeId of the <see cref="Rock.Model.EntityType"/> that this Attribute is used to configure. This property will not be populated if the Attribute is a Global (system) Attribute.
        /// </summary>
        /// <value>
        /// A <see cref="System.Int32"/> representing the EntityTypeId of the <see cref="Rock.Model.EntityType"/> that this Attribute is used to configure. This property will be null if the Attribute is a Global (system)
        /// Attribute.
        /// </value>
        [DataMember]
        public int? EntityTypeId { get; set; }

        /// <summary>
        /// Gets or sets the entity type qualifier column that contains the value (see <see cref="EntityTypeQualifierValue"/>) that is used narrow the scope of the Attribute to a subset or specific instance of an EntityType.
        /// </summary>
        /// <value>
        /// A <see cref="System.String"/> representing the name of the Qualifier Column/Property that contains the <see cref="EntityTypeQualifierValue"/> that is used to narrow the scope of the Attribute.
        /// </value>
        [MaxLength( 50 )]
        [DataMember]
        public string EntityTypeQualifierColumn { get; set; }

        /// <summary>
        /// Gets or sets the entity type qualifier value that is used to narrow the scope of the Attribute to a subset or specific instance of an EntityType.
        /// </summary>
        /// <value>
        /// A <see cref="System.String"/> that represents the value that is used to narrow the scope of the Attribute.
        /// </value>
        [MaxLength( 200 )]
        [DataMember]
        public string EntityTypeQualifierValue { get; set; }

        /// <summary>
        /// Gets sets the Key value  that is used to reference and call the Attribute. This property is required.
        /// </summary>
        /// <value>
        /// A <see cref="System.String"/> that represents the Key value that is used to reference and call the Attribute.
        /// </value>
        [Required]
        [MaxLength( 1000 )]
        [DataMember( IsRequired = true )]
        public string Key { get; set; }

        /// <summary>
        /// Gets or sets the Name of the Attribute. This property is required.
        /// </summary>
        /// <value>
        /// A <see cref="System.String"/> that represents the name of the Attribute.
        /// </value>
        [Required]
        [MaxLength( 1000 )]
        [DataMember( IsRequired = true )]
        public string Name { get; set; }

        /// <summary>
        /// Gets or sets the description of the Attribute.
        /// </summary>
        /// <value>
        /// A <see cref="System.String"/> that represents the description of the Attribute.
        /// </value>
        [DataMember]
        public string Description { get; set; }

        /// <summary>
        /// Gets or sets the display order of the attribute.
        /// </summary>
        /// <value>
        /// A <see cref="System.Int32"/> representing the display order of the Attribute.
        /// </value>
        [Required]
        [DataMember( IsRequired = true )]
        public int Order { get; set; }

        /// <summary>
        /// Gets or sets a flag indicating if this Attribute is a Grid Column?
        /// </summary>
        /// <value>
        /// A <see cref="System.Boolean"/> value that is <c>true</c> if this Attribute is a grid column; otherwise <c>false</c>
        /// </value>
        [Required]
        [DataMember( IsRequired = true )]
        public bool IsGridColumn { get; set; }

        /// <summary>
        /// Gets or sets the Attribute's default value.
        /// </summary>
        /// <value>
        /// A <see cref="System.String"/> representing the Attribute's default value.
        /// </value>
        [DataMember]
        public string DefaultValue { get; set; }

        /// <summary>
        /// Gets or sets a flag indicating if the Attribute supports multiple values.
        /// </summary>
        /// <value>
        /// A <see cref="System.Boolean"/> that is <c>true</c> if the attribute supports multiple values; otherwise <c>false</c>.
        /// </value>
        [Required]
        [DataMember( IsRequired = true )]
        public bool IsMultiValue { get; set; }

        /// <summary>
        /// Gets or sets a flag indicating if a value is required.
        /// </summary>
        /// <value>
        /// A <see cref="System.Boolean"/> value that is <c>true</c> if a value is required, otherwise <c>false</c>.
        /// </value>
        [Required]
        [DataMember( IsRequired = true )]
        public bool IsRequired { get; set; }

        /// <summary>
        /// Gets or sets the name of the icon CSS class. This property is only used for CSS based icons.
        /// </summary>
        /// <value>
        /// A <see cref="System.String"/> representing the name of the icon CSS class. This property will be null if a file based icon is being used.
        /// </value>
        [MaxLength( 100 )]
        [DataMember]
        public string IconCssClass { get; set; }

        /// <summary>
        /// Gets or sets whether this Attribute should be used in 'search by attribute value' UIs. 
        /// For example, if you had a UI where you would allow the user to find people based on a list of attributes
        /// </summary>
        /// <value>
        ///   <c>true</c> if [allow search]; otherwise, <c>false</c>.
        /// </value>
        [Required]
        [DataMember( IsRequired = true )]
        public bool AllowSearch { get; set; }

        /// <summary>
        /// Gets or sets a value indicating whether this instance is index enabled.
        /// </summary>
        /// <value>
        /// <c>true</c> if this instance is index enabled; otherwise, <c>false</c>.
        /// </value>
        [DataMember]
        public bool IsIndexEnabled { get; set; }

        /// <summary>
        /// Gets or sets a value indicating whether this instance is analytic.
        /// NOTE: Only applies if this is an Attribute on an Entity that implements IAnalytic and has an [AnalyticAttributes] Attribute
        /// If this is true, the Analytic table for this entity should include a field for this attribute
        /// </summary>
        /// <value>
        /// <c>true</c> if this instance is analytic; otherwise, <c>false</c>.
        /// </value>
        [DataMember]
        public bool IsAnalytic { get; set; }

        /// <summary>
        /// Gets or sets a value indicating whether this instance is analytic history.
        /// Only applies if this is an Attribute on an Entity that implements IAnalyticHistorical and IsAnalytic is True
        /// If this is true and IsAnalytic is also true, a change in value of this Attribute on the Entity makes the CurrentRowIndicator=1 record
        /// to become CurrentRowIndicator=0, sets the ExpireDate, then a new row with CurrentRowIndicator=1 to be created
        /// </summary>
        /// <value>
        /// <c>true</c> if this instance is analytic history; otherwise, <c>false</c>.
        /// </value>
        [DataMember]
        public bool IsAnalyticHistory { get; set; }

        /// <summary>
        /// Gets or sets a value indicating whether this attribute is active.
        /// </summary>
        /// <value>
        ///   <c>true</c> if this instance is active; otherwise, <c>false</c>.
        /// </value>
        [DataMember]
        public bool IsActive { get; set; } = true;

        /// <summary>
        /// Gets or sets a value indicating whether changes to this attribute's attribute values should be logged in AttributeValueHistorical
        /// </summary>
        /// <value>
        ///   <c>true</c> if [enable history]; otherwise, <c>false</c>.
        /// </value>
        [DataMember]
        public bool EnableHistory { get; set; } = false;

        /// <summary>
        /// Gets or sets any HTML to be rendered before the attribute's edit control 
        /// </summary>
        /// <value>
        /// The pre HTML.
        /// </value>
        [DataMember]
        public string PreHtml { get; set; }

        /// <summary>
        /// Gets or sets any HTML to be rendered after the attribute's edit control 
        /// </summary>
        /// <value>
        /// The post HTML.
        /// </value>
        [DataMember]
        public string PostHtml { get; set; }

        /// <summary>
        /// Gets or sets the shortened name of the attribute.
        /// If null or whitespace then the full name is returned.
        /// </summary>
        /// <value>
        /// The name of the abbreviated.
        /// </value>
        [MaxLength( 100 )]
        [DataMember]
        public string AbbreviatedName
        {
            get
            {
                if ( _abbreviatedName.IsNullOrWhiteSpace() )
                {
                    return Name;
                }

                return _abbreviatedName;
            }
            set
            {
                _abbreviatedName = value;
            }
        }
        private string _abbreviatedName;

        /// <summary>
<<<<<<< HEAD
        /// Indicates whether or not this attribute should be shown publicly.
        /// </summary>
        /// <value>
        /// A boolean value.
        /// </value>
        [DataMember]
        public bool? IsPublic { get; set; }
=======
        /// Gets or sets a flag indicating if this attribute shows when doing a bulk entry form.
        /// </summary>
        [DataMember]
        public bool ShowOnBulk { get; set; }
>>>>>>> 372ebf58

        #endregion

        #region Virtual Properties

        /// <summary>
        /// Gets or sets the <see cref="Rock.Model.EntityType"/> that this Attribute is used to configure. This property will not be populated if the Attribute is a Global (system) Attribute.
        /// </summary>
        /// <value>
        /// The <see cref="Rock.Model.EntityType"/> that this Attribute is used to configure. This property will be null if the Attribute is a Global (system) Attribute.
        /// </value>
        [DataMember]
        public virtual Model.EntityType EntityType { get; set; }

        /// <summary>
        /// Gets or sets a collection containing the <see cref="Rock.Model.AttributeQualifier">AttributeQualifiers</see> for this Attribute.
        /// </summary>
        /// <value>
        /// Collection of <see cref="Rock.Model.AttributeQualifier">AttributeQualifiers</see> for this Attribute.
        /// </value>
        [DataMember]
        public virtual ICollection<AttributeQualifier> AttributeQualifiers
        {
            get { return _attributeQualifiers ?? ( _attributeQualifiers = new Collection<AttributeQualifier>() ); }
            set { _attributeQualifiers = value; }
        }
        private ICollection<AttributeQualifier> _attributeQualifiers;

        /// <summary>
        /// Gets or sets the <see cref="Rock.Model.FieldType"/> that is used to get/capture the value of the Attribute
        /// </summary>
        /// <value>
        /// The <see cref="Rock.Model.FieldType"/> that is used to get/capture the value of the Attribute.
        /// </value>
        [DataMember]
        public virtual FieldType FieldType { get; set; }

        /// <summary>
        /// Gets or sets the collection of <see cref="Rock.Model.Category">Categories</see> that this Attribute is associated with.
        /// NOTE: Since changes to Categories isn't tracked by ChangeTracker, set the ModifiedDateTime if Categories are modified.
        /// </summary>
        /// <value>
        /// A collection of <see cref="Rock.Model.Category">Categories</see> that this Attribute is associated with.
        /// </value>
        [DataMember]
        public virtual ICollection<Category> Categories
        {
            get { return _categories ?? ( _categories = new Collection<Category>() ); }
            set { _categories = value; }
        }
        private ICollection<Category> _categories;

        /// <summary>
        /// Gets the parent authority.
        /// </summary>
        /// <value>
        /// The parent authority.
        /// </value>
        public override Security.ISecured ParentAuthority
        {
            get
            {
                int? entityTypeId = this.EntityTypeId;
                if ( !entityTypeId.HasValue && this.EntityType != null )
                {
                    entityTypeId = this.EntityType.Id;
                }

                if ( entityTypeId.HasValue )
                {
                    var entityType = EntityTypeCache.Get( entityTypeId.Value );
                    var type = entityType.GetEntityType();
                    if ( type != null && 
                        ( typeof( ISecured ).IsAssignableFrom( type ) )  &&
                        !( typeof( Rock.Extension.Component ).IsAssignableFrom( type ) )
                    )
                    {
                        return (ISecured)Activator.CreateInstance( type );  
                    }
                }

                return base.ParentAuthority;
            }
        }

        #endregion

        #region Public Methods

        /// <summary>
        /// Pres the save.
        /// </summary>
        /// <param name="dbContext">The database context.</param>
        /// <param name="state">The state.</param>
        public override void PreSaveChanges( Data.DbContext dbContext, EntityState state )
        {
            if ( state != EntityState.Deleted )
            {
                // ensure that the BinaryFile.IsTemporary flag is set to false for any BinaryFiles that are associated with this record
                var fieldTypeCache = FieldTypeCache.Get( this.FieldTypeId );
                if ( fieldTypeCache?.Field is Rock.Field.Types.BinaryFileFieldType )
                {
                    Guid? binaryFileGuid = DefaultValue.AsGuidOrNull();
                    if ( binaryFileGuid.HasValue )
                    {
                        BinaryFileService binaryFileService = new BinaryFileService( (RockContext)dbContext );
                        var binaryFile = binaryFileService.Get( binaryFileGuid.Value );
                        if ( binaryFile != null && binaryFile.IsTemporary )
                        {
                            binaryFile.IsTemporary = false;
                        }
                    }
                }
            }

            base.PreSaveChanges( dbContext, state );
        }

        /// <summary>
        /// Returns a <see cref="System.String" /> that represents this instance.
        /// </summary>
        /// <returns>
        /// A <see cref="System.String" /> that represents this instance.
        /// </returns>
        public override string ToString()
        {
            return this.Key;
        }

        #endregion

        #region ICacheable

        private int? originalEntityTypeId;
        private string originalEntityTypeQualifierColumn;
        private string originalEntityTypeQualifierValue;

        /// <summary>
        /// Method that will be called on an entity immediately after the item is saved by context
        /// </summary>
        /// <param name="dbContext">The database context.</param>
        /// <param name="entry">The entry.</param>
        /// <param name="state">The state.</param>
        public override void PreSaveChanges( Data.DbContext dbContext, DbEntityEntry entry, EntityState state )
        {
            if ( state == EntityState.Modified || state == EntityState.Deleted )
            {
                originalEntityTypeId = entry.OriginalValues["EntityTypeId"]?.ToString().AsIntegerOrNull();
                originalEntityTypeQualifierColumn = entry.OriginalValues["EntityTypeQualifierColumn"]?.ToString();
                originalEntityTypeQualifierValue = entry.OriginalValues["EntityTypeQualifierValue"]?.ToString();
            }

            base.PreSaveChanges( dbContext, entry, state );
        }

        /// <summary>
        /// Gets the cache object associated with this Entity
        /// </summary>
        /// <returns></returns>
        public IEntityCache GetCacheObject()
        {
            return AttributeCache.Get( this.Id );
        }

        /// <summary>
        /// Updates any Cache Objects that are associated with this entity
        /// </summary>
        /// <param name="entityState">State of the entity.</param>
        /// <param name="dbContext">The database context.</param>
        public void UpdateCache( EntityState entityState, Rock.Data.DbContext dbContext )
        {
            AttributeCache.UpdateCachedEntity( this.Id, entityState );
            AttributeCache.UpdateCacheEntityAttributes( this, entityState );

            int? entityTypeId;
            string entityTypeQualifierColumn;
            string entityTypeQualifierValue;

            if ( entityState == EntityState.Deleted )
            {
                entityTypeId = originalEntityTypeId;
                entityTypeQualifierColumn = originalEntityTypeQualifierColumn;
                entityTypeQualifierValue = originalEntityTypeQualifierValue;
            }
            else
            {
                entityTypeId = this.EntityTypeId;
                entityTypeQualifierColumn = this.EntityTypeQualifierColumn;
                entityTypeQualifierValue = this.EntityTypeQualifierValue;
            }

            if ( ( !entityTypeId.HasValue || entityTypeId.Value == 0 ) && string.IsNullOrEmpty( entityTypeQualifierColumn ) && string.IsNullOrEmpty( entityTypeQualifierValue ) )
            {
                GlobalAttributesCache.Remove();
            }

            if ( ( !entityTypeId.HasValue || entityTypeId.Value == 0 ) && entityTypeQualifierColumn== Attribute.SYSTEM_SETTING_QUALIFIER && string.IsNullOrEmpty( entityTypeQualifierValue ) )
            {
                if ( entityState != EntityState.Modified )
                {
                    // if a SystemSettings was Added or Removed, flush the SystemSettings cache (if it was only modified, it'll will point to the updated AttributeCache value)
                    Rock.Web.SystemSettings.Remove();
                }
            }

            if ( entityTypeId.HasValue )
            {
                if ( entityTypeId == EntityTypeCache.GetId<Block>() )
                {
                    // Update BlockTypes/Blocks that reference this attribute
                    if ( entityTypeQualifierColumn.Equals( "BlockTypeId", StringComparison.OrdinalIgnoreCase ) )
                    {
                        int? blockTypeId = entityTypeQualifierValue.AsIntegerOrNull();
                        if ( blockTypeId.HasValue )
                        {
                            BlockTypeCache.FlushItem( blockTypeId.Value );

                            foreach ( var blockId in new BlockService( dbContext as RockContext ).GetByBlockTypeId( blockTypeId.Value ).Select( a => a.Id ).ToList() )
                            {
                                BlockCache.FlushItem( blockId );
                            }
                        }
                    }
                }
                else if ( entityTypeId == EntityTypeCache.GetId<DefinedValue>() )
                {
                    // Update DefinedTypes/DefinedValues that reference this attribute
                    if ( entityTypeQualifierColumn.Equals( "DefinedTypeId", StringComparison.OrdinalIgnoreCase ) )
                    {
                        int? definedTypeId = entityTypeQualifierValue.AsIntegerOrNull();
                        if ( definedTypeId.HasValue )
                        {
                            DefinedTypeCache.FlushItem( definedTypeId.Value );

                            foreach ( var definedValueId in new DefinedValueService( dbContext as RockContext ).GetByDefinedTypeId( definedTypeId.Value ).Select( a => a.Id ).ToList() )
                            {
                                DefinedValueCache.FlushItem( definedValueId );
                            }
                        }
                    }
                }
                else if ( entityTypeId == EntityTypeCache.GetId<WorkflowActivityType>() )
                {
                    if ( entityTypeQualifierColumn.Equals( "ActivityTypeId", StringComparison.OrdinalIgnoreCase ) )
                    {
                        int? activityTypeId = entityTypeQualifierValue.AsIntegerOrNull();
                        if ( activityTypeId.HasValue )
                        {
                            WorkflowActivityTypeCache.FlushItem( activityTypeId.Value );
                        }
                    }
                }
                else if ( entityTypeId == EntityTypeCache.GetId<GroupType>() )
                {
                    if ( entityTypeQualifierColumn.Equals( "Id", StringComparison.OrdinalIgnoreCase ) )
                    {
                        int? groupTypeId = entityTypeQualifierValue.AsIntegerOrNull();
                        if ( groupTypeId.HasValue )
                        {
                            GroupTypeCache.FlushItem( groupTypeId.Value );
                        }
                    }
                    else if ( entityTypeQualifierColumn.Equals( "GroupTypePurposeValueId", StringComparison.OrdinalIgnoreCase ))
                    {
                        int? groupTypePurposeValueId = entityTypeQualifierValue.AsIntegerOrNull();
                        if ( groupTypePurposeValueId.HasValue )
                        {
                            foreach ( var groupTypeId in GroupTypeCache.All().Where( a => a.GroupTypePurposeValueId == groupTypePurposeValueId.Value ).Select( a => a.Id ).ToList() )
                            {
                                GroupTypeCache.FlushItem( groupTypeId );
                            }
                        }
                    }
                }
                else if ( entityTypeId.HasValue )
                {
                    // some other EntityType. If it the EntityType has a CacheItem associated with it, clear out all the CachedItems of that type to ensure they have a clean read of the Attributes that were Added, Changed or Removed
                    EntityTypeCache entityType = EntityTypeCache.Get( entityTypeId.Value, dbContext as RockContext );

                    if ( entityType?.HasEntityCache() == true )
                    {
                        entityType.ClearCachedItems();
                    }
                }

            }
        }

        #endregion

    }

    #region Entity Configuration

    /// <summary>
    /// Attribute Configuration class.
    /// </summary>
    public partial class AttributeConfiguration : EntityTypeConfiguration<Attribute>
    {
        /// <summary>
        /// Initializes a new instance of the <see cref="AttributeConfiguration"/> class.
        /// </summary>
        public AttributeConfiguration()
        {
            this.HasRequired( a => a.FieldType ).WithMany().HasForeignKey( a => a.FieldTypeId ).WillCascadeOnDelete( false );
            this.HasOptional( a => a.EntityType ).WithMany().HasForeignKey( a => a.EntityTypeId ).WillCascadeOnDelete( false );
            this.HasMany( a => a.Categories ).WithMany().Map( a => { a.MapLeftKey( "AttributeId" ); a.MapRightKey( "CategoryId" ); a.ToTable( "AttributeCategory" ); } );
        }
    }

    #endregion
}<|MERGE_RESOLUTION|>--- conflicted
+++ resolved
@@ -295,7 +295,6 @@
         private string _abbreviatedName;
 
         /// <summary>
-<<<<<<< HEAD
         /// Indicates whether or not this attribute should be shown publicly.
         /// </summary>
         /// <value>
@@ -303,12 +302,12 @@
         /// </value>
         [DataMember]
         public bool? IsPublic { get; set; }
-=======
+
+        /// <summary>
         /// Gets or sets a flag indicating if this attribute shows when doing a bulk entry form.
         /// </summary>
         [DataMember]
         public bool ShowOnBulk { get; set; }
->>>>>>> 372ebf58
 
         #endregion
 
