--- conflicted
+++ resolved
@@ -111,11 +111,8 @@
     <Compile Include="Attribute\BooleanFieldAttribute.cs" />
     <Compile Include="Attribute\CampusFieldAttribute.cs" />
     <Compile Include="Attribute\BinaryFileTypeFieldAttribute.cs" />
-<<<<<<< HEAD
     <Compile Include="Attribute\ComponentFieldAttribute.cs" />
-=======
     <Compile Include="Attribute\DecimalFieldAttribute.cs" />
->>>>>>> daa842a8
     <Compile Include="Attribute\DateFieldAttribute.cs" />
     <Compile Include="Attribute\WorkflowTypeFieldAttribute.cs" />
     <Compile Include="Attribute\GroupTypeFieldAttribute.cs" />
