﻿<?xml version="1.0" encoding="utf-8"?>
<Project ToolsVersion="14.0" DefaultTargets="Build" xmlns="http://schemas.microsoft.com/developer/msbuild/2003">
  <Import Project="$(MSBuildExtensionsPath)\$(MSBuildToolsVersion)\Microsoft.Common.props" Condition="Exists('$(MSBuildExtensionsPath)\$(MSBuildToolsVersion)\Microsoft.Common.props')" />
  <PropertyGroup>
    <Configuration Condition=" '$(Configuration)' == '' ">Debug</Configuration>
    <Platform Condition=" '$(Platform)' == '' ">AnyCPU</Platform>
    <ProjectGuid>{185A31D7-3037-4DAE-8797-0459849A84BD}</ProjectGuid>
    <OutputType>Library</OutputType>
    <AppDesignerFolder>Properties</AppDesignerFolder>
    <RootNamespace>Rock</RootNamespace>
    <AssemblyName>Rock</AssemblyName>
    <TargetFrameworkVersion>v4.5.2</TargetFrameworkVersion>
    <FileAlignment>512</FileAlignment>
    <TargetFrameworkProfile />
    <NuGetPackageImportStamp>
    </NuGetPackageImportStamp>
    <WebGreaseLibPath>..\packages\WebGrease.1.5.2\lib</WebGreaseLibPath>
  </PropertyGroup>
  <PropertyGroup Condition=" '$(Configuration)|$(Platform)' == 'Debug|AnyCPU' ">
    <DebugSymbols>true</DebugSymbols>
    <DebugType>full</DebugType>
    <Optimize>false</Optimize>
    <OutputPath>bin\Debug\</OutputPath>
    <DefineConstants>DEBUG;TRACE</DefineConstants>
    <ErrorReport>prompt</ErrorReport>
    <WarningLevel>4</WarningLevel>
    <LangVersion>7.3</LangVersion>
  </PropertyGroup>
  <PropertyGroup Condition=" '$(Configuration)|$(Platform)' == 'Release|AnyCPU' ">
    <DebugType>pdbonly</DebugType>
    <Optimize>true</Optimize>
    <OutputPath>bin\Release\</OutputPath>
    <DefineConstants>TRACE</DefineConstants>
    <ErrorReport>prompt</ErrorReport>
    <WarningLevel>4</WarningLevel>
    <DocumentationFile>bin\Release\Rock.XML</DocumentationFile>
    <LangVersion>7.0</LangVersion>
  </PropertyGroup>
  <ItemGroup>
    <Reference Include="AngleSharp, Version=0.9.9.0, Culture=neutral, PublicKeyToken=e83494dcdc6d31ea, processorArchitecture=MSIL">
      <HintPath>..\packages\AngleSharp.0.9.9.2\lib\net45\AngleSharp.dll</HintPath>
    </Reference>
    <Reference Include="Antlr3.Runtime, Version=3.5.0.2, Culture=neutral, PublicKeyToken=eb42632606e9261f, processorArchitecture=MSIL">
      <HintPath>..\packages\Antlr3.Runtime.3.5.1\lib\net40-client\Antlr3.Runtime.dll</HintPath>
    </Reference>
    <Reference Include="AWSSDK.Core, Version=3.3.0.0, Culture=neutral, PublicKeyToken=885c28607f98e604, processorArchitecture=MSIL">
      <HintPath>..\packages\AWSSDK.Core.3.3.25.1\lib\net45\AWSSDK.Core.dll</HintPath>
    </Reference>
    <Reference Include="AWSSDK.S3, Version=3.3.0.0, Culture=neutral, PublicKeyToken=885c28607f98e604, processorArchitecture=MSIL">
      <HintPath>..\packages\AWSSDK.S3.3.3.21.1\lib\net45\AWSSDK.S3.dll</HintPath>
    </Reference>
    <Reference Include="BCrypt.Net, Version=0.1.5073.29922, Culture=neutral, PublicKeyToken=6bcd409ee6bc9292, processorArchitecture=MSIL">
      <HintPath>..\packages\BCrypt-Official.0.1.109\lib\BCrypt.Net.dll</HintPath>
    </Reference>
    <Reference Include="CacheManager.Core, Version=1.1.2.0, Culture=neutral, PublicKeyToken=5b450b4fb65c4cdb, processorArchitecture=MSIL">
      <HintPath>..\packages\CacheManager.Core.1.1.2\lib\net45\CacheManager.Core.dll</HintPath>
    </Reference>
    <Reference Include="CacheManager.Serialization.Json, Version=1.1.2.0, Culture=neutral, PublicKeyToken=5b450b4fb65c4cdb, processorArchitecture=MSIL">
      <HintPath>..\packages\CacheManager.Serialization.Json.1.1.2\lib\net45\CacheManager.Serialization.Json.dll</HintPath>
    </Reference>
    <Reference Include="CacheManager.StackExchange.Redis, Version=1.1.2.0, Culture=neutral, PublicKeyToken=5b450b4fb65c4cdb, processorArchitecture=MSIL">
      <HintPath>..\packages\CacheManager.StackExchange.Redis.1.1.2\lib\net45\CacheManager.StackExchange.Redis.dll</HintPath>
    </Reference>
    <Reference Include="CacheManager.SystemRuntimeCaching, Version=1.1.2.0, Culture=neutral, PublicKeyToken=5b450b4fb65c4cdb, processorArchitecture=MSIL">
      <HintPath>..\packages\CacheManager.SystemRuntimeCaching.1.1.2\lib\net45\CacheManager.SystemRuntimeCaching.dll</HintPath>
    </Reference>
    <Reference Include="CommonMark, Version=0.1.0.0, Culture=neutral, PublicKeyToken=001ef8810438905d, processorArchitecture=MSIL">
      <HintPath>..\packages\CommonMark.NET.0.13.2\lib\net45\CommonMark.dll</HintPath>
    </Reference>
    <Reference Include="CronExpressionDescriptor, Version=1.19.0.0, Culture=neutral, PublicKeyToken=a2ab0e0f73f9b037, processorArchitecture=MSIL">
      <HintPath>..\packages\CronExpressionDescriptor.1.19.0\lib\net45\CronExpressionDescriptor.dll</HintPath>
    </Reference>
    <Reference Include="CSScriptLibrary, Version=3.13.2.0, Culture=neutral, PublicKeyToken=70fcc3d18c749033, processorArchitecture=MSIL">
      <HintPath>..\packages\CS-Script.bin.3.13.2.0\lib\net45\CSScriptLibrary.dll</HintPath>
    </Reference>
    <Reference Include="DDay.iCal, Version=1.0.2.575, Culture=neutral, processorArchitecture=MSIL">
      <HintPath>..\packages\DDay.iCal.1.0.2.575\lib\DDay.iCal.dll</HintPath>
    </Reference>
    <Reference Include="DocumentFormat.OpenXml, Version=2.6.0.0, Culture=neutral, processorArchitecture=MSIL">
      <HintPath>..\packages\OpenXMLSDK-MOT.2.6.0.0\lib\DocumentFormat.OpenXml.dll</HintPath>
    </Reference>
    <Reference Include="dotless.Core, Version=1.5.2.0, Culture=neutral, PublicKeyToken=96b446c9e63eae34, processorArchitecture=MSIL">
      <HintPath>..\packages\dotless.1.5.2\lib\dotless.Core.dll</HintPath>
    </Reference>
    <Reference Include="Elasticsearch.Net, Version=2.0.0.0, Culture=neutral, PublicKeyToken=96c599bbe3e70f5d, processorArchitecture=MSIL">
      <HintPath>..\packages\Elasticsearch.Net.2.4.6\lib\net45\Elasticsearch.Net.dll</HintPath>
    </Reference>
    <Reference Include="EntityFramework, Version=6.0.0.0, Culture=neutral, PublicKeyToken=b77a5c561934e089, processorArchitecture=MSIL">
      <HintPath>..\packages\EntityFramework.6.1.3\lib\net45\EntityFramework.dll</HintPath>
    </Reference>
    <Reference Include="EntityFramework.SqlServer, Version=6.0.0.0, Culture=neutral, PublicKeyToken=b77a5c561934e089, processorArchitecture=MSIL">
      <HintPath>..\packages\EntityFramework.6.1.3\lib\net45\EntityFramework.SqlServer.dll</HintPath>
    </Reference>
    <Reference Include="EntityFramework.Utilities">
      <HintPath>..\libs\EFUtilities\EntityFramework.Utilities.dll</HintPath>
    </Reference>
    <Reference Include="EPPlus">
      <HintPath>..\libs\EPPlus\EPPlus.dll</HintPath>
    </Reference>
    <Reference Include="EXIFextractor">
      <HintPath>..\libs\Goheer EXIFExtractor\EXIFextractor.dll</HintPath>
    </Reference>
    <Reference Include="FCM.Net, Version=1.0.0.0, Culture=neutral, processorArchitecture=MSIL">
      <SpecificVersion>False</SpecificVersion>
      <HintPath>..\libs\FCM\FCM.Net.dll</HintPath>
    </Reference>
    <Reference Include="HtmlAgilityPack, Version=1.4.9.5, Culture=neutral, PublicKeyToken=bd319b19eaf3b43a, processorArchitecture=MSIL">
      <HintPath>..\packages\HtmlAgilityPack.1.4.9.5\lib\Net45\HtmlAgilityPack.dll</HintPath>
    </Reference>
    <Reference Include="Humanizer">
      <HintPath>..\libs\Humanizer.2.1.0\Humanizer.dll</HintPath>
    </Reference>
    <Reference Include="ImageResizer, Version=4.0.0.0, Culture=neutral, processorArchitecture=MSIL">
      <HintPath>..\packages\ImageResizer.4.0.5\lib\net45\ImageResizer.dll</HintPath>
    </Reference>
    <Reference Include="Lucene.Net, Version=4.0.0.0, Culture=neutral, processorArchitecture=MSIL">
      <HintPath>..\packages\Lucene.Net.4.8.0-beta00005\lib\net45\Lucene.Net.dll</HintPath>
    </Reference>
    <Reference Include="Lucene.Net.Analysis.Common, Version=4.0.0.0, Culture=neutral, processorArchitecture=MSIL">
      <HintPath>..\packages\Lucene.Net.Analysis.Common.4.8.0-beta00005\lib\net45\Lucene.Net.Analysis.Common.dll</HintPath>
    </Reference>
    <Reference Include="Lucene.Net.Expressions, Version=4.0.0.0, Culture=neutral, processorArchitecture=MSIL">
      <HintPath>..\packages\Lucene.Net.Expressions.4.8.0-beta00005\lib\net45\Lucene.Net.Expressions.dll</HintPath>
    </Reference>
    <Reference Include="Lucene.Net.Queries, Version=4.0.0.0, Culture=neutral, processorArchitecture=MSIL">
      <HintPath>..\packages\Lucene.Net.Queries.4.8.0-beta00005\lib\net45\Lucene.Net.Queries.dll</HintPath>
    </Reference>
    <Reference Include="Lucene.Net.QueryParser, Version=4.0.0.0, Culture=neutral, processorArchitecture=MSIL">
      <HintPath>..\packages\Lucene.Net.QueryParser.4.8.0-beta00005\lib\net45\Lucene.Net.QueryParser.dll</HintPath>
    </Reference>
    <Reference Include="Lucene.Net.Sandbox, Version=4.0.0.0, Culture=neutral, processorArchitecture=MSIL">
      <HintPath>..\packages\Lucene.Net.Sandbox.4.8.0-beta00005\lib\net45\Lucene.Net.Sandbox.dll</HintPath>
    </Reference>
    <Reference Include="Microsoft.AspNet.SignalR.Core, Version=2.2.0.0, Culture=neutral, PublicKeyToken=31bf3856ad364e35, processorArchitecture=MSIL">
      <HintPath>..\packages\Microsoft.AspNet.SignalR.Core.2.2.0\lib\net45\Microsoft.AspNet.SignalR.Core.dll</HintPath>
    </Reference>
    <Reference Include="Microsoft.AspNet.SignalR.SystemWeb, Version=2.2.0.0, Culture=neutral, PublicKeyToken=31bf3856ad364e35, processorArchitecture=MSIL">
      <HintPath>..\packages\Microsoft.AspNet.SignalR.SystemWeb.2.2.0\lib\net45\Microsoft.AspNet.SignalR.SystemWeb.dll</HintPath>
    </Reference>
    <Reference Include="Microsoft.IdentityModel.Clients.ActiveDirectory, Version=2.21.0.0, Culture=neutral, PublicKeyToken=31bf3856ad364e35, processorArchitecture=MSIL">
      <HintPath>..\packages\Microsoft.IdentityModel.Clients.ActiveDirectory.2.21.301221612\lib\net45\Microsoft.IdentityModel.Clients.ActiveDirectory.dll</HintPath>
    </Reference>
    <Reference Include="Microsoft.IdentityModel.Clients.ActiveDirectory.WindowsForms, Version=2.21.0.0, Culture=neutral, PublicKeyToken=31bf3856ad364e35, processorArchitecture=MSIL">
      <HintPath>..\packages\Microsoft.IdentityModel.Clients.ActiveDirectory.2.21.301221612\lib\net45\Microsoft.IdentityModel.Clients.ActiveDirectory.WindowsForms.dll</HintPath>
    </Reference>
    <Reference Include="Microsoft.IdentityModel.Logging, Version=1.1.2.0, Culture=neutral, PublicKeyToken=31bf3856ad364e35, processorArchitecture=MSIL">
      <HintPath>..\packages\Microsoft.IdentityModel.Logging.1.1.2\lib\net451\Microsoft.IdentityModel.Logging.dll</HintPath>
    </Reference>
    <Reference Include="Microsoft.IdentityModel.Tokens, Version=5.1.2.0, Culture=neutral, PublicKeyToken=31bf3856ad364e35, processorArchitecture=MSIL">
      <HintPath>..\packages\Microsoft.IdentityModel.Tokens.5.1.2\lib\net451\Microsoft.IdentityModel.Tokens.dll</HintPath>
    </Reference>
    <Reference Include="Microsoft.Owin, Version=2.1.0.0, Culture=neutral, PublicKeyToken=31bf3856ad364e35, processorArchitecture=MSIL">
      <HintPath>..\packages\Microsoft.Owin.2.1.0\lib\net45\Microsoft.Owin.dll</HintPath>
    </Reference>
    <Reference Include="Microsoft.Owin.Host.SystemWeb, Version=2.1.0.0, Culture=neutral, PublicKeyToken=31bf3856ad364e35, processorArchitecture=MSIL">
      <HintPath>..\packages\Microsoft.Owin.Host.SystemWeb.2.1.0\lib\net45\Microsoft.Owin.Host.SystemWeb.dll</HintPath>
    </Reference>
    <Reference Include="Microsoft.Owin.Security, Version=2.1.0.0, Culture=neutral, PublicKeyToken=31bf3856ad364e35, processorArchitecture=MSIL">
      <HintPath>..\packages\Microsoft.Owin.Security.2.1.0\lib\net45\Microsoft.Owin.Security.dll</HintPath>
    </Reference>
    <Reference Include="Microsoft.SqlServer.Types, Version=11.0.0.0, Culture=neutral, PublicKeyToken=89845dcd8080cc91, processorArchitecture=MSIL">
      <HintPath>..\packages\Microsoft.SqlServer.Types.11.0.2\lib\net20\Microsoft.SqlServer.Types.dll</HintPath>
    </Reference>
    <Reference Include="Microsoft.Web.Infrastructure, Version=1.0.0.0, Culture=neutral, PublicKeyToken=31bf3856ad364e35, processorArchitecture=MSIL">
      <HintPath>..\packages\Microsoft.Web.Infrastructure.1.0.0.0\lib\net40\Microsoft.Web.Infrastructure.dll</HintPath>
    </Reference>
    <Reference Include="Microsoft.Web.XmlTransform, Version=2.1.0.0, Culture=neutral, PublicKeyToken=b03f5f7f11d50a3a, processorArchitecture=MSIL">
      <HintPath>..\packages\Microsoft.Web.Xdt.2.1.1\lib\net40\Microsoft.Web.XmlTransform.dll</HintPath>
    </Reference>
    <Reference Include="Mono.CSharp, Version=4.0.0.0, Culture=neutral, PublicKeyToken=0738eb9f132ed756, processorArchitecture=MSIL">
      <HintPath>..\packages\CS-Script.bin.3.13.2.0\lib\net45\Mono.CSharp.dll</HintPath>
    </Reference>
    <Reference Include="Nest, Version=2.0.0.0, Culture=neutral, PublicKeyToken=96c599bbe3e70f5d, processorArchitecture=MSIL">
      <HintPath>..\packages\NEST.2.4.3\lib\net45\Nest.dll</HintPath>
    </Reference>
    <Reference Include="Newtonsoft.Json, Version=9.0.0.0, Culture=neutral, PublicKeyToken=30ad4fe6b2a6aeed, processorArchitecture=MSIL">
      <HintPath>..\packages\Newtonsoft.Json.9.0.1\lib\net45\Newtonsoft.Json.dll</HintPath>
    </Reference>
    <Reference Include="NuGet.Core, Version=2.11.1.812, Culture=neutral, PublicKeyToken=31bf3856ad364e35, processorArchitecture=MSIL">
      <HintPath>..\packages\NuGet.Core.2.11.1\lib\net40-Client\NuGet.Core.dll</HintPath>
    </Reference>
    <Reference Include="OpenXmlPowerTools, Version=4.2.0.0, Culture=neutral, processorArchitecture=MSIL">
      <HintPath>..\packages\OpenXmlPowerTools.4.2\lib\OpenXmlPowerTools.dll</HintPath>
    </Reference>
    <Reference Include="Owin, Version=1.0.0.0, Culture=neutral, PublicKeyToken=f0ebd12fd5e55cc5, processorArchitecture=MSIL">
      <HintPath>..\packages\Owin.1.0\lib\net40\Owin.dll</HintPath>
    </Reference>
    <Reference Include="PreMailer.Net, Version=1.5.5.0, Culture=neutral, processorArchitecture=MSIL">
      <HintPath>..\packages\PreMailer.Net.1.5.5\lib\net45\PreMailer.Net.dll</HintPath>
    </Reference>
    <Reference Include="Quartz">
      <HintPath>..\libs\Quartz\Quartz.dll</HintPath>
    </Reference>
    <Reference Include="RestSharp, Version=105.2.3.0, Culture=neutral, processorArchitecture=MSIL">
      <HintPath>..\packages\RestSharp.105.2.3\lib\net452\RestSharp.dll</HintPath>
    </Reference>
    <Reference Include="Rock.Mobile.Common, Version=0.1.9.0, Culture=neutral, processorArchitecture=MSIL">
      <HintPath>..\packages\Rock.Mobile.Common.0.1.9\lib\net452\Rock.Mobile.Common.dll</HintPath>
    </Reference>
    <Reference Include="StackExchange.Redis.StrongName, Version=1.2.6.0, Culture=neutral, PublicKeyToken=c219ff1ca8c2ce46, processorArchitecture=MSIL">
      <HintPath>..\packages\StackExchange.Redis.StrongName.1.2.6\lib\net45\StackExchange.Redis.StrongName.dll</HintPath>
    </Reference>
    <Reference Include="System" />
    <Reference Include="System.ComponentModel.Composition" />
    <Reference Include="System.ComponentModel.DataAnnotations" />
    <Reference Include="System.configuration" />
    <Reference Include="System.Core" />
    <Reference Include="System.Data.Entity.Design" />
    <Reference Include="System.Data.Services" />
    <Reference Include="System.DirectoryServices" />
    <Reference Include="System.DirectoryServices.AccountManagement" />
    <Reference Include="System.Drawing" />
    <Reference Include="System.IdentityModel.Tokens.Jwt, Version=5.1.2.0, Culture=neutral, PublicKeyToken=31bf3856ad364e35, processorArchitecture=MSIL">
      <HintPath>..\packages\System.IdentityModel.Tokens.Jwt.5.1.2\lib\net451\System.IdentityModel.Tokens.Jwt.dll</HintPath>
    </Reference>
    <Reference Include="System.IO.Compression" />
    <Reference Include="System.IO.Compression.FileSystem" />
    <Reference Include="System.IO.Packaging, Version=1.0.0.0, Culture=neutral, processorArchitecture=MSIL">
      <HintPath>..\packages\OpenXMLSDK-MOT.2.6.0.0\lib\System.IO.Packaging.dll</HintPath>
    </Reference>
    <Reference Include="System.Linq.Dynamic, Version=1.0.5840.25917, Culture=neutral, processorArchitecture=MSIL">
      <HintPath>..\packages\System.Linq.Dynamic.1.0.6\lib\net40\System.Linq.Dynamic.dll</HintPath>
    </Reference>
    <Reference Include="System.Management.Automation, Version=1.0.0.0, Culture=neutral, PublicKeyToken=31bf3856ad364e35, processorArchitecture=MSIL">
      <HintPath>..\packages\System.Management.Automation.6.1.7601.17515\lib\net45\System.Management.Automation.dll</HintPath>
    </Reference>
    <Reference Include="System.Net.Http.Formatting, Version=5.2.3.0, Culture=neutral, PublicKeyToken=31bf3856ad364e35, processorArchitecture=MSIL">
      <HintPath>..\packages\Microsoft.AspNet.WebApi.Client.5.2.3\lib\net45\System.Net.Http.Formatting.dll</HintPath>
    </Reference>
    <Reference Include="System.Net.Http.WebRequest" />
    <Reference Include="System.Runtime.Caching" />
    <Reference Include="System.Runtime.Serialization" />
    <Reference Include="System.ServiceModel" />
    <Reference Include="System.ServiceModel.Web" />
    <Reference Include="System.Web" />
    <Reference Include="System.Web.Extensions" />
    <Reference Include="System.Web.Http, Version=5.2.3.0, Culture=neutral, PublicKeyToken=31bf3856ad364e35, processorArchitecture=MSIL">
      <HintPath>..\packages\Microsoft.AspNet.WebApi.Core.5.2.3\lib\net45\System.Web.Http.dll</HintPath>
    </Reference>
    <Reference Include="System.Web.Http.WebHost, Version=5.2.3.0, Culture=neutral, PublicKeyToken=31bf3856ad364e35, processorArchitecture=MSIL">
      <HintPath>..\packages\Microsoft.AspNet.WebApi.WebHost.5.2.3\lib\net45\System.Web.Http.WebHost.dll</HintPath>
    </Reference>
    <Reference Include="System.Web.Optimization, Version=1.1.0.0, Culture=neutral, PublicKeyToken=31bf3856ad364e35, processorArchitecture=MSIL">
      <HintPath>..\packages\Microsoft.AspNet.Web.Optimization.1.1.3\lib\net40\System.Web.Optimization.dll</HintPath>
    </Reference>
    <Reference Include="System.Xml.Linq" />
    <Reference Include="System.Data.DataSetExtensions" />
    <Reference Include="Microsoft.CSharp" />
    <Reference Include="System.Data" />
    <Reference Include="System.Net.Http" />
    <Reference Include="System.Xml" />
    <Reference Include="Twilio, Version=0.0.0.0, Culture=neutral, processorArchitecture=MSIL">
      <HintPath>..\packages\Twilio.5.1.0\lib\net451\Twilio.dll</HintPath>
    </Reference>
    <Reference Include="UAParser, Version=2.1.0.0, Culture=neutral, PublicKeyToken=f7377bf021646069, processorArchitecture=MSIL">
      <HintPath>..\packages\UAParser.2.1.0.0\lib\net40-Client\UAParser.dll</HintPath>
    </Reference>
    <Reference Include="WebGrease, Version=1.5.2.14234, Culture=neutral, PublicKeyToken=31bf3856ad364e35, processorArchitecture=MSIL">
      <HintPath>..\packages\WebGrease.1.5.2\lib\WebGrease.dll</HintPath>
    </Reference>
    <Reference Include="Z.EntityFramework.Plus.EF6, Version=1.8.6.0, Culture=neutral, PublicKeyToken=59b66d028979105b, processorArchitecture=MSIL">
      <HintPath>..\packages\Z.EntityFramework.Plus.EF6.1.8.6\lib\net45\Z.EntityFramework.Plus.EF6.dll</HintPath>
    </Reference>
  </ItemGroup>
  <ItemGroup>
    <Compile Include="..\Rock.Version\AssemblySharedInfo.cs">
      <Link>AssemblySharedInfo.cs</Link>
    </Compile>
    <Compile Include="Address\Bing.cs" />
    <Compile Include="Address\MelissaData.cs" />
    <Compile Include="Address\ServiceObjects.cs" />
    <Compile Include="Address\SmartyStreets.cs" />
    <Compile Include="Address\VerificationComponent.cs" />
    <Compile Include="Address\VerificationContainer.cs" />
    <Compile Include="Attribute\AccountFieldAttribute.cs" />
    <Compile Include="Attribute\AccountsFieldAttribute.cs" />
    <Compile Include="Attribute\AddressFieldAttribute.cs" />
    <Compile Include="Attribute\AssetStorageSystemFieldAttribute.cs" />
    <Compile Include="Attribute\AttributeCategoryFieldAttribute.cs" />
    <Compile Include="Attribute\AttributeFieldAttribute.cs" />
    <Compile Include="Attribute\AssessmentTypesFieldAttribute.cs" />
    <Compile Include="Attribute\CheckListFieldAttribute.cs" />
    <Compile Include="Attribute\ColorFieldAttribute.cs" />
    <Compile Include="Attribute\ComparisonFieldAttribute.cs" />
    <Compile Include="Attribute\SequenceFieldAttribute.cs" />
    <Compile Include="Attribute\StepProgramFieldAttribute.cs" />
    <Compile Include="Attribute\ContentChannelTypeFieldAttribute.cs" />
    <Compile Include="Attribute\ContentChannelItemFieldAttribute.cs" />
    <Compile Include="Attribute\BackgroundCheckFieldAttribute.cs" />
    <Compile Include="Attribute\GenderFieldAttribute.cs" />
    <Compile Include="Attribute\IHasAttributes.cs" />
    <Compile Include="Attribute\InteractionChannelFieldAttribute.cs" />
    <Compile Include="Attribute\InteractionChannelsFieldAttribute.cs" />
    <Compile Include="Attribute\LabelFieldAttribute.cs" />
    <Compile Include="Attribute\LavaFieldAttribute.cs" />
    <Compile Include="Attribute\RegistrationInstanceFieldAttribute.cs" />
    <Compile Include="Attribute\RegistrationTemplateFieldAttribute.cs" />
    <Compile Include="Attribute\RegistrationTemplatesFieldAttribute.cs" />
    <Compile Include="Attribute\RegistryEntryFieldAttribute.cs" />
    <Compile Include="Attribute\ReportFieldAttribute.cs" />
    <Compile Include="Attribute\SelectFieldAttribute.cs" />
    <Compile Include="Attribute\TextValueFilterFieldAttribute.cs" />
    <Compile Include="Attribute\TimeZoneFieldAttribute.cs" />
    <Compile Include="Attribute\FileFieldAttribute.cs" />
    <Compile Include="Attribute\BinaryFileFieldAttribute.cs" />
    <Compile Include="Attribute\BinaryFileTypeFieldAttribute.cs" />
    <Compile Include="Attribute\BinaryFileTypesFieldAttribute.cs" />
    <Compile Include="Attribute\BooleanFieldAttribute.cs" />
    <Compile Include="Attribute\CampusesFieldAttribute.cs" />
    <Compile Include="Attribute\CampusFieldAttribute.cs" />
    <Compile Include="Attribute\GroupCategoryFieldAttribute.cs" />
    <Compile Include="Attribute\CategoryFieldAttribute.cs" />
    <Compile Include="Attribute\CodeEditorFieldAttribute.cs" />
    <Compile Include="Attribute\CommunicationTemplateFieldAttribute .cs" />
    <Compile Include="Attribute\ComponentFieldAttribute.cs" />
    <Compile Include="Attribute\ComponentsFieldAttribute.cs" />
    <Compile Include="Attribute\ConnectionActivityTypeFieldAttribute.cs" />
    <Compile Include="Attribute\ConnectionOpportunityFieldAttribute.cs" />
    <Compile Include="Attribute\ConnectionRequestFieldAttribute.cs" />
    <Compile Include="Attribute\ConnectionStateFieldAttribute.cs" />
    <Compile Include="Attribute\ConnectionStatusFieldAttribute.cs" />
    <Compile Include="Attribute\ConnectionTypeFieldAttribute.cs" />
    <Compile Include="Attribute\ConnectionTypesFieldAttribute.cs" />
    <Compile Include="Attribute\ContentChannelFieldAttribute.cs" />
    <Compile Include="Attribute\ContentChannelTypesFieldAttribute.cs" />
    <Compile Include="Attribute\CurrencyFieldAttribute.cs" />
    <Compile Include="Attribute\CustomEnhancedListFieldAttribute.cs" />
    <Compile Include="Attribute\CustomCheckboxListFieldAttribute.cs" />
    <Compile Include="Attribute\CustomDropdownListFieldAttribute.cs" />
    <Compile Include="Attribute\CustomRadioListFieldAttribute.cs" />
    <Compile Include="Attribute\DataViewFieldAttribute.cs" />
    <Compile Include="Attribute\DataViewsFieldAttribute.cs" />
    <Compile Include="Attribute\DateFieldAttribute.cs" />
    <Compile Include="Attribute\DateRangeFieldAttribute.cs" />
    <Compile Include="Attribute\DateTimeFieldAttribute.cs" />
    <Compile Include="Attribute\DayOfWeekFieldAttribute.cs" />
    <Compile Include="Attribute\DaysOfWeekFieldAttribute.cs" />
    <Compile Include="Attribute\DecimalFieldAttribute.cs" />
    <Compile Include="Attribute\DecimalRangeFieldAttribute.cs" />
    <Compile Include="Attribute\DefinedTypeFieldAttribute.cs" />
    <Compile Include="Attribute\DefinedValueFieldAttribute.cs" />
    <Compile Include="Attribute\DefinedValueRangeFieldAttribute.cs" />
    <Compile Include="Attribute\EmailFieldAttribute.cs" />
    <Compile Include="Attribute\GroupMemberFieldAttribute.cs" />
    <Compile Include="Attribute\IHasInheritedAttributes.cs" />
    <Compile Include="Attribute\MatrixFieldAttribute.cs" />
    <Compile Include="Attribute\SocialMediaAccountFieldAttribute.cs" />
    <Compile Include="Attribute\SSNFieldAttribute.cs" />
    <Compile Include="Attribute\WorkflowFieldAttribute.cs" />
    <Compile Include="Attribute\EncryptedTextFieldAttribute.cs" />
    <Compile Include="Attribute\EntityFieldAttribute.cs" />
    <Compile Include="Attribute\EntityTypeFieldAttribute.cs" />
    <Compile Include="Attribute\EnumFieldAttribute.cs" />
    <Compile Include="Attribute\EnumsFieldAttribute.cs" />
    <Compile Include="Attribute\EventCalendarFieldAttribute.cs" />
    <Compile Include="Attribute\EventItemFieldAttribute.cs" />
    <Compile Include="Attribute\FieldAttribute.cs" />
    <Compile Include="Attribute\FinancialGatewayFieldAttribute.cs" />
    <Compile Include="Attribute\GroupAndRoleFieldAttribute.cs" />
    <Compile Include="Attribute\GroupFieldAttribute.cs" />
    <Compile Include="Attribute\GroupLocationTypeFieldAttribute.cs" />
    <Compile Include="Attribute\GroupRoleFieldAttribute.cs" />
    <Compile Include="Attribute\GroupTypeFieldAttribute.cs" />
    <Compile Include="Attribute\GroupTypeGroupFieldAttribute.cs" />
    <Compile Include="Attribute\GroupTypesFieldAttribute.cs" />
    <Compile Include="Attribute\Helper.cs" />
    <Compile Include="Attribute\IHasAttributesWrapper.cs" />
    <Compile Include="Attribute\InheritedAttribute.cs" />
    <Compile Include="Attribute\IntegerFieldAttribute.cs" />
    <Compile Include="Attribute\IntegerRangeFieldAttribute.cs" />
    <Compile Include="Attribute\KeyValueListFieldAttribute.cs" />
    <Compile Include="Attribute\LavaCommandsFieldAttribute.cs" />
    <Compile Include="Attribute\LinkedPageAttribute.cs" />
    <Compile Include="Attribute\LocationFieldAttribute.cs" />
    <Compile Include="Attribute\MarkdownFieldAttribute.cs" />
    <Compile Include="Attribute\MemoFieldAttribute.cs" />
    <Compile Include="Attribute\MergeTemplateFieldAttribute.cs" />
    <Compile Include="Attribute\MetricCategoriesFieldAttribute.cs" />
    <Compile Include="Attribute\NoteTypeFieldAttribute.cs" />
    <Compile Include="Attribute\PersonBadgesAttribute.cs" />
    <Compile Include="Attribute\PersonFieldAttribute.cs" />
    <Compile Include="Attribute\PhoneNumberFieldAttribute.cs" />
    <Compile Include="Attribute\RemoteAuthsFieldAttribute.cs" />
    <Compile Include="Attribute\ScheduleFieldAttribute.cs" />
    <Compile Include="Attribute\SchedulesFieldAttribute.cs" />
    <Compile Include="Attribute\SecurityRoleFieldAttribute.cs" />
    <Compile Include="Attribute\SiteFieldAttribute.cs" />
    <Compile Include="Attribute\SlidingDateRangeFieldAttribute.cs" />
    <Compile Include="Attribute\SystemEmailFieldAttribute.cs" />
    <Compile Include="Attribute\TextFieldAttribute.cs" />
    <Compile Include="Attribute\TimeFieldAttribute.cs" />
    <Compile Include="Attribute\UrlLinkFieldAttribute.cs" />
    <Compile Include="Attribute\ValueListFieldAttribute.cs" />
    <Compile Include="Attribute\WorkflowActivityTypeAttribute.cs" />
    <Compile Include="Attribute\WorkflowAttributeAttribute.cs" />
    <Compile Include="Attribute\WorkflowTextOrAttributeAttribute.cs" />
    <Compile Include="Attribute\WorkflowTypeFieldAttribute.cs" />
<<<<<<< HEAD
    <Compile Include="Blocks\BlockActionAttribute.cs" />
    <Compile Include="Attribute\IconCssClassAttribute.cs" />
    <Compile Include="Mobile\AdditionalSettings.cs" />
    <Compile Include="Mobile\TabLocation.cs" />
    <Compile Include="Net\ClientInformation.cs" />
    <Compile Include="Web\RockCustomSettingsProvider.cs" />
    <Compile Include="Web\IRockCustomSettingsUserControl.cs" />
    <Compile Include="Blocks\IRockMobileBlockType.cs" />
    <Compile Include="Blocks\RockBlockType.cs" />
    <Compile Include="Blocks\BlockActionResult.cs" />
    <Compile Include="Web\RockCustomSettingsUserControlProvider.cs" />
    <Compile Include="Net\RockRequestContext.cs" />
    <Compile Include="Attribute\TargetTypeAttribute.cs" />
    <Compile Include="Blocks\Types\Mobile\ContentChannelItemList.cs" />
    <Compile Include="Blocks\Types\Mobile\MobileContent.cs" />
    <Compile Include="Blocks\Types\Mobile\MobileDynamicContent.cs" />
    <Compile Include="Blocks\Types\Mobile\MobileImage.cs" />
    <Compile Include="Blocks\Types\Mobile\MobileLogin.cs" />
    <Compile Include="Blocks\Types\Mobile\MobileProfileDetails.cs" />
    <Compile Include="Blocks\Types\Mobile\MobileRegister.cs" />
    <Compile Include="Blocks\Types\Mobile\MobileWorkflowEntry.cs" />
=======
    <Compile Include="Communication\RockSMSMessageRecipient.cs" />
    <Compile Include="Communication\RockPushMessageRecipient.cs" />
    <Compile Include="Communication\RockEmailMessageRecipient.cs" />
    <Compile Include="Communication\RockMessageRecipient.cs" />
    <Compile Include="Chart\ChartJsTimeSeriesDataFactory.cs" />
    <Compile Include="Chart\FlotChartDataSet.cs" />
    <Compile Include="Chart\TimeSeriesChartDataPoint.cs" />
>>>>>>> 9e514fd0
    <Compile Include="Communication\SmsActions\SmsActionComponent.cs" />
    <Compile Include="Communication\SmsActions\SmsActionContainer.cs" />
    <Compile Include="Communication\SmsActions\SmsActionLaunchWorkflow.cs" />
    <Compile Include="Communication\SmsActions\SmsActionReply.cs" />
    <Compile Include="Communication\SmsActions\SmsActionConversations.cs" />
    <Compile Include="Communication\SmsActions\SmsActionOutcome.cs" />
    <Compile Include="Communication\SmsActions\SmsMessage.cs" />
    <Compile Include="Field\FieldVisibilityRules.cs" />
    <Compile Include="Field\Types\AssetFieldType.cs" />
    <Compile Include="Field\Types\AssetStorageProviderFieldType.cs" />
    <Compile Include="Field\Types\AssessmentTypesFieldType.cs" />
    <Compile Include="Field\Types\ConditionalScaleFieldType.cs" />
    <Compile Include="Jobs\RockTriggerListener.cs" />
    <Compile Include="Jobs\GroupLeaderAbsenceNotifications.cs" />
    <Compile Include="Jobs\SendAssessmentReminders.cs" />
    <Compile Include="Field\Types\SequenceFieldType.cs" />
    <Compile Include="Jobs\RebuildSequenceMaps.cs" />
    <Compile Include="Jobs\SendGroupScheduleNotifications.cs" />
    <Compile Include="Lava\Blocks\JsonProperty.cs" />
    <Compile Include="Model\CodeGenerated\GroupMemberAssignmentService.cs" />
    <Compile Include="Model\CodeGenerated\GroupMemberScheduleTemplateService.cs" />
    <Compile Include="Field\EntitySingleSelectionListFieldTypeBase.cs" />
    <Compile Include="Field\Types\StepProgramFieldType.cs" />
    <Compile Include="Field\Types\RegistryEntryFieldType.cs" />
    <Compile Include="Field\Types\ValueFilterFieldType.cs" />
    <Compile Include="Financial\HostedPaymentInfoControlOptions.cs" />
    <Compile Include="Financial\IGatewayComponent.cs" />
    <Compile Include="Financial\IHostedGatewayComponent.cs" />
    <Compile Include="Financial\IHostedGatewayPaymentControlTokenEvent.cs" />
    <Compile Include="Jobs\PostV90DataMigrations.cs" />
    <Compile Include="Jobs\PostV90DataMigrationsForDISC.cs" />
    <Compile Include="Financial\IWebhookGatewayComponent.cs" />
    <Compile Include="Jobs\ChargeFutureTransactions.cs" />
    <Compile Include="Lava\Shortcodes\ScheduledContent.cs" />
    <Compile Include="Financial\AutomatedPaymentProcessor.cs" />
    <Compile Include="Financial\AutomatedPaymentArgs.cs" />
    <Compile Include="Financial\IAutomatedGatewayComponent.cs" />
    <Compile Include="Financial\IThreeStepGatewayComponent.cs" />
    <Compile Include="Model\Assessment.cs" />
    <Compile Include="Model\AssessmentService.Partial.cs" />
    <Compile Include="Model\AssessmentType.cs" />
    <Compile Include="Model\CodeGenerated\AssessmentService.cs" />
    <Compile Include="Model\CodeGenerated\AssessmentTypeService.cs" />
    <Compile Include="Model\AttendanceData.cs" />
    <Compile Include="Model\CodeGenerated\CommunicationResponseService.cs" />
    <Compile Include="Model\CodeGenerated\SequenceEnrollmentService.cs" />
    <Compile Include="Model\CodeGenerated\SequenceOccurrenceExclusionService.cs" />
    <Compile Include="Model\CodeGenerated\SequenceService.cs" />
    <Compile Include="Model\CodeGenerated\SmsActionService.cs" />
    <Compile Include="Model\CodeGenerated\NoteAttachmentService.cs" />
    <Compile Include="Model\CodeGenerated\PersonScheduleExclusionService.cs" />
    <Compile Include="Model\CodeGenerated\StepWorkflowService.cs" />
    <Compile Include="Model\CodeGenerated\StepWorkflowTriggerService.cs" />
    <Compile Include="Model\SequenceOccurrenceExclusionService.Partial.cs" />
    <Compile Include="Model\SequenceEnrollmentService.Partial.cs" />
    <Compile Include="Model\SequenceService.Partial.cs" />
    <Compile Include="Model\GroupLocationScheduleConfig.cs" />
    <Compile Include="Model\GroupMemberAssignment.cs" />
    <Compile Include="Model\GroupMemberAssignmentService.Partial.cs" />
    <Compile Include="Model\GroupMemberScheduleTemplate.cs" />
    <Compile Include="Model\CodeGenerated\RegistrationTemplateFeeItemService.cs" />
    <Compile Include="Model\CodeGenerated\StepProgramService.cs" />
    <Compile Include="Model\CodeGenerated\StepService.cs" />
    <Compile Include="Model\CodeGenerated\StepStatusService.cs" />
    <Compile Include="Model\CodeGenerated\StepTypePrerequisiteService.cs" />
    <Compile Include="Model\CodeGenerated\StepTypeService.cs" />
    <Compile Include="Model\CommunicationResponse.cs" />
    <Compile Include="Model\CommunicationResponseService.partial.cs" />
    <Compile Include="Model\ConflictProfileService.cs" />
    <Compile Include="Model\EQInventoryService.cs" />
    <Compile Include="Model\Sequence.cs" />
    <Compile Include="Model\SequenceOccurrenceExclusion.cs" />
    <Compile Include="Model\SmsAction.cs" />
    <Compile Include="Model\SmsActionService.Partial.cs" />
    <Compile Include="Model\GroupLocationHistoricalService.Partial.cs" />
    <Compile Include="Model\MotivatorService.cs" />
    <Compile Include="Model\NoteAttachment.cs" />
    <Compile Include="Model\PersonScheduleExclusionService.Partial.cs" />
    <Compile Include="Model\PersonScheduleExclusion.cs" />
    <Compile Include="Model\RegistrationTemplateFeeItem.cs" />
    <Compile Include="Model\SpiritualGiftsService.cs" />
    <Compile Include="BulkExport\AttributesExport.cs" />
    <Compile Include="BulkExport\FinancialTransactionExport.cs" />
    <Compile Include="BulkExport\FinancialTransactionExportOptions.cs" />
    <Compile Include="BulkExport\FinancialTransactionsExport.cs" />
    <Compile Include="BulkExport\ModelExport.cs" />
    <Compile Include="BulkExport\ExportOptions.cs" />
    <Compile Include="BulkExport\LocationExport.cs" />
    <Compile Include="BulkExport\ExportResult.cs" />
    <Compile Include="BulkExport\PeopleExport.cs" />
    <Compile Include="BulkExport\PersonExport.cs" />
    <Compile Include="CheckIn\CheckInEditFamilyBlock.cs">
      <SubType>ASPXCodeBehind</SubType>
    </Compile>
    <Compile Include="CheckIn\CheckInMessage.cs" />
    <Compile Include="CheckIn\CheckInSearchBlock.cs">
      <SubType>ASPXCodeBehind</SubType>
    </Compile>
    <Compile Include="CheckIn\Registration\FamilyRegistrationState.cs" />
    <Compile Include="Data\NoAttributeFilterExpression.cs" />
    <Compile Include="Field\ICachedEntitiesFieldType.cs" />
    <Compile Include="Field\Types\RegistrationTemplatesFieldType.cs" />
    <Compile Include="Jobs\NoRetryAggregateException.cs" />
    <Compile Include="Jobs\NoRetryException.cs" />
    <Compile Include="Jobs\PostV84DataMigrations.cs" />
    <Compile Include="Lava\Shortcodes\Scripturize.cs" />
    <Compile Include="Lava\Shortcodes\LavaShortcodeMetaDataAttribute.cs" />
    <Compile Include="PersonProfile\Badge\Assessment.cs" />
    <Compile Include="Model\Step.cs" />
    <Compile Include="Model\SequenceEnrollment.cs" />
    <Compile Include="Model\StepWorkflow.cs" />
    <Compile Include="Model\StepWorkflowTrigger.cs" />
    <Compile Include="Model\StepTypePrerequisite.cs" />
    <Compile Include="Model\StepType.cs" />
    <Compile Include="Model\StepStatus.cs" />
    <Compile Include="Model\StepProgram.cs" />
    <Compile Include="Model\StepWorkflowTriggerService.Partial.cs" />
    <Compile Include="PersonProfile\Badge\SequenceEngagement.cs" />
    <Compile Include="Plugin\HotFixes\051_SparkData.cs" />
    <Compile Include="Model\AttributeMatrixService.Partial.cs" />
    <Compile Include="Plugin\HotFixes\052_MigrationRollupsForV8_1.cs" />
    <Compile Include="Plugin\HotFixes\053_DuplicateDataIntegrityReports.cs" />
    <Compile Include="Plugin\HotFixes\054_MigrationRollupsForV8_2.cs" />
    <Compile Include="Plugin\HotFixes\055_MigrationRollupsForV8_3.cs" />
    <Compile Include="Plugin\HotFixes\056_MigrationRollupsForV8_4.cs" />
    <Compile Include="Plugin\HotFixes\057_MigrationRollupsForV8_5.cs" />
    <Compile Include="Plugin\HotFixes\058_CheckinRegistration.cs" />
    <Compile Include="Plugin\HotFixes\059_MigrationRollupsForV8_5_2.cs" />
    <Compile Include="Plugin\HotFixes\060_MigrationRollupsForV8_6.cs" />
    <Compile Include="Plugin\HotFixes\061_MigrationRollupsForV8_6_2.cs" />
    <Compile Include="Plugin\HotFixes\062_MigrationRollupsForV8_7.cs" />
    <Compile Include="Plugin\HotFixes\063_WhitelistBlacklist.cs" />
    <Compile Include="Plugin\HotFixes\064_MigrationRollupsForV8_7_2.cs" />
    <Compile Include="Plugin\HotFixes\065_ThresholdValue.cs" />
    <Compile Include="Plugin\HotFixes\066_MigrationRollupsForV8_7_3.cs" />
    <Compile Include="Plugin\HotFixes\067_MigrationRollupsForV8_7_4.cs" />
    <Compile Include="Plugin\HotFixes\068_MigrationRollupsForV8_7_5.cs" />
    <Compile Include="Plugin\HotFixes\069_MigrationRollupsForV8_7_6.cs" />
    <Compile Include="Plugin\HotFixes\070_MigrationRollupsForV8_7_7.cs" />
    <Compile Include="Plugin\HotFixes\071_BlacklistBlankFix.cs" />
    <Compile Include="Plugin\HotFixes\072_RemoveDoNotDisturb.cs" />
    <Compile Include="Plugin\HotFixes\073_MigrationRollupsForV8_8.cs" />
    <Compile Include="Plugin\HotFixes\074_MigrationRollupsForV8_8_1.cs" />
    <Compile Include="Plugin\HotFixes\HotFixMigrationResource.Designer.cs">
      <AutoGen>True</AutoGen>
      <DesignTime>True</DesignTime>
      <DependentUpon>HotFixMigrationResource.resx</DependentUpon>
    </Compile>
    <Compile Include="Reporting\DataFilter\BenevolenceRequest\BenevolenceResultDataViewFilter.cs" />
    <Compile Include="Reporting\DataFilter\BenevolenceResult\BenevolenceRequestDataViewFilter.cs" />
    <Compile Include="Reporting\DataFilter\Person\AttendanceDataViewFilter.cs" />
    <Compile Include="Reporting\DataFilter\Person\HasDuplicateEmailFilter.cs" />
    <Compile Include="Reporting\DataFilter\Person\HasDuplicatePhoneFilter.cs" />
    <Compile Include="Reporting\DataFilter\Person\InteractionDataViewFilter.cs" />
    <Compile Include="Reporting\DataFilter\Person\InteractionsFilter.cs" />
    <Compile Include="Reporting\DataSelect\Person\InteractionCountSelect.cs" />
    <Compile Include="Reporting\DataSelect\Person\InteractionDateSelect.cs" />
    <Compile Include="SystemGuid\AssessmentType.cs" />
    <Compile Include="SystemGuid\ContentChannelType.cs" />
    <Compile Include="SystemGuid\Layout.cs" />
    <Compile Include="SystemGuid\PageRoute.cs" />
    <Compile Include="Transactions\GroupScheduleCancellationTransaction.cs" />
    <Compile Include="Transactions\SaveHistoryTransaction.cs" />
    <Compile Include="Transactions\StepChangeTransaction.cs" />
    <Compile Include="Utility\EntityCoding\CodingHelper.cs" />
    <Compile Include="Utility\EntityCoding\EncodedEntity.cs" />
    <Compile Include="Utility\EntityCoding\EntityCoder.cs" />
    <Compile Include="Utility\EntityCoding\EntityDecoder.cs" />
    <Compile Include="Utility\EntityCoding\EntityPath.cs" />
    <Compile Include="Utility\EntityCoding\EntityPathComponent.cs" />
    <Compile Include="Utility\EntityCoding\EntityProcessor.cs" />
    <Compile Include="Utility\EntityCoding\ExportedEntitiesContainer.cs" />
    <Compile Include="Utility\EntityCoding\IEntityProcessor.cs" />
    <Compile Include="Utility\EntityCoding\IExporter.cs" />
    <Compile Include="Utility\EntityCoding\Processors\AttributeProcessor.cs" />
    <Compile Include="Utility\EntityCoding\Processors\AttributeValueProcessor.cs" />
    <Compile Include="Utility\EntityCoding\Processors\WorkflowActionFormProcessor.cs" />
    <Compile Include="Utility\EntityCoding\Processors\WorkflowActivityTypeProcessor.cs" />
    <Compile Include="Utility\EntityCoding\Processors\WorkflowTypeProcessor.cs" />
    <Compile Include="Utility\EntityCoding\QueuedEntity.cs" />
    <Compile Include="Utility\EntityCoding\Reference.cs" />
    <Compile Include="Utility\EntityCoding\WorkflowTypeExporter.cs" />
    <Compile Include="Utility\EnumOrderAttribute.cs" />
    <Compile Include="Utility\ExtensionMethods\DictionaryExtensions.cs" />
    <Compile Include="Utility\ExtensionMethods\DictionaryFieldExtensions.cs" />
    <Compile Include="Utility\ExtensionMethods\EnumUtilityExtensions.cs" />
    <Compile Include="Utility\ExtensionMethods\ScheduleExtensions.cs" />
<<<<<<< HEAD
    <Compile Include="Mobile\MobileHelper.cs" />
=======
    <Compile Include="Utility\JsonInterfaceContractResolver.cs" />
    <Compile Include="Utility\DynamicPropertyMapContractResolver.cs" />
>>>>>>> 9e514fd0
    <Compile Include="Utility\RockObsolete.cs" />
    <Compile Include="SystemGuid\SystemSetting.cs" />
    <Compile Include="SystemKey\GroupTypeAttributeKey.cs" />
    <Compile Include="Utility\RockColor.cs" />
    <Compile Include="Utility\RockDynamic.cs" />
    <Compile Include="Utility\Scripturize.cs" />
    <Compile Include="Utility\StringRockExtensions.cs" />
    <Compile Include="Utility\WebRequestHelper.cs" />
    <Compile Include="Web\Cache\Entities\BlockCache.cs" />
    <Compile Include="Web\Cache\Entities\CampusCache.cs" />
    <Compile Include="Web\Cache\Entities\RegistrationTemplateFormFieldCache.cs" />
    <Compile Include="Web\Cache\Entities\ContentChannelCache.cs" />
    <Compile Include="Web\Cache\Entities\SequenceOccurrenceExclusionCache.cs" />
    <Compile Include="Web\Cache\Entities\SequenceCache.cs" />
    <Compile Include="Web\Cache\Entities\EventCalendarCache.cs" />
    <Compile Include="Web\Cache\Entities\GroupTypeCache.cs" />
    <Compile Include="Web\Cache\Entities\InteractionChannelCache.cs" />
    <Compile Include="Web\Cache\Entities\InteractionComponentCache.cs" />
    <Compile Include="Web\Cache\Entities\LavaShortcodeCache.cs" />
    <Compile Include="Web\Cache\Entities\NoteTypeCache.cs" />
    <Compile Include="Web\Cache\Entities\Obsolete\CachedEntity.cs" />
    <Compile Include="Web\Cache\Entities\Obsolete\CachedModel.cs" />
    <Compile Include="Web\Cache\Entities\Obsolete\RockMemoryCache.cs" />
    <Compile Include="Web\Cache\Entities\PersonBadgeCache.cs" />
    <Compile Include="Web\Cache\Entities\RestActionCache.cs" />
    <Compile Include="Web\Cache\Entities\RestControllerCache.cs" />
    <Compile Include="Web\Cache\Entities\SignalTypeCache.cs" />
    <Compile Include="Web\Cache\Entities\SmsActionCache.cs" />
    <Compile Include="Web\Cache\Entities\WorkflowActionFormAttributeCache.cs" />
    <Compile Include="Web\Cache\Entities\WorkflowActionFormCache.cs" />
    <Compile Include="Web\Cache\Entities\WorkflowActionTypeCache.cs" />
    <Compile Include="Web\Cache\Entities\WorkflowActivityTypeCache.cs" />
    <Compile Include="Web\Cache\Entities\WorkflowTypeCache.cs" />
    <Compile Include="Web\Cache\ICacheable.cs" />
    <Compile Include="Web\Cache\IItemCache.cs" />
    <Compile Include="Web\Cache\EntityItemCache.cs" />
    <Compile Include="Web\Cache\NonEntities\EntityNoteTypesCache.cs" />
    <Compile Include="Web\Cache\NonEntities\IdFromGuidCache.cs" />
    <Compile Include="Web\Cache\NonEntities\WorkflowTriggersCache.cs" />
    <Compile Include="Web\Cache\RockCache.cs" />
    <Compile Include="Web\Cache\IRockCacheManager.cs" />
    <Compile Include="Web\Cache\ItemCache.cs" />
    <Compile Include="Web\Cache\EntityCache.cs" />
    <Compile Include="Web\Cache\IEntityCache.cs" />
    <Compile Include="Web\Cache\RockCacheManager.cs" />
    <Compile Include="Web\Cache\ModelCache.cs" />
    <Compile Include="Web\Cache\Entities\AttributeCache.cs" />
    <Compile Include="Web\Cache\Entities\BlockTypeCache.cs" />
    <Compile Include="Web\Cache\Entities\CategoryCache.cs" />
    <Compile Include="Web\Cache\Entities\DefinedTypeCache.cs" />
    <Compile Include="Web\Cache\Entities\DefinedValueCache.cs" />
    <Compile Include="Web\Cache\Entities\EntityTypeCache.cs" />
    <Compile Include="Web\Cache\Entities\FieldTypeCache.cs" />
    <Compile Include="Web\Cache\Entities\LayoutCache.cs" />
    <Compile Include="Web\Cache\Entities\PageCache.cs" />
    <Compile Include="Web\Cache\Entities\SiteCache.cs" />
    <Compile Include="Web\Cache\NonEntities\AttributeValueCache.cs" />
    <Compile Include="Web\Cache\NonEntities\EntityAttributesCache.cs" />
    <Compile Include="Web\Cache\NonEntities\GlobalAttributesCache.cs" />
    <Compile Include="Web\Cache\NonEntities\LavaTemplateCache.cs" />
    <Compile Include="Web\Cache\NonEntities\RoleCache.cs" />
    <Compile Include="Chart\ChartGroupBy.cs" />
    <Compile Include="Chart\IChartData.cs" />
    <Compile Include="Chart\SummaryData.cs" />
    <Compile Include="CheckIn\CheckInBlockMultiPerson.cs">
      <SubType>ASPXCodeBehind</SubType>
    </Compile>
    <Compile Include="CheckIn\CheckInBlock.cs">
      <SubType>ASPXCodeBehind</SubType>
    </Compile>
    <Compile Include="CheckIn\CheckInFamily.cs" />
    <Compile Include="CheckIn\CheckInGroup.cs" />
    <Compile Include="CheckIn\CheckInGroupType.cs" />
    <Compile Include="CheckIn\CheckInLabel.cs" />
    <Compile Include="CheckIn\CheckInLocation.cs" />
    <Compile Include="CheckIn\CheckOutPerson.cs" />
    <Compile Include="CheckIn\CheckInPerson.cs" />
    <Compile Include="CheckIn\CheckInSchedule.cs" />
    <Compile Include="CheckIn\CheckInState.cs" />
    <Compile Include="CheckIn\CheckInStatus.cs" />
    <Compile Include="CheckIn\CheckinType.cs" />
    <Compile Include="CheckIn\KioskDevice.cs" />
    <Compile Include="CheckIn\KioskGroup.cs" />
    <Compile Include="CheckIn\KioskGroupAttendance.cs" />
    <Compile Include="CheckIn\KioskGroupType.cs" />
    <Compile Include="CheckIn\KioskLabel.cs" />
    <Compile Include="CheckIn\KioskLocation.cs" />
    <Compile Include="CheckIn\KioskLocationAttendance.cs" />
    <Compile Include="CheckIn\KioskSchedule.cs" />
    <Compile Include="CheckIn\KioskScheduleAttendance.cs" />
    <Compile Include="Communication\BouncedEmail.cs" />
    <Compile Include="Communication\Email.cs" />
    <Compile Include="Communication\CommunicationDetails.cs" />
    <Compile Include="Communication\IEmailProvider.cs" />
    <Compile Include="Communication\ICommunicationDetails.cs" />
    <Compile Include="Communication\MediumComponent.cs" />
    <Compile Include="Communication\MediumContainer.cs" />
    <Compile Include="Communication\Medium\Email.cs" />
    <Compile Include="Communication\Medium\PushNotification.cs" />
    <Compile Include="Communication\Medium\Sms.cs" />
    <Compile Include="Communication\RecipientData.cs" />
    <Compile Include="Communication\RockEmailMessage.cs" />
    <Compile Include="Communication\RockMessage.cs" />
    <Compile Include="Communication\RockPushMessage.cs" />
    <Compile Include="Communication\RockSMSMessage.cs" />
    <Compile Include="Communication\SMTPComponent.cs" />
    <Compile Include="Communication\TransportComponent.cs" />
    <Compile Include="Communication\TransportContainer.cs" />
    <Compile Include="Communication\Transport\Firebase.cs" />
    <Compile Include="Communication\Transport\SMTP.cs" />
    <Compile Include="Communication\Transport\Twilio.cs" />
    <Compile Include="Configuration\AttributeValueConfig.cs" />
    <Compile Include="Configuration\AttributeValuesConfig.cs" />
    <Compile Include="Configuration\RockConfig.cs" />
    <Compile Include="Constants\DisplayStrings.cs" />
    <Compile Include="Constants\SystemSettingKeys.cs" />
    <Compile Include="Data\BoundFieldTypeAttribute.cs" />
    <Compile Include="Data\DbContext.cs" />
    <Compile Include="Data\DbService.cs" />
    <Compile Include="Data\DefinedValueAttribute.cs" />
    <Compile Include="Data\Entity.cs" />
    <Compile Include="Data\FieldTypeAttribute.cs" />
    <Compile Include="Data\AnalyticHistoryFieldAttribute.cs" />
    <Compile Include="Data\HideFromReportingAttribute.cs" />
    <Compile Include="Data\AnalyticsAttribute.cs" />
    <Compile Include="Data\IAnalyticHistorical.cs" />
    <Compile Include="Data\IAnalytic.cs" />
    <Compile Include="Data\ICategorized.cs" />
    <Compile Include="Data\IEntity.cs" />
    <Compile Include="Data\IFeed.cs" />
    <Compile Include="Data\IgnoreCanDelete.cs" />
    <Compile Include="Data\IgnoreModelErrorsAttribute.cs" />
    <Compile Include="Data\IHistoricalTracking.cs" />
    <Compile Include="Data\IMigration.cs" />
    <Compile Include="Data\IModel.cs" />
    <Compile Include="Data\IncludeForReportingAttribute.cs" />
    <Compile Include="Data\IncludeAsEntityProperty.cs" />
    <Compile Include="Data\Interception\QueryHintDbCommandInterceptor.cs" />
    <Compile Include="Data\Interception\QueryHintScope.cs" />
    <Compile Include="Data\IHasActiveFlag.cs" />
    <Compile Include="Data\IOrdered.cs" />
    <Compile Include="Data\IRockEntity.cs" />
    <Compile Include="Data\IService.cs" />
    <Compile Include="Data\LavaIgnoreAttribute.cs" />
    <Compile Include="Data\LavaIncludeAttribute.cs" />
    <Compile Include="Data\LinqRuntimeTypeBuilder.cs" />
    <Compile Include="Data\MigrationHelper.cs" />
    <Compile Include="Data\Model.cs" />
    <Compile Include="Data\NotAuditedAttribute.cs" />
    <Compile Include="Data\NotEmptyGuidAttribute.cs" />
    <Compile Include="Data\NotExportable.cs" />
    <Compile Include="Data\PreviewableAttribute.cs" />
    <Compile Include="Data\RockBulkUpdateExpressionVisitor.cs" />
    <Compile Include="Data\RockClientIncludeAttribute.cs" />
    <Compile Include="Data\RockContext.cs" />
    <Compile Include="Data\RockContextConfig.cs" />
    <Compile Include="Data\RockDomainAttribute.cs" />
    <Compile Include="Data\RockPluginDBInitializer.cs" />
    <Compile Include="Data\RouteAttribute.cs" />
    <Compile Include="Data\Service.cs" />
    <Compile Include="Data\Udf\DbMetadataExtensions.cs" />
    <Compile Include="Data\Udf\GetSpousePersonIdFromPersonIdStoreFunctionInjectionConvention.cs" />
    <Compile Include="Data\Udf\GetAddressStoreFunctionInjectionConvention.cs" />
    <Compile Include="Data\Udf\GetGeofencedGroupNamesStoreFunctionInjectionConvention.cs" />
    <Compile Include="Data\IRockStoreModelConvention.cs" />
    <Compile Include="Data\Udf\RockUdfHelper.cs" />
    <Compile Include="Extension\Component.cs" />
    <Compile Include="Extension\ComponentDescription.cs" />
    <Compile Include="Extension\Container.cs" />
    <Compile Include="Extension\FixedSizeList.cs" />
    <Compile Include="Extension\IComponentData.cs" />
    <Compile Include="Extension\IContainer.cs" />
    <Compile Include="Extension\SafeDirectoryCatalog.cs" />
    <Compile Include="Field\ConfigurationValue.cs" />
    <Compile Include="Field\FieldType.cs" />
    <Compile Include="Field\Helper.cs" />
    <Compile Include="Field\IEntityFieldType.cs" />
    <Compile Include="Field\IEntityQualifierFieldType.cs" />
    <Compile Include="Field\IFieldType.cs" />
    <Compile Include="Field\ILinkableFieldType.cs" />
    <Compile Include="Field\SelectFromListFieldType.cs" />
    <Compile Include="Field\Types\CheckListFieldType.cs" />
    <Compile Include="Field\Types\ContentChannelTypeFieldType.cs" />
    <Compile Include="Field\Types\ContentChannelItemFieldType.cs" />
    <Compile Include="Field\Types\BackgroundCheckFieldType.cs" />
    <Compile Include="Field\Types\MonthDayFieldType.cs" />
    <Compile Include="Field\Types\GenderFieldType.cs" />
    <Compile Include="Field\Types\InteractionChannelsFieldType.cs" />
    <Compile Include="Field\Types\LabelFieldType.cs" />
    <Compile Include="Field\Types\RegistrationInstanceFieldType.cs" />
    <Compile Include="Field\Types\RegistrationTemplateFieldType.cs" />
    <Compile Include="Field\Types\ReportFieldType.cs" />
    <Compile Include="Field\Types\TimeZoneFieldType.cs" />
    <Compile Include="Field\Types\GroupMemberFieldType.cs" />
    <Compile Include="Field\Types\InteractionChannelFieldType.cs" />
    <Compile Include="Field\Types\CommunicationPreferenceFieldType.cs" />
    <Compile Include="Field\Types\DataViewsFieldType.cs" />
    <Compile Include="Field\Types\LavaFieldType.cs" />
    <Compile Include="Field\Types\AccountFieldType.cs" />
    <Compile Include="Field\Types\AccountsFieldType.cs" />
    <Compile Include="Field\Types\AddressFieldType.cs" />
    <Compile Include="Field\Types\AttributeFieldType.cs" />
    <Compile Include="Field\Types\AudioFileFieldType.cs" />
    <Compile Include="Field\Types\AudioUrlFieldType.cs" />
    <Compile Include="Field\Types\BinaryFileFieldType.cs" />
    <Compile Include="Field\Types\BinaryFileTypeFieldType.cs" />
    <Compile Include="Field\Types\BinaryFileTypesFieldType.cs" />
    <Compile Include="Field\Types\BooleanFieldType.cs" />
    <Compile Include="Field\Types\CampusesFieldType.cs" />
    <Compile Include="Field\Types\CampusFieldType.cs" />
    <Compile Include="Field\Types\CategoriesFieldType.cs" />
    <Compile Include="Field\Types\CategoryFieldType.cs" />
    <Compile Include="Field\Types\CodeEditorFieldType.cs" />
    <Compile Include="Field\Types\ColorFieldType.cs" />
    <Compile Include="Field\Types\CommunicationTemplateFieldType.cs" />
    <Compile Include="Field\Types\ComparisonFieldType.cs" />
    <Compile Include="Field\Types\ComponentFieldType.cs" />
    <Compile Include="Field\Types\ComponentsFieldType.cs" />
    <Compile Include="Field\Types\ConnectionActivityTypeFieldType.cs" />
    <Compile Include="Field\Types\ConnectionOpportunityFieldType.cs" />
    <Compile Include="Field\Types\BenevolenceRequestFieldType.cs" />
    <Compile Include="Field\Types\ConnectionRequestFieldType.cs" />
    <Compile Include="Field\Types\ConnectionStateFieldType.cs" />
    <Compile Include="Field\Types\ConnectionStatusFieldType.cs" />
    <Compile Include="Field\Types\ConnectionTypeFieldType.cs" />
    <Compile Include="Field\Types\ConnectionTypesFieldType.cs" />
    <Compile Include="Field\Types\ContentChannelFieldType.cs" />
    <Compile Include="Field\Types\ContentChannelTypesFieldType.cs" />
    <Compile Include="Field\Types\CurrencyFieldType.cs" />
    <Compile Include="Field\Types\DataViewFieldType.cs" />
    <Compile Include="Field\Types\DateFieldType.cs" />
    <Compile Include="Field\Types\DateRangeFieldType.cs" />
    <Compile Include="Field\Types\DateTimeFieldType.cs" />
    <Compile Include="Field\Types\DayOfWeekFieldType.cs" />
    <Compile Include="Field\Types\DaysOfWeekFieldType.cs" />
    <Compile Include="Field\Types\DecimalFieldType.cs" />
    <Compile Include="Field\Types\DecimalRangeFieldType.cs" />
    <Compile Include="Field\Types\DefinedTypeFieldType.cs" />
    <Compile Include="Field\Types\DefinedValueFieldType.cs" />
    <Compile Include="Field\Types\DefinedValueRangeFieldType.cs" />
    <Compile Include="Field\Types\EmailFieldType.cs" />
    <Compile Include="Field\Types\MatrixFieldType.cs" />
    <Compile Include="Field\Types\SocialMediaAccountFieldType.cs" />
    <Compile Include="Field\Types\SSNFieldType.cs" />
    <Compile Include="Field\Types\WorkflowFieldType.cs" />
    <Compile Include="Field\Types\EncryptedTextFieldType.cs" />
    <Compile Include="Field\Types\EntityFieldType.cs" />
    <Compile Include="Field\Types\EntityTypeFieldType.cs" />
    <Compile Include="Field\Types\EnumFieldType.cs" />
    <Compile Include="Field\Types\EventCalendarFieldType.cs" />
    <Compile Include="Field\Types\EventItemFieldType.cs" />
    <Compile Include="Field\Types\FileFieldType.cs" />
    <Compile Include="Field\Types\FinancialGatewayFieldType.cs" />
    <Compile Include="Field\Types\GroupAndRoleFieldType.cs" />
    <Compile Include="Field\Types\GroupFieldType.cs" />
    <Compile Include="Field\Types\GroupLocationTypeFieldType.cs" />
    <Compile Include="Field\Types\GroupRoleFieldType.cs" />
    <Compile Include="Field\Types\GroupTypeFieldType.cs" />
    <Compile Include="Field\Types\GroupTypeGroupFieldType.cs" />
    <Compile Include="Field\Types\GroupTypesFieldType.cs" />
    <Compile Include="Field\Types\HtmlFieldType.cs" />
    <Compile Include="Field\Types\ImageFieldType.cs" />
    <Compile Include="Field\Types\IntegerFieldType.cs" />
    <Compile Include="Field\Types\IntegerRangeFieldType.cs" />
    <Compile Include="Field\Types\KeyValueListFieldType.cs" />
    <Compile Include="Field\Types\LavaCommandsFieldType.cs" />
    <Compile Include="Field\Types\LocationFieldType.cs" />
    <Compile Include="Field\Types\MarkdownFieldType.cs" />
    <Compile Include="Field\Types\MemoFieldType.cs" />
    <Compile Include="Field\Types\MergeTemplateFieldType.cs" />
    <Compile Include="Field\Types\MetricCategoriesFieldType.cs" />
    <Compile Include="Field\Types\NoteTypeFieldType.cs" />
    <Compile Include="Field\Types\NoteTypesFieldType.cs" />
    <Compile Include="Field\Types\PageReferenceFieldType.cs" />
    <Compile Include="Field\Types\PersonBadgesFieldType.cs" />
    <Compile Include="Field\Types\PersonFieldType.cs" />
    <Compile Include="Field\Types\PhoneNumberFieldType.cs" />
    <Compile Include="Field\Types\RangeSliderFieldType.cs" />
    <Compile Include="Field\Types\RatingFieldType.cs" />
    <Compile Include="Field\Types\RemoteAuthsFieldType.cs" />
    <Compile Include="Field\Types\ScheduleFieldType.cs" />
    <Compile Include="Field\Types\SchedulesFieldType.cs" />
    <Compile Include="Field\Types\SecurityRoleFieldType.cs" />
    <Compile Include="Field\Types\SelectMultiFieldType.cs" />
    <Compile Include="Field\Types\SelectSingleFieldType.cs" />
    <Compile Include="Field\Types\SiteFieldType.cs" />
    <Compile Include="Field\Types\SlidingDateRangeFieldType.cs" />
    <Compile Include="Field\Types\SystemEmailFieldType.cs" />
    <Compile Include="Field\Types\TextFieldType.cs" />
    <Compile Include="Field\Types\TimeFieldType.cs" />
    <Compile Include="Field\Types\UrlLinkFieldType.cs" />
    <Compile Include="Field\Types\ValueListFieldType.cs" />
    <Compile Include="Field\Types\VideoFileFieldType.cs" />
    <Compile Include="Field\Types\VideoUrlFieldType.cs" />
    <Compile Include="Field\Types\WorkflowActivityTypeFieldType.cs" />
    <Compile Include="Field\Types\WorkflowAttributeFieldType.cs" />
    <Compile Include="Field\Types\WorkflowTextOrAttributeFieldType.cs" />
    <Compile Include="Field\Types\WorkflowTypeFieldType.cs" />
    <Compile Include="Field\Types\WorkflowTypesFieldType.cs" />
    <Compile Include="Financial\ACHPaymentInfo.cs" />
    <Compile Include="Financial\CreditCardPaymentInfo.cs" />
    <Compile Include="Financial\GatewayComponent.cs" />
    <Compile Include="Financial\GatewayContainer.cs" />
    <Compile Include="Financial\ITransactionDetail.cs" />
    <Compile Include="Financial\Payment.cs" />
    <Compile Include="Financial\PaymentInfo.cs" />
    <Compile Include="Financial\PaymentSchedule.cs" />
    <Compile Include="Financial\ReferencePaymentInfo.cs" />
    <Compile Include="Financial\SwipePaymentInfo.cs" />
    <Compile Include="Financial\TestGateway.cs" />
    <Compile Include="Financial\ThreeStepGatewayComponent.cs" />
    <Compile Include="Follow\EventComponent.cs" />
    <Compile Include="Follow\EventContainer.cs" />
    <Compile Include="Follow\Event\PersonAnniversary.cs" />
    <Compile Include="Follow\Event\PersonPrayerRequest.cs" />
    <Compile Include="Follow\Event\PersonBaptized.cs" />
    <Compile Include="Follow\Event\PersonBirthday.cs" />
    <Compile Include="Follow\Event\PersonFirstAttendedGroupType.cs" />
    <Compile Include="Follow\Event\PersonFirstJoinedGroupType.cs" />
    <Compile Include="Follow\Event\PersonHistory.cs" />
    <Compile Include="Follow\SuggestionComponent.cs" />
    <Compile Include="Follow\SuggestionContainer.cs" />
    <Compile Include="Follow\Suggestion\InFollowedGroup.cs" />
    <Compile Include="Follow\Suggestion\InGroupTogether.cs" />
    <Compile Include="Jobs\CalculateFamilyAnalytics.cs" />
    <Compile Include="Jobs\CalculatePersonSignals.cs" />
    <Compile Include="Jobs\CommunicationQueueAlert.cs" />
    <Compile Include="Jobs\DatabaseMaintenance.cs" />
    <Compile Include="Jobs\GetNcoa.cs" />
    <Compile Include="Jobs\IndexRockSite.cs" />
    <Compile Include="Jobs\MigrateFamilyAlternateId.cs" />
    <Compile Include="Jobs\MigrateAttendanceOccurrenceData.cs" />
    <Compile Include="Jobs\MigrateHistorySummaryData.cs" />
    <Compile Include="Jobs\PostV80DataMigrations.cs" />
    <Compile Include="Jobs\PostV74DataMigrations.cs" />
    <Compile Include="Jobs\MigrateCommunicationMediumData.cs" />
    <Compile Include="Jobs\MigrateInteractionsData.cs" />
    <Compile Include="Jobs\ProcessBIAnalytics.cs" />
    <Compile Include="Jobs\PbxCdrDownload.cs" />
    <Compile Include="Jobs\DataAutomation.cs" />
    <Compile Include="Jobs\ProcessGroupHistory.cs" />
    <Compile Include="Jobs\SendCreditCardExpirationNotices.cs" />
    <Compile Include="Jobs\IndexEntities.cs" />
    <Compile Include="Jobs\SendDataViewEmail.cs" />
    <Compile Include="Jobs\CalculateGroupRequirements.cs" />
    <Compile Include="Jobs\CalculateMetrics.cs" />
    <Compile Include="Jobs\GetScheduledPayments.cs" />
    <Compile Include="Jobs\GroupLeaderPendingNotifications.cs" />
    <Compile Include="Jobs\GroupSync.cs" />
    <Compile Include="Jobs\JobLoadFailedException.cs" />
    <Compile Include="Jobs\JobPulse.cs" />
    <Compile Include="Jobs\LaunchWorkflow.cs">
      <SubType>ASPXCodeBehind</SubType>
    </Compile>
    <Compile Include="Jobs\LocationServicesVerify.cs" />
    <Compile Include="Jobs\ProcessSignatureDocuments.cs" />
    <Compile Include="Jobs\ProcessWorkflows.cs" />
    <Compile Include="Jobs\RockCleanup.cs" />
    <Compile Include="Jobs\RockJobListener.cs" />
    <Compile Include="Jobs\CompleteWorkflows.cs" />
    <Compile Include="Jobs\RunSQL.cs" />
    <Compile Include="Jobs\SendAttendanceReminders.cs" />
    <Compile Include="Jobs\SendBirthdayEmail.cs" />
    <Compile Include="Jobs\SendCommunications.cs" />
    <Compile Include="Jobs\SendFollowingEvents.cs" />
    <Compile Include="Jobs\SendFollowingSuggestions.cs" />
    <Compile Include="Jobs\SendGroupEmail.cs" />
    <Compile Include="Jobs\SendGroupRequirementsNotification.cs" />
    <Compile Include="Jobs\SendNoteNotifications.cs" />
    <Compile Include="Jobs\SendRegistrationPaymentReminders.cs" />
    <Compile Include="Jobs\SparkLink.cs" />
    <Compile Include="Jobs\SendRegistrationReminders.cs" />
    <Compile Include="Jobs\UpdatePersistedDataviews.cs" />
    <Compile Include="Lava\Blocks\Execute.cs" />
    <Compile Include="Lava\Blocks\RockEntity.cs" />
    <Compile Include="Lava\Blocks\RockLavaBlockBase.cs" />
    <Compile Include="Lava\Blocks\Search.cs" />
    <Compile Include="Lava\Blocks\Javascript.cs" />
    <Compile Include="Lava\Blocks\Cache.cs" />
    <Compile Include="Lava\Blocks\TagList.cs" />
    <Compile Include="Lava\Blocks\Stylesheet.cs" />
    <Compile Include="Lava\Blocks\WebRequest.cs" />
    <Compile Include="Lava\Blocks\Sql.cs" />
    <Compile Include="Lava\Blocks\WorkflowActivate.cs" />
    <Compile Include="Lava\CommonMergeFieldsOptions.cs" />
    <Compile Include="Lava\ILiquidizable.cs" />
    <Compile Include="Lava\LavaHelper.cs" />
    <Compile Include="Lava\LavaSupportLevel.cs" />
    <Compile Include="Lava\LegacyLavaSyntaxDetectedException.cs" />
    <Compile Include="Lava\LegacyLavaUpdater.cs" />
    <Compile Include="Lava\RockFilters.cs" />
    <Compile Include="Lava\Shortcodes\DynamicShortcodeBlock.cs" />
    <Compile Include="Lava\Shortcodes\DynamicShortcodeInline.cs" />
    <Compile Include="Lava\Shortcodes\IRockShortcode.cs" />
    <Compile Include="Lava\Shortcodes\RockLavaShortcodeBlockBase.cs" />
    <Compile Include="Lava\Shortcodes\RockLavaShortcodeBase.cs" />
    <Compile Include="Lava\Shortcodes\BootstrapAlert.cs" />
    <Compile Include="MergeTemplates\HtmlMergeTemplateType.cs" />
    <Compile Include="MergeTemplates\MergeTemplateType.cs" />
    <Compile Include="MergeTemplates\MergeTemplateTypeContainer.cs" />
    <Compile Include="MergeTemplates\WordDocumentMergeTemplateType.cs" />
    <Compile Include="Model\AnalyticsDimAttendanceLocation.cs" />
    <Compile Include="Model\AnalyticsDimCampus.cs" />
    <Compile Include="Model\AnalyticsSourceCampus.cs" />
    <Compile Include="Model\AnalyticsDimFinancialAccount.cs" />
    <Compile Include="Model\AnalyticsDimFinancialBatch.cs" />
    <Compile Include="Model\AnalyticsDimFamilyHistorical.cs" />
    <Compile Include="Model\AnalyticsDimFamilyCurrent.cs" />
    <Compile Include="Model\AnalyticsDimFamilyHeadOfHousehold.cs" />
    <Compile Include="Model\AnalyticsDimPersonHistorical.cs" />
    <Compile Include="Model\AnalyticsDimPersonCurrent.cs" />
    <Compile Include="Model\AnalyticsSourceDate.cs" />
    <Compile Include="Model\AnalyticsFactAttendance.cs" />
    <Compile Include="Model\AnalyticsSourceAttendance.cs" />
    <Compile Include="Model\AnalyticsSourceFamilyHistorical.cs" />
    <Compile Include="Model\AnalyticsSourcePersonHistorical.cs" />
    <Compile Include="Model\AnalyticsFactFinancialTransaction.cs" />
    <Compile Include="Model\AnalyticsSourceFinancialTransaction.cs" />
    <Compile Include="Model\AssetStorageProvider.cs" />
    <Compile Include="Model\AssetStorageProviderService.Partial.cs" />
    <Compile Include="Model\CodeGenerated\AssetStorageProviderService.cs" />
    <Compile Include="Model\CodeGenerated\ServiceJobHistoryService.cs" />
    <Compile Include="Model\ConnectionTypeService.Partial.cs" />
    <Compile Include="Model\AttendanceOccurrence.cs" />
    <Compile Include="Model\Attendance.cs" />
    <Compile Include="Model\AttendanceCode.cs" />
    <Compile Include="Model\AttendanceOccurrenceService.Partial.cs" />
    <Compile Include="Model\AttributeMatrix.cs" />
    <Compile Include="Model\AttributeMatrixItem.cs" />
    <Compile Include="Model\AttributeMatrixTemplate.cs" />
    <Compile Include="Model\AttributeValueHistorical.cs" />
    <Compile Include="Model\CodeGenerated\AnalyticsDimCampusService.cs" />
    <Compile Include="Model\CodeGenerated\AnalyticsDimFamilyCurrentService.cs" />
    <Compile Include="Model\CodeGenerated\AnalyticsDimFamilyHeadOfHouseholdService.cs" />
    <Compile Include="Model\CodeGenerated\AnalyticsDimFamilyHistoricalService.cs" />
    <Compile Include="Model\CodeGenerated\AnalyticsFactAttendanceService.cs" />
    <Compile Include="Model\CodeGenerated\AnalyticsSourceAttendanceService.cs" />
    <Compile Include="Model\CodeGenerated\AnalyticsSourceCampusService.cs" />
    <Compile Include="Model\CodeGenerated\AnalyticsSourceFamilyHistoricalService.cs" />
    <Compile Include="Model\AttributeMatrixTemplateService.partial.cs" />
    <Compile Include="Model\CodeGenerated\AttendanceOccurrenceService.cs" />
    <Compile Include="Model\CodeGenerated\AttributeValueHistoricalService.cs" />
    <Compile Include="Model\CodeGenerated\CommunicationAttachmentService.cs" />
    <Compile Include="Model\CodeGenerated\CommunicationTemplateAttachmentService.cs" />
    <Compile Include="Model\CodeGenerated\GroupHistoricalService.cs" />
    <Compile Include="Model\CodeGenerated\GroupLocationHistoricalScheduleService.cs" />
    <Compile Include="Model\CodeGenerated\GroupLocationHistoricalService.cs" />
    <Compile Include="Model\CodeGenerated\GroupMemberHistoricalService.cs" />
    <Compile Include="Model\CodeGenerated\ContentChannelItemSlugService.cs" />
    <Compile Include="Model\CodeGenerated\GroupSyncService.cs" />
    <Compile Include="Model\CodeGenerated\LavaShortcodeService.cs" />
    <Compile Include="Model\CodeGenerated\MetaFirstNameGenderLookupService.cs" />
    <Compile Include="Model\CodeGenerated\MetaLastNameLookupService.cs" />
    <Compile Include="Model\CodeGenerated\MetaNickNameLookupService.cs" />
    <Compile Include="Model\CodeGenerated\NcoaHistoryService.cs" />
    <Compile Include="Model\CodeGenerated\NoteWatchService.cs" />
    <Compile Include="Model\CodeGenerated\PersonalDeviceService.cs" />
    <Compile Include="Model\CodeGenerated\AttributeMatrixItemService.cs" />
    <Compile Include="Model\CodeGenerated\AttributeMatrixService.cs" />
    <Compile Include="Model\CodeGenerated\AttributeMatrixTemplateService.cs" />
    <Compile Include="Model\CodeGenerated\PersonSearchKeyService.cs" />
    <Compile Include="Model\CodeGenerated\PersonSignalService.cs" />
    <Compile Include="Model\CodeGenerated\SignalTypeService.cs" />
    <Compile Include="Model\CommunicationTemplateAttachment.cs" />
    <Compile Include="Model\CommunicationAttachment.cs" />
    <Compile Include="Model\CodeGenerated\PageShortLinkService.cs" />
    <Compile Include="Model\CodeGenerated\PersonTokenService.cs" />
    <Compile Include="Model\ContentChannelItemSlug.cs" />
    <Compile Include="Model\ContentChannelItemSlugService.Partial.cs" />
    <Compile Include="Model\DataViewPersistedValue.cs" />
    <Compile Include="Model\ContentChannelItemService.Partial.cs" />
    <Compile Include="Model\FinancialAccountService.Partial.cs" />
    <Compile Include="Data\IAnalyticsAddresses.cs" />
    <Compile Include="Model\GroupLocationHistoricalSchedule.cs" />
    <Compile Include="Model\GroupLocationHistorical.cs" />
    <Compile Include="Model\GroupMemberHistorical.cs" />
    <Compile Include="Model\GroupHistorical.cs" />
    <Compile Include="Model\GroupSync.cs" />
    <Compile Include="Model\GroupMemberHistoricalService.Partial.cs" />
    <Compile Include="Model\InteractionComponent.Partial.cs" />
    <Compile Include="Model\InteractionService.Partial.cs" />
    <Compile Include="Model\MetaFirstNameGenderLookup.cs" />
    <Compile Include="Model\MetaLastNameLookup.cs" />
    <Compile Include="Model\MetaNickNameLookup.cs" />
    <Compile Include="Model\MetricService.Partial.cs" />
    <Compile Include="Model\AttendanceCodeService.Partial.cs" />
    <Compile Include="Model\AttendanceService.Partial.cs" />
    <Compile Include="Model\Attribute.cs" />
    <Compile Include="Model\AttributeQualifier.cs" />
    <Compile Include="Model\AttributeQualifierService.Partial.cs" />
    <Compile Include="Model\AttributeService.Partial.cs" />
    <Compile Include="Model\AttributeValue.cs" />
    <Compile Include="Model\AttributeValueService.Partial.cs" />
    <Compile Include="Model\Audit.cs" />
    <Compile Include="Model\AuditDetail.cs" />
    <Compile Include="Model\Auth.cs" />
    <Compile Include="Model\AuthService.Partial.cs" />
    <Compile Include="Model\BackgroundCheck.cs" />
    <Compile Include="Model\BenevolenceRequestDocument.cs" />
    <Compile Include="Model\BenevolenceRequest.cs" />
    <Compile Include="Model\BenevolenceResult.cs" />
    <Compile Include="Model\BinaryFile.cs" />
    <Compile Include="Model\BinaryFileData.cs" />
    <Compile Include="Model\BinaryFileService.Partial.cs" />
    <Compile Include="Model\BinaryFileType.cs" />
    <Compile Include="Model\Block.cs" />
    <Compile Include="Model\BlockService.Partial.cs" />
    <Compile Include="Model\BlockType.cs" />
    <Compile Include="Model\BlockTypeService.Partial.cs" />
    <Compile Include="Model\Campus.cs" />
    <Compile Include="Model\CampusService.partial.cs" />
    <Compile Include="Model\Category.cs" />
    <Compile Include="Model\CategoryService.Partial.cs" />
    <Compile Include="Model\CodeGenerated\AnalyticsDimFinancialAccountService.cs" />
    <Compile Include="Model\CodeGenerated\AnalyticsDimFinancialBatchService.cs" />
    <Compile Include="Model\CodeGenerated\AnalyticsDimPersonCurrentService.cs" />
    <Compile Include="Model\CodeGenerated\AnalyticsDimPersonHistoricalService.cs" />
    <Compile Include="Model\CodeGenerated\AnalyticsFactFinancialTransactionService.cs" />
    <Compile Include="Model\CodeGenerated\AnalyticsSourceFinancialTransactionService.cs" />
    <Compile Include="Model\CodeGenerated\AnalyticsSourcePersonHistoricalService.cs" />
    <Compile Include="Model\CodeGenerated\AttendanceCodeService.cs" />
    <Compile Include="Model\CodeGenerated\AttendanceService.cs" />
    <Compile Include="Model\CodeGenerated\AttributeQualifierService.cs" />
    <Compile Include="Model\CodeGenerated\AttributeService.cs" />
    <Compile Include="Model\CodeGenerated\AttributeValueService.cs" />
    <Compile Include="Model\CodeGenerated\AuditDetailService.cs" />
    <Compile Include="Model\CodeGenerated\AuditService.cs" />
    <Compile Include="Model\CodeGenerated\AuthService.cs" />
    <Compile Include="Model\CodeGenerated\BackgroundCheckService.cs" />
    <Compile Include="Model\CodeGenerated\BenevolenceRequestDocumentService.cs" />
    <Compile Include="Model\CodeGenerated\BenevolenceRequestService.cs" />
    <Compile Include="Model\CodeGenerated\BenevolenceResultService.cs" />
    <Compile Include="Model\CodeGenerated\BinaryFileDataService.cs" />
    <Compile Include="Model\CodeGenerated\BinaryFileService.cs" />
    <Compile Include="Model\CodeGenerated\BinaryFileTypeService.cs" />
    <Compile Include="Model\CodeGenerated\BlockService.cs" />
    <Compile Include="Model\CodeGenerated\BlockTypeService.cs" />
    <Compile Include="Model\CodeGenerated\CampusService.cs" />
    <Compile Include="Model\CodeGenerated\CategoryService.cs" />
    <Compile Include="Model\CodeGenerated\CommunicationRecipientService.cs" />
    <Compile Include="Model\CodeGenerated\CommunicationService.cs" />
    <Compile Include="Model\CodeGenerated\CommunicationTemplateService.cs" />
    <Compile Include="Model\CodeGenerated\ConnectionActivityTypeService.cs" />
    <Compile Include="Model\CodeGenerated\ConnectionOpportunityCampusService.cs" />
    <Compile Include="Model\CodeGenerated\ConnectionOpportunityConnectorGroupService.cs" />
    <Compile Include="Model\CodeGenerated\ConnectionOpportunityGroupConfigService.cs" />
    <Compile Include="Model\CodeGenerated\ConnectionOpportunityGroupService.cs" />
    <Compile Include="Model\CodeGenerated\ConnectionOpportunityService.cs" />
    <Compile Include="Model\CodeGenerated\ConnectionRequestActivityService.cs" />
    <Compile Include="Model\CodeGenerated\ConnectionRequestService.cs" />
    <Compile Include="Model\CodeGenerated\ConnectionRequestWorkflowService.cs" />
    <Compile Include="Model\CodeGenerated\ConnectionStatusService.cs" />
    <Compile Include="Model\CodeGenerated\ConnectionTypeService.cs" />
    <Compile Include="Model\CodeGenerated\ConnectionWorkflowService.cs" />
    <Compile Include="Model\CodeGenerated\ContentChannelItemAssociationService.cs" />
    <Compile Include="Model\CodeGenerated\ContentChannelItemService.cs" />
    <Compile Include="Model\CodeGenerated\ContentChannelService.cs" />
    <Compile Include="Model\CodeGenerated\ContentChannelTypeService.cs" />
    <Compile Include="Model\CodeGenerated\DataViewFilterService.cs" />
    <Compile Include="Model\CodeGenerated\DataViewService.cs" />
    <Compile Include="Model\CodeGenerated\DefinedTypeService.cs" />
    <Compile Include="Model\CodeGenerated\DefinedValueService.cs" />
    <Compile Include="Model\CodeGenerated\DeviceService.cs" />
    <Compile Include="Model\CodeGenerated\EntitySetItemService.cs" />
    <Compile Include="Model\CodeGenerated\EntitySetService.cs" />
    <Compile Include="Model\CodeGenerated\EntityTypeService.cs" />
    <Compile Include="Model\CodeGenerated\EventCalendarContentChannelService.cs" />
    <Compile Include="Model\CodeGenerated\EventCalendarItemService.cs" />
    <Compile Include="Model\CodeGenerated\EventCalendarService.cs" />
    <Compile Include="Model\CodeGenerated\EventItemAudienceService.cs" />
    <Compile Include="Model\CodeGenerated\EventItemOccurrenceChannelItemService.cs" />
    <Compile Include="Model\CodeGenerated\EventItemOccurrenceGroupMapService.cs" />
    <Compile Include="Model\CodeGenerated\EventItemOccurrenceService.cs" />
    <Compile Include="Model\CodeGenerated\EventItemService.cs" />
    <Compile Include="Model\CodeGenerated\ExceptionLogService.cs" />
    <Compile Include="Model\CodeGenerated\FieldTypeService.cs" />
    <Compile Include="Model\CodeGenerated\FinancialAccountService.cs" />
    <Compile Include="Model\CodeGenerated\FinancialBatchService.cs" />
    <Compile Include="Model\CodeGenerated\FinancialGatewayService.cs" />
    <Compile Include="Model\CodeGenerated\FinancialPaymentDetailService.cs" />
    <Compile Include="Model\CodeGenerated\FinancialPersonBankAccountService.cs" />
    <Compile Include="Model\CodeGenerated\FinancialPersonSavedAccountService.cs" />
    <Compile Include="Model\CodeGenerated\FinancialPledgeService.cs" />
    <Compile Include="Model\CodeGenerated\FinancialScheduledTransactionDetailService.cs" />
    <Compile Include="Model\CodeGenerated\FinancialScheduledTransactionService.cs" />
    <Compile Include="Model\CodeGenerated\FinancialTransactionDetailService.cs" />
    <Compile Include="Model\CodeGenerated\FinancialTransactionImageService.cs" />
    <Compile Include="Model\CodeGenerated\FinancialTransactionRefundService.cs" />
    <Compile Include="Model\CodeGenerated\FinancialTransactionService.cs" />
    <Compile Include="Model\CodeGenerated\FollowingEventNotificationService.cs" />
    <Compile Include="Model\CodeGenerated\FollowingEventSubscriptionService.cs" />
    <Compile Include="Model\CodeGenerated\FollowingEventTypeService.cs" />
    <Compile Include="Model\CodeGenerated\FollowingService.cs" />
    <Compile Include="Model\CodeGenerated\FollowingSuggestedService.cs" />
    <Compile Include="Model\CodeGenerated\FollowingSuggestionTypeService.cs" />
    <Compile Include="Model\CodeGenerated\GroupLocationService.cs" />
    <Compile Include="Model\CodeGenerated\GroupMemberRequirementService.cs" />
    <Compile Include="Model\CodeGenerated\GroupMemberService.cs" />
    <Compile Include="Model\CodeGenerated\GroupMemberWorkflowTriggerService.cs" />
    <Compile Include="Model\CodeGenerated\GroupRequirementService.cs" />
    <Compile Include="Model\CodeGenerated\GroupRequirementTypeService.cs" />
    <Compile Include="Model\CodeGenerated\GroupScheduleExclusionService.cs" />
    <Compile Include="Model\CodeGenerated\GroupService.cs" />
    <Compile Include="Model\CodeGenerated\GroupTypeRoleService.cs" />
    <Compile Include="Model\CodeGenerated\GroupTypeService.cs" />
    <Compile Include="Model\CodeGenerated\HistoryService.cs" />
    <Compile Include="Model\CodeGenerated\HtmlContentService.cs" />
    <Compile Include="Model\CodeGenerated\InteractionChannelService.cs" />
    <Compile Include="Model\CodeGenerated\InteractionComponentService.cs" />
    <Compile Include="Model\CodeGenerated\InteractionDeviceTypeService.cs" />
    <Compile Include="Model\CodeGenerated\InteractionService.cs" />
    <Compile Include="Model\CodeGenerated\InteractionSessionService.cs" />
    <Compile Include="Model\CodeGenerated\LayoutService.cs" />
    <Compile Include="Model\CodeGenerated\LocationService.cs" />
    <Compile Include="Model\CodeGenerated\MergeTemplateService.cs" />
    <Compile Include="Model\CodeGenerated\MetricCategoryService.cs" />
    <Compile Include="Model\CodeGenerated\MetricPartitionService.cs" />
    <Compile Include="Model\CodeGenerated\MetricService.cs" />
    <Compile Include="Model\CodeGenerated\MetricValuePartitionService.cs" />
    <Compile Include="Model\CodeGenerated\MetricValueService.cs" />
    <Compile Include="Model\CodeGenerated\NoteService.cs" />
    <Compile Include="Model\CodeGenerated\NoteTypeService.cs" />
    <Compile Include="Model\CodeGenerated\NotificationRecipientService.cs" />
    <Compile Include="Model\CodeGenerated\NotificationService.cs" />
    <Compile Include="Model\CodeGenerated\PageContextService.cs" />
    <Compile Include="Model\CodeGenerated\PageRouteService.cs" />
    <Compile Include="Model\CodeGenerated\PageService.cs" />
    <Compile Include="Model\CodeGenerated\PersonAliasService.cs" />
    <Compile Include="Model\CodeGenerated\PersonBadgeService.cs" />
    <Compile Include="Model\CodeGenerated\PersonDuplicateService.cs" />
    <Compile Include="Model\CodeGenerated\PersonPreviousNameService.cs" />
    <Compile Include="Model\CodeGenerated\PersonService.cs" />
    <Compile Include="Model\CodeGenerated\PersonViewedService.cs" />
    <Compile Include="Model\CodeGenerated\PhoneNumberService.cs" />
    <Compile Include="Model\CodeGenerated\PluginMigrationService.cs" />
    <Compile Include="Model\CodeGenerated\PrayerRequestService.cs" />
    <Compile Include="Model\CodeGenerated\RegistrationInstanceService.cs" />
    <Compile Include="Model\CodeGenerated\RegistrationRegistrantFeeService.cs" />
    <Compile Include="Model\CodeGenerated\RegistrationRegistrantService.cs" />
    <Compile Include="Model\CodeGenerated\RegistrationService.cs" />
    <Compile Include="Model\CodeGenerated\RegistrationTemplateDiscountService.cs" />
    <Compile Include="Model\CodeGenerated\RegistrationTemplateFeeService.cs" />
    <Compile Include="Model\CodeGenerated\RegistrationTemplateFormFieldService.cs" />
    <Compile Include="Model\CodeGenerated\RegistrationTemplateFormService.cs" />
    <Compile Include="Model\CodeGenerated\RegistrationTemplateService.cs" />
    <Compile Include="Model\CodeGenerated\ReportFieldService.cs" />
    <Compile Include="Model\CodeGenerated\ReportService.cs" />
    <Compile Include="Model\CodeGenerated\RestActionService.cs" />
    <Compile Include="Model\CodeGenerated\RestControllerService.cs" />
    <Compile Include="Model\CodeGenerated\ScheduleCategoryExclusionService.cs" />
    <Compile Include="Model\CodeGenerated\ScheduleService.cs" />
    <Compile Include="Model\CodeGenerated\ServiceJobService.cs" />
    <Compile Include="Model\CodeGenerated\ServiceLogService.cs" />
    <Compile Include="Model\CodeGenerated\SignatureDocumentService.cs" />
    <Compile Include="Model\CodeGenerated\SignatureDocumentTemplateService.cs" />
    <Compile Include="Model\CodeGenerated\SiteDomainService.cs" />
    <Compile Include="Model\CodeGenerated\SiteService.cs" />
    <Compile Include="Model\CodeGenerated\SystemEmailService.cs" />
    <Compile Include="Model\CodeGenerated\TaggedItemService.cs" />
    <Compile Include="Model\CodeGenerated\TagService.cs" />
    <Compile Include="Model\CodeGenerated\UserLoginService.cs" />
    <Compile Include="Model\CodeGenerated\WorkflowActionFormAttributeService.cs" />
    <Compile Include="Model\CodeGenerated\WorkflowActionFormService.cs" />
    <Compile Include="Model\CodeGenerated\WorkflowActionService.cs" />
    <Compile Include="Model\CodeGenerated\WorkflowActionTypeService.cs" />
    <Compile Include="Model\CodeGenerated\WorkflowActivityService.cs" />
    <Compile Include="Model\CodeGenerated\WorkflowActivityTypeService.cs" />
    <Compile Include="Model\CodeGenerated\WorkflowLogService.cs" />
    <Compile Include="Model\CodeGenerated\WorkflowService.cs" />
    <Compile Include="Model\CodeGenerated\WorkflowTriggerService.cs" />
    <Compile Include="Model\CodeGenerated\WorkflowTypeService.cs" />
    <Compile Include="Model\Communication.cs" />
    <Compile Include="Model\CommunicationRecipient.cs" />
    <Compile Include="Model\CommunicationRecipientService.Partial.cs" />
    <Compile Include="Model\CommunicationService.Partial.cs" />
    <Compile Include="Model\CommunicationTemplate.cs" />
    <Compile Include="Model\ConnectionActivityType.cs" />
    <Compile Include="Model\ConnectionOpportunityGroupConfig.cs" />
    <Compile Include="Model\ConnectionOpportunity.cs" />
    <Compile Include="Model\ConnectionOpportunityCampus.cs" />
    <Compile Include="Model\ConnectionOpportunityConnectorGroup.cs" />
    <Compile Include="Model\ConnectionOpportunityGroup.cs" />
    <Compile Include="Model\ConnectionRequest.cs" />
    <Compile Include="Model\ConnectionRequestActivity.cs" />
    <Compile Include="Model\ConnectionRequestWorkflow.cs" />
    <Compile Include="Model\ConnectionStatus.cs" />
    <Compile Include="Model\ConnectionType.cs" />
    <Compile Include="Model\ConnectionWorkflow.cs" />
    <Compile Include="Model\ConnectionWorkflowService.Partial.cs" />
    <Compile Include="Model\ContentChannel.cs" />
    <Compile Include="Model\ContentChannelItem.cs" />
    <Compile Include="Model\ContentChannelType.cs" />
    <Compile Include="Model\DataView.cs" />
    <Compile Include="Model\DataViewFilter.cs" />
    <Compile Include="Model\DataViewService.Partial.cs" />
    <Compile Include="Model\DbGeographyConverter.cs" />
    <Compile Include="Model\DefinedType.cs" />
    <Compile Include="Model\DefinedTypeService.Partial.cs" />
    <Compile Include="Model\DefinedValue.cs" />
    <Compile Include="Model\DefinedValueService.Partial.cs" />
    <Compile Include="Model\Device.cs" />
    <Compile Include="Model\DeviceService.Partial.cs" />
    <Compile Include="Model\DiscService.cs" />
    <Compile Include="Model\EntitySet.cs" />
    <Compile Include="Model\EntitySetItem.cs" />
    <Compile Include="Model\EntitySetItemService.Partial.cs" />
    <Compile Include="Model\EntitySetService.Partial.cs" />
    <Compile Include="Model\EntityType.cs" />
    <Compile Include="Model\EntityTypeService.Partial.cs" />
    <Compile Include="Model\EventCalendar.cs" />
    <Compile Include="Model\EventCalendarContentChannel.cs" />
    <Compile Include="Model\EventCalendarItem.cs" />
    <Compile Include="Model\EventItem.cs" />
    <Compile Include="Model\EventItemAudience.cs" />
    <Compile Include="Model\EventItemOccurrence.cs" />
    <Compile Include="Model\EventItemOccurrenceChannelItem.cs" />
    <Compile Include="Model\EventItemOccurrenceGroupMap.cs" />
    <Compile Include="Model\ExceptionLog.cs" />
    <Compile Include="Model\ExceptionLogService.Partial.cs" />
    <Compile Include="Model\FieldType.cs" />
    <Compile Include="Model\FieldTypeService.Partial.cs" />
    <Compile Include="Model\FinancialAccount.cs" />
    <Compile Include="Model\FinancialBatch.cs" />
    <Compile Include="Model\FinancialBatchService.Partial.cs" />
    <Compile Include="Model\FinancialGateway.cs" />
    <Compile Include="Model\FinancialPaymentDetail.cs" />
    <Compile Include="Model\FinancialPersonBankAccount.cs" />
    <Compile Include="Model\FinancialPersonBankAccountService.Partial.cs" />
    <Compile Include="Model\FinancialPersonSavedAccount.cs" />
    <Compile Include="Model\FinancialPersonSavedAccountService.Partial.cs" />
    <Compile Include="Model\FinancialPledge.cs" />
    <Compile Include="Model\FinancialPledgeService.Partial.cs" />
    <Compile Include="Model\FinancialScheduledTransaction.cs" />
    <Compile Include="Model\FinancialScheduledTransactionDetail.cs" />
    <Compile Include="Model\FinancialScheduledTransactionService.Partial.cs" />
    <Compile Include="Model\FinancialTransaction.cs" />
    <Compile Include="Model\FinancialTransactionDetail.cs" />
    <Compile Include="Model\FinancialTransactionDetailService.Partial.cs" />
    <Compile Include="Model\ContentChannelItemAssociation.cs" />
    <Compile Include="Model\FinancialTransactionImage.cs" />
    <Compile Include="Model\FinancialTransactionRefund.cs" />
    <Compile Include="Model\FinancialTransactionService.Partial.cs" />
    <Compile Include="Model\Following.cs" />
    <Compile Include="Model\FollowingEventNotification.cs" />
    <Compile Include="Model\FollowingEventSubscription.cs" />
    <Compile Include="Model\FollowingEventType.cs" />
    <Compile Include="Model\FollowingService.partial.cs" />
    <Compile Include="Model\FollowingSuggested.cs" />
    <Compile Include="Model\FollowingSuggestionType.cs" />
    <Compile Include="Model\Group.cs" />
    <Compile Include="Model\GroupLocation.cs" />
    <Compile Include="Model\GroupLocationService.Partial.cs" />
    <Compile Include="Model\GroupMember.cs" />
    <Compile Include="Model\GroupMemberRequirement.cs" />
    <Compile Include="Model\GroupMemberService.Partial.cs" />
    <Compile Include="Model\GroupMemberWorkflowTrigger.cs" />
    <Compile Include="Model\GroupMemberWorkflowTrigger.Partial.cs" />
    <Compile Include="Model\GroupRequirement.cs" />
    <Compile Include="Model\GroupRequirementType.cs" />
    <Compile Include="Model\GroupScheduleExclusion.cs" />
    <Compile Include="Model\GroupService.Partial.cs" />
    <Compile Include="Model\GroupType.cs" />
    <Compile Include="Model\GroupTypeLocationType.cs" />
    <Compile Include="Model\GroupTypeRole.cs" />
    <Compile Include="Model\GroupTypeRoleService.Partial.cs" />
    <Compile Include="Model\ContentChannelService.Partial.cs" />
    <Compile Include="Model\GroupTypeService.Partial.cs" />
    <Compile Include="Model\History.cs" />
    <Compile Include="Model\HistoryService.Partial.cs" />
    <Compile Include="Model\HtmlContent.cs" />
    <Compile Include="Model\HtmlContentService.Partial.cs" />
    <Compile Include="Model\Interaction.cs" />
    <Compile Include="Model\InteractionChannel.cs" />
    <Compile Include="Model\InteractionComponent.cs" />
    <Compile Include="Model\InteractionDeviceType.cs" />
    <Compile Include="Model\InteractionSession.cs" />
    <Compile Include="Model\Layout.cs" />
    <Compile Include="Model\LayoutService.Partial.cs" />
    <Compile Include="Model\Location.cs" />
    <Compile Include="Model\LocationService.Partial.cs" />
    <Compile Include="Model\MergeTemplate.cs" />
    <Compile Include="Model\Metaphone.cs" />
    <Compile Include="Model\Metric.cs" />
    <Compile Include="Model\MetricCategory.cs" />
    <Compile Include="Model\MetricPartition.cs" />
    <Compile Include="Model\MetricValue.cs" />
    <Compile Include="Model\MetricValuePartition.cs" />
    <Compile Include="Model\NcoaHistory.cs" />
    <Compile Include="Model\NcoaHistoryService.Partial.cs" />
    <Compile Include="Model\Note.cs" />
    <Compile Include="Model\NoteService.Partial.cs" />
    <Compile Include="Model\NoteType.cs" />
    <Compile Include="Model\NoteTypeService.Partial.cs" />
    <Compile Include="Model\NoteWatch.cs" />
    <Compile Include="Model\Notification.cs" />
    <Compile Include="Model\NotificationRecipient.cs" />
    <Compile Include="Model\Page.cs" />
    <Compile Include="Model\PageContext.cs" />
    <Compile Include="Model\PageContextService.Partial.cs" />
    <Compile Include="Model\PageRoute.cs" />
    <Compile Include="Model\PageRouteService.Partial.cs" />
    <Compile Include="Model\PageService.Partial.cs" />
    <Compile Include="Model\Person.cs" />
    <Compile Include="Model\PersonalDevice.cs" />
    <Compile Include="Model\PersonAlias.cs" />
    <Compile Include="Model\PersonalDeviceService.Partial.cs" />
    <Compile Include="Model\PersonAliasService.Partial.cs" />
    <Compile Include="Model\PersonBadge.cs" />
    <Compile Include="Model\PersonBadgeService.partial.cs" />
    <Compile Include="Model\PersonDuplicate.cs" />
    <Compile Include="Model\PersonPreviousName.cs" />
    <Compile Include="Model\PersonSearchKey.cs" />
    <Compile Include="Model\PersonSearchKeyService.Partial.cs" />
    <Compile Include="Model\PersonService.Partial.cs" />
    <Compile Include="Model\PersonSignal.cs" />
    <Compile Include="Model\PersonToken.cs" />
    <Compile Include="Model\PersonTokenService.Partial.cs" />
    <Compile Include="Model\PersonViewed.cs" />
    <Compile Include="Model\PersonViewedService.Partial.cs" />
    <Compile Include="Model\PhoneNumber.cs" />
    <Compile Include="Model\PhoneNumberService.Partial.cs" />
    <Compile Include="Model\PluginMigration.cs" />
    <Compile Include="Model\PrayerRequest.cs" />
    <Compile Include="Model\PrayerRequestService.partial.cs" />
    <Compile Include="Model\RangeValue.cs" />
    <Compile Include="Model\Registration.cs" />
    <Compile Include="Model\RegistrationInstance.cs" />
    <Compile Include="Model\RegistrationRegistrant.cs" />
    <Compile Include="Model\RegistrationRegistrantFee.cs" />
    <Compile Include="Model\RegistrationService.partial.cs" />
    <Compile Include="Model\RegistrationTemplate.cs" />
    <Compile Include="Model\RegistrationTemplateDiscount.cs" />
    <Compile Include="Model\RegistrationTemplateFee.cs" />
    <Compile Include="Model\RegistrationTemplateDiscountService.Partial.cs" />
    <Compile Include="Model\RegistrationTemplateForm.cs" />
    <Compile Include="Model\RegistrationTemplateFormField.cs" />
    <Compile Include="Model\Report.cs" />
    <Compile Include="Model\ScheduleCategoryExclusion.cs" />
    <Compile Include="Model\ReportField.cs" />
    <Compile Include="Model\ReportService.partial.cs" />
    <Compile Include="Model\RestAction.cs" />
    <Compile Include="Model\RestActionService.partial.cs" />
    <Compile Include="Model\RestController.cs" />
    <Compile Include="Model\RestControllerService.Partial.cs" />
    <Compile Include="Model\Schedule.cs" />
    <Compile Include="Model\ScheduleService.Partial.cs" />
    <Compile Include="Model\ServiceJobHistory.cs" />
    <Compile Include="Model\ServiceJobHistoryService.Partial.cs" />
    <Compile Include="Model\SignalType.cs" />
    <Compile Include="Model\SiteDomain.cs" />
    <Compile Include="Model\LavaShortCode.cs" />
    <Compile Include="Model\PageShortLinkService.Partial.cs" />
    <Compile Include="Model\WorkflowActionService.Partial.cs" />
    <Compile Include="Pbx\CdrRecord.cs" />
    <Compile Include="Pbx\PbxComponent.cs" />
    <Compile Include="Pbx\PbxContainer.cs" />
    <Compile Include="PersonProfile\Badge\Giving.cs" />
    <Compile Include="PersonProfile\Badge\GroupTypeAttendance.cs" />
    <Compile Include="PersonProfile\Badge\InDataView.cs" />
    <Compile Include="PersonProfile\Badge\TopPersonSignal.cs" />
    <Compile Include="PersonProfile\Badge\PersonalDevice.cs" />
    <Compile Include="PersonProfile\Badge\InteractionsInRange.cs" />
    <Compile Include="Plugin\HotFixes\038_LabelFieldType.cs" />
    <Compile Include="Plugin\HotFixes\046_EnableSmartyStreetsIfNoActiveLocationSrv.cs" />
    <Compile Include="Plugin\HotFixes\045_FamilyRegistration.cs" />
    <Compile Include="Plugin\HotFixes\044_EnsureCommunicationMigration.cs" />
    <Compile Include="Plugin\HotFixes\043_MoreMigrationRollupsForV7_3.cs" />
    <Compile Include="Plugin\HotFixes\041_MigrationRollupsForV7_3.cs" />
    <Compile Include="Plugin\HotFixes\040_BusinessTransactionDetailLinks.cs" />
    <Compile Include="Plugin\HotFixes\039_MigrationRollupsForV7_2.cs" />
    <Compile Include="Plugin\HotFixes\042_FixShortLinkUrlInteractionChannel.cs" />
    <Compile Include="Plugin\HotFixes\048_InteractionSessionPerformance.cs" />
    <Compile Include="Plugin\HotFixes\047_DataAutomation.cs" />
    <Compile Include="Plugin\HotFixes\049_UpdateGivingAnalyticsAccounts.cs" />
    <Compile Include="Reporting\DataFilter\Person\AttendanceCampusFilter.cs" />
    <Compile Include="Plugin\HotFixes\050_MigrationRollupsForV7_4.cs" />
    <Compile Include="Reporting\DataFilter\FinancialScheduledTransactionDetail\AccountFilter.cs" />
    <Compile Include="Reporting\DataFilter\BenevolenceRequest\CampusActiveFilter.cs" />
    <Compile Include="Reporting\DataFilter\BenevolenceRequest\CampusesActiveFilter.cs" />
    <Compile Include="Reporting\DataFilter\BenevolenceRequest\CampusesFilter.cs" />
    <Compile Include="Reporting\DataFilter\BenevolenceRequest\CampusFilter.cs" />
    <Compile Include="Reporting\DataFilter\BenevolenceRequest\TotalBenevolenceFilter.cs" />
    <Compile Include="Reporting\DataFilter\Person\BenevolenceRequestDataViewFilter.cs" />
    <Compile Include="Reporting\DataFilter\Person\CommunicationStatusFilter.cs" />
    <Compile Include="Reporting\DataFilter\Person\ConnectionRequestDataViewFilter.cs" />
    <Compile Include="Reporting\DataFilter\Person\FinancialPledgeDataViewFilter.cs" />
    <Compile Include="Reporting\DataFilter\Person\FinancialScheduledTransactionDataViewFilter.cs" />
    <Compile Include="Reporting\DataFilter\Person\FinancialTransactionDataViewFilter.cs" />
    <Compile Include="Reporting\DataFilter\Person\HasPhoneFilter.cs" />
    <Compile Include="Reporting\DataFilter\Person\HasSignalFilter.cs" />
    <Compile Include="Reporting\DataFilter\Person\InRegistrationInstanceRegistrationTemplateFilter.cs" />
    <Compile Include="Reporting\DataFilter\Person\InLocationGeofenceFilter.cs" />
    <Compile Include="Reporting\DataFilter\Person\LocationFilter.cs" />
    <Compile Include="Reporting\DataFilter\Person\PersonalDeviceDataViewFilter.cs" />
    <Compile Include="Reporting\DataFilter\Person\PostalCodeFilter.cs" />
    <Compile Include="Reporting\DataFilter\Person\HasNoteFilter.cs" />
    <Compile Include="Reporting\DataFilter\Person\PrayerRequestDataViewFilter.cs" />
    <Compile Include="Reporting\DataFilter\Person\UserLoginDataViewFilter.cs" />
    <Compile Include="Reporting\DataFilter\PrayerRequest\CampusActiveFilter.cs" />
    <Compile Include="Reporting\DataFilter\PrayerRequest\CampusesActiveFilter.cs" />
    <Compile Include="Reporting\DataFilter\PrayerRequest\CampusesFilter.cs" />
    <Compile Include="Reporting\DataFilter\PrayerRequest\CampusFilter.cs" />
    <Compile Include="Reporting\DataFilter\PrayerRequest\ContainsPeopleFilter.cs" />
    <Compile Include="Reporting\DataFilter\UserLogin\LoginTypeFilter.cs" />
    <Compile Include="Reporting\DataSelect\BenevolenceRequest\CampusSelect.cs" />
    <Compile Include="Reporting\DataSelect\BenevolenceRequest\TotalBenevolenceSelect.cs" />
    <Compile Include="Reporting\DataSelect\FormattedFieldSelect.cs" />
    <Compile Include="Reporting\DataSelect\GroupMember\GroupLinkSelect.cs" />
    <Compile Include="Reporting\DataSelect\GroupMember\GroupAttributeSelect.cs" />
    <Compile Include="Reporting\DataSelect\Group\GroupFormattedFieldSelect.cs" />
    <Compile Include="Reporting\DataSelect\Group\ScheduleSelect.cs" />
    <Compile Include="Reporting\DataSelect\Person\PersonFormattedFieldSelect.cs" />
    <Compile Include="Reporting\DataSelect\Person\SignalSelect.cs" />
    <Compile Include="Reporting\DataSelect\PrayerRequest\CampusSelect.cs" />
    <Compile Include="Reporting\DataSelect\PrayerRequest\CategorySelect.cs" />
    <Compile Include="Reporting\DataSelect\PrayerRequest\PersonLinkSelect.cs" />
    <Compile Include="Reporting\DataTransform\Person\FamilyMembersTransform.cs" />
    <Compile Include="Reporting\DataTransform\Person\FatherTransform.cs" />
    <Compile Include="Reporting\DataTransform\Person\GrandchildTransform.cs" />
    <Compile Include="Reporting\DataTransform\Person\GrandparentTransform.cs" />
    <Compile Include="Reporting\DataTransform\Person\MotherTransform.cs" />
    <Compile Include="Reporting\DataTransform\Person\SpouseTransform.cs" />
    <Compile Include="Reporting\IRecipientDataSelect.cs" />
    <Compile Include="Reporting\PowerBiUtilities.cs" />
    <Compile Include="Search\Other\Universal.cs" />
    <Compile Include="Reporting\DataFilter\Person\InRegistrationInstanceFilter.cs" />
    <Compile Include="Security\Role.cs" />
    <Compile Include="SqlServerTypes\Loader.cs" />
    <Compile Include="Storage\AssetStorage\AmazonS3Component.cs" />
    <Compile Include="Storage\AssetStorage\Asset.cs" />
    <Compile Include="Storage\AssetStorage\AssetStorageComponent.cs" />
    <Compile Include="Storage\AssetStorage\AssetStorageContainer.cs" />
    <Compile Include="Storage\AssetStorage\FileSystemComponent.cs" />
    <Compile Include="SystemGuid\Block.cs" />
    <Compile Include="SystemGuid\Communication.cs" />
    <Compile Include="SystemGuid\InteractionChannel.cs" />
    <Compile Include="SystemGuid\WorkflowType.cs" />
    <Compile Include="SystemKey\SystemSetting.cs" />
    <Compile Include="SystemKey\UserPreference.cs" />
    <Compile Include="Transactions\DeleteIndexEntityTransaction.cs" />
    <Compile Include="Transactions\IndexEntityTransaction.cs" />
    <Compile Include="Transactions\BulkIndexEntityTypeTransaction.cs" />
    <Compile Include="Transactions\LaunchWorkflowsTransaction.cs" />
    <Compile Include="Transactions\InteractionTransaction.cs" />
    <Compile Include="Transactions\ShortLinkTransaction.cs" />
    <Compile Include="Transactions\SendPaymentReceipts.cs" />
    <Compile Include="Transactions\UpdatePersonsTopSignal.cs" />
    <Compile Include="UniversalSearch\Crawler\Crawler.cs" />
    <Compile Include="UniversalSearch\Crawler\CrawledPage.cs" />
    <Compile Include="UniversalSearch\Crawler\RobotsTxt\AccessRule.cs" />
    <Compile Include="UniversalSearch\Crawler\RobotsTxt\CrawlDelayRule.cs" />
    <Compile Include="UniversalSearch\Crawler\RobotsTxt\Enums\AllowRuleImplementation.cs" />
    <Compile Include="UniversalSearch\Crawler\RobotsTxt\Enums\LineType.cs" />
    <Compile Include="UniversalSearch\Crawler\RobotsTxt\Helpers\EnumHelper.cs" />
    <Compile Include="UniversalSearch\Crawler\RobotsTxt\Line.cs" />
    <Compile Include="UniversalSearch\Crawler\RobotsTxt\Robots.cs" />
    <Compile Include="UniversalSearch\Crawler\RobotsTxt\Rule.cs" />
    <Compile Include="UniversalSearch\Crawler\RobotsTxt\Sitemap.cs" />
    <Compile Include="Net\RockWebRequest.cs" />
    <Compile Include="PersonProfile\Badge\GeofencedByGroup.cs" />
    <Compile Include="Plugin\HotFixes\001_FixPhoneCountryCode.cs" />
    <Compile Include="Reporting\ComparisonHelper.cs" />
    <Compile Include="Reporting\DataFilter\NotInOtherDataViewFilter.cs" />
    <Compile Include="Reporting\DataFilter\GroupMembers\GroupMemberAttributesFilter.cs" />
    <Compile Include="Model\ServiceJob.cs" />
    <Compile Include="Model\ServiceJobService.Partial.cs" />
    <Compile Include="Model\ServiceLog.cs" />
    <Compile Include="Model\SignatureDocument.cs" />
    <Compile Include="Model\SignatureDocumentService.Partial.cs" />
    <Compile Include="Model\SignatureDocumentTemplate.cs" />
    <Compile Include="Model\SignatureDocumentTemplateService.Partial.cs" />
    <Compile Include="Model\Site.cs" />
    <Compile Include="Model\PageShortLink.cs" />
    <Compile Include="Model\SiteDomainService.Partial.cs" />
    <Compile Include="Model\SiteService.Partial.cs" />
    <Compile Include="Model\SystemEmail.cs" />
    <Compile Include="Model\Tag.cs" />
    <Compile Include="Model\TaggedItem.cs" />
    <Compile Include="Model\TaggedItemService.Partial.cs" />
    <Compile Include="Model\TagService.Partial.cs" />
    <Compile Include="Model\UserLogin.cs" />
    <Compile Include="Model\UserLoginService.Partial.cs" />
    <Compile Include="Model\Workflow.cs" />
    <Compile Include="Model\WorkflowAction.cs" />
    <Compile Include="Model\WorkflowActionForm.cs" />
    <Compile Include="Model\WorkflowActionFormAttribute.cs" />
    <Compile Include="Model\WorkflowActionType.cs" />
    <Compile Include="Model\WorkflowActivity.cs" />
    <Compile Include="Model\WorkflowActivityType.cs" />
    <Compile Include="Model\WorkflowLog.cs" />
    <Compile Include="Model\WorkflowService.Partial.cs" />
    <Compile Include="Model\WorkflowTrigger.cs" />
    <Compile Include="Model\WorkflowTriggerService.Partial.cs" />
    <Compile Include="Model\WorkflowType.cs" />
    <Compile Include="PersonProfile\BadgeComponent.cs" />
    <Compile Include="PersonProfile\BadgeContainer.cs" />
    <Compile Include="PersonProfile\Badge\AlertNote.cs" />
    <Compile Include="PersonProfile\Badge\AttendingDuration.cs" />
    <Compile Include="PersonProfile\Badge\Campus.cs" />
    <Compile Include="PersonProfile\Badge\DISC.cs" />
    <Compile Include="PersonProfile\Badge\FamilyAttendance.cs" />
    <Compile Include="PersonProfile\Badge\FamilyWeeksAttendedInDuration.cs" />
    <Compile Include="PersonProfile\Badge\InGroupOfType.cs" />
    <Compile Include="PersonProfile\Badge\InGroupWithPurpose.cs" />
    <Compile Include="PersonProfile\Badge\LastVisitOnSite.cs" />
    <Compile Include="PersonProfile\Badge\Liquid.cs" />
    <Compile Include="PersonProfile\HighlightLabelBadge.cs" />
    <Compile Include="PersonProfile\IconBadge.cs" />
    <Compile Include="Plugin\HotFixes\002_CheckinGradeRequired.cs" />
    <Compile Include="Plugin\HotFixes\003_FixSystemEmailQuote.cs" />
    <Compile Include="Plugin\HotFixes\004_FixGradeRequiredAttribute.cs" />
    <Compile Include="Plugin\HotFixes\005_FixCheckinAdminRoute.cs" />
    <Compile Include="Plugin\HotFixes\006_FixCheckinPrevPages.cs" />
    <Compile Include="Plugin\HotFixes\023_SecurityCodeLength.cs" />
    <Compile Include="Plugin\HotFixes\022_Fundraising.cs" />
    <Compile Include="Plugin\HotFixes\017_FixBackgroundCheckOptionalCampus.cs" />
    <Compile Include="Plugin\HotFixes\016_SetInactiveFamilies.cs" />
    <Compile Include="Plugin\HotFixes\015_CheckinByBirthdate.cs" />
    <Compile Include="Plugin\HotFixes\009_FixCheckinAttributes.cs" />
    <Compile Include="Plugin\HotFixes\008_FamilyAnalyticsUpdate.cs" />
    <Compile Include="Plugin\HotFixes\007_FixGroupAndBenevolenceSecurity.cs" />
    <Compile Include="Plugin\HotFixes\014_FixEraGiveAttribValues.cs" />
    <Compile Include="Plugin\HotFixes\013_FixSystemEmailTo_1828.cs" />
    <Compile Include="Plugin\HotFixes\012_FixAttendanceAnalyticsScript.cs" />
    <Compile Include="Plugin\HotFixes\011_FixNameProfileChangeRequest.cs" />
    <Compile Include="Plugin\HotFixes\010_FixGetSpouse.cs" />
    <Compile Include="Plugin\HotFixes\020_FixCommunicationTemplate.cs" />
    <Compile Include="Plugin\HotFixes\021_UpdateCheckInMergefieldDebugInfo.cs" />
    <Compile Include="Plugin\HotFixes\019_FixIpadClientPrinting.cs" />
    <Compile Include="Plugin\HotFixes\018_RestrictGroupRegistrationGroupTypes.cs" />
    <Compile Include="Plugin\HotFixes\024_PrayerRequestAttributes.cs" />
    <Compile Include="Plugin\HotFixes\030_MyConnectionOpportunitiesLava.cs" />
    <Compile Include="Plugin\HotFixes\031_AttendanceAnalyticsGivingId.cs" />
    <Compile Include="Plugin\HotFixes\032_MigrationRollupsForV6_9.cs" />
    <Compile Include="Plugin\HotFixes\029_BatchDetailReopenBatchSecurity.cs" />
    <Compile Include="Plugin\HotFixes\025_PersonGivingEnvelopeAttribute.cs" />
    <Compile Include="Plugin\HotFixes\026_PersonEditConnectionRecordStatus.cs" />
    <Compile Include="Plugin\HotFixes\027_AddCheckinFeatures.cs" />
    <Compile Include="Plugin\HotFixes\028_CheckinTextSettings.cs" />
    <Compile Include="Plugin\HotFixes\033_ConnectionOpportunityCounts.cs" />
    <Compile Include="Plugin\HotFixes\034_FinancialSecurityActions.cs" />
    <Compile Include="Plugin\HotFixes\035_TransactionListSummary.cs" />
    <Compile Include="Plugin\HotFixes\036_PrayerRequestFollowingEvent.cs" />
    <Compile Include="Plugin\HotFixes\037_MigrationRollupsForV6_10.cs" />
    <Compile Include="Plugin\Migration.cs" />
    <Compile Include="Plugin\VersionAttribute.cs" />
    <Compile Include="Properties\AssemblyInfo.cs" />
    <Compile Include="Reporting\Dashboard\DashboardWidget.cs">
      <SubType>ASPXCodeBehind</SubType>
    </Compile>
    <Compile Include="Reporting\Dashboard\LineBarPointsChartDashboardWidget.cs">
      <SubType>ASPXCodeBehind</SubType>
    </Compile>
    <Compile Include="Reporting\DataComponentSettingsHelper.cs" />
    <Compile Include="Reporting\DataFilterComponent.cs" />
    <Compile Include="Reporting\DataFilterContainer.cs" />
    <Compile Include="Reporting\DataFilter\BaseAccountFilter.cs" />
    <Compile Include="Reporting\DataFilter\ContentChannelItem\ContentChannel.cs" />
    <Compile Include="Reporting\DataFilter\ContentChannelItem\ContentChannelItemAttributesFilter.cs" />
    <Compile Include="Reporting\DataFilter\ContentChannelItem\ContentChannelType.cs" />
    <Compile Include="Reporting\DataFilter\EntityFieldFilter.cs" />
    <Compile Include="Reporting\DataFilter\FinancialPledge\AccountFilter.cs" />
    <Compile Include="Reporting\DataFilter\FinancialTransactionDetail\AccountFilter.cs" />
    <Compile Include="Reporting\DataFilter\FinancialTransaction\TotalAmountFilter.cs" />
    <Compile Include="Reporting\DataFilter\GroupMembers\ContainsPeopleFilter.cs" />
    <Compile Include="Reporting\DataFilter\GroupMembers\GroupDataViewFilter.cs" />
    <Compile Include="Reporting\DataFilter\Group\CampusFilter.cs" />
    <Compile Include="Reporting\DataFilter\Group\ContainsGroupMembersFilter.cs" />
    <Compile Include="Reporting\DataFilter\Group\ContainsPeopleFilter.cs" />
    <Compile Include="Reporting\DataFilter\Group\DistanceFromFilter.cs" />
    <Compile Include="Reporting\DataFilter\Group\GroupAttributesFilter.cs" />
    <Compile Include="Reporting\DataFilter\Group\GroupBranchFilter.cs" />
    <Compile Include="Reporting\DataFilter\Group\GroupTypeDataViewFilter.cs" />
    <Compile Include="Reporting\DataFilter\Group\GroupTypeFilter.cs" />
    <Compile Include="Reporting\DataFilter\Group\MemberCountFilter.cs" />
    <Compile Include="Reporting\DataFilter\Group\SimpleMemberCountFilter.cs" />
    <Compile Include="Reporting\DataFilter\IUpdateSelectionFromPageParameters.cs" />
    <Compile Include="Reporting\DataFilter\OtherDataViewFilter.cs" />
    <Compile Include="Reporting\DataFilter\Person\AgeFilter.cs" />
    <Compile Include="Reporting\DataFilter\Person\CampusesActiveFilter.cs" />
    <Compile Include="Reporting\DataFilter\Person\CampusesFilter.cs" />
    <Compile Include="Reporting\DataFilter\Person\CampusActiveFilter.cs" />
    <Compile Include="Reporting\DataFilter\Person\CampusFilter.cs" />
    <Compile Include="Reporting\DataFilter\Person\DistanceFromFilter.cs" />
    <Compile Include="Reporting\DataFilter\Person\FirstContributionDateFilter.cs" />
    <Compile Include="Reporting\DataFilter\Person\GivingAmountFilter.cs" />
    <Compile Include="Reporting\DataFilter\Person\GradeFilter.cs" />
    <Compile Include="Reporting\DataFilter\Person\GroupAttendanceFilter.cs" />
    <Compile Include="Reporting\DataFilter\Person\GroupDataViewFilter.cs" />
    <Compile Include="Reporting\DataFilter\Person\GroupMemberDataViewFilter.cs" />
    <Compile Include="Reporting\DataFilter\Person\GroupTypeAttendanceFilter.cs" />
    <Compile Include="Reporting\DataFilter\Person\HasPictureFilter.cs" />
    <Compile Include="Reporting\DataFilter\Person\HistoryDataViewFilter.cs" />
    <Compile Include="Reporting\DataFilter\Person\InGroupFilter.cs" />
    <Compile Include="Reporting\DataFilter\Person\InGroupGeofenceFilter.cs" />
    <Compile Include="Reporting\DataFilter\Person\InGroupGroupTypeFilter.cs" />
    <Compile Include="Reporting\DataFilter\Person\InGroupSimpleFilter.cs" />
    <Compile Include="Reporting\DataFilter\Person\LocationDataViewFilter.cs" />
    <Compile Include="Reporting\DataFilter\Person\NotInGroupFilter.cs" />
    <Compile Include="Reporting\DataFilter\Person\NotInGroupGroupTypeFilter.cs" />
    <Compile Include="Reporting\DataFilter\Person\TagFilter.cs" />
    <Compile Include="Reporting\DataFilter\PropertyFilter.cs" />
    <Compile Include="Reporting\DataFilter\Workflow\WorkflowAttributesFilter.cs" />
    <Compile Include="Reporting\DataFilter\Workflow\WorkflowTypeFilter.cs" />
    <Compile Include="Reporting\DataSelectComponent.cs" />
    <Compile Include="Reporting\DataSelectContainer.cs" />
    <Compile Include="Reporting\DataSelect\FinancialTransaction\TotalAmountSelect.cs" />
    <Compile Include="Reporting\DataSelect\GroupMember\GroupCampus.cs" />
    <Compile Include="Reporting\DataSelect\GroupMember\GroupMemberAttributeSelect.cs" />
    <Compile Include="Reporting\DataSelect\GroupMember\GroupRoleSelect.cs" />
    <Compile Include="Reporting\DataSelect\GroupMember\GroupStatusSelect.cs" />
    <Compile Include="Reporting\DataSelect\GroupMember\PersonLinkSelect.cs" />
    <Compile Include="Reporting\DataSelect\Group\CampusSelect.cs" />
    <Compile Include="Reporting\DataSelect\Group\DistanceFromSelect.cs" />
    <Compile Include="Reporting\DataSelect\Group\GroupLinkSelect.cs" />
    <Compile Include="Reporting\DataSelect\Group\GroupTypeSelect.cs" />
    <Compile Include="Reporting\DataSelect\Group\LocationSelect.cs" />
    <Compile Include="Reporting\DataSelect\Group\MemberCountSelect.cs" />
    <Compile Include="Reporting\DataSelect\Group\MemberListSelect.cs" />
    <Compile Include="Reporting\DataSelect\Group\ParentGroupMemberListSelect.cs" />
    <Compile Include="Reporting\DataSelect\Group\ParentGroupSelect.cs" />
    <Compile Include="Reporting\DataSelect\Group\ParticipationRateSelect.cs" />
    <Compile Include="Reporting\DataSelect\LiquidSelect.cs" />
    <Compile Include="Reporting\DataSelect\Person\AddressSelect.cs" />
    <Compile Include="Reporting\DataSelect\Person\AgeSelect.cs" />
    <Compile Include="Reporting\DataSelect\Person\CampusSelect.cs" />
    <Compile Include="Reporting\DataSelect\Person\ChildNamesSelect.cs" />
    <Compile Include="Reporting\DataSelect\Person\DistanceFromSelect.cs" />
    <Compile Include="Reporting\DataSelect\Person\FamilyNameSelect.cs" />
    <Compile Include="Reporting\DataSelect\Person\FirstLastContributionSelect.cs" />
    <Compile Include="Reporting\DataSelect\Person\GradeSelect.cs" />
    <Compile Include="Reporting\DataSelect\Person\GroupParticipationSelect.cs" />
    <Compile Include="Reporting\DataSelect\Person\InGroupGeofenceGroupTypeSelect.cs" />
    <Compile Include="Reporting\DataSelect\Person\InGroupGroupTypeSelect.cs" />
    <Compile Include="Reporting\DataSelect\Person\LastAttendedGroupOfType.cs" />
    <Compile Include="Reporting\DataSelect\Person\LastLoginSelect.cs" />
    <Compile Include="Reporting\DataSelect\Person\LastNoteSelect.cs" />
    <Compile Include="Reporting\DataSelect\Person\ParentEmailSelect.cs" />
    <Compile Include="Reporting\DataSelect\Person\ParentPhoneNumberSelect.cs" />
    <Compile Include="Reporting\DataSelect\Person\ParentsNamesSelect.cs" />
    <Compile Include="Reporting\DataSelect\Person\PersonLinkSelect.cs" />
    <Compile Include="Reporting\DataSelect\Person\PhoneNumberSelect.cs" />
    <Compile Include="Reporting\DataSelect\Person\PhotoSelect.cs" />
    <Compile Include="Reporting\DataSelect\Person\RelatedPeopleSelect.cs" />
    <Compile Include="Reporting\DataSelect\Person\SpouseNameSelect.cs" />
    <Compile Include="Reporting\DataSelect\Person\TotalGivingAmountSelect.cs" />
    <Compile Include="Reporting\DataTransformComponent.cs" />
    <Compile Include="Reporting\DataTransformContainer.cs" />
    <Compile Include="Reporting\DataTransform\Person\ChildrenTransform.cs" />
    <Compile Include="Reporting\DataTransform\Person\ParentTransform.cs" />
    <Compile Include="Reporting\EntityHelper.cs" />
    <Compile Include="Reporting\FilterExpressionExtractor.cs" />
    <Compile Include="Reporting\IDataFilterWithOverrides.cs" />
    <Compile Include="Reporting\ReportingHelper.cs" />
    <Compile Include="Reporting\SelectExpressionExtractor.cs" />
    <Compile Include="Scripting.evaluator.cs" />
    <Compile Include="Scripting.Extensions.cs" />
    <Compile Include="Scripting.native.cs" />
    <Compile Include="Search\Group\Name.cs" />
    <Compile Include="Search\Person\Address.cs" />
    <Compile Include="Search\Person\BirthDate.cs" />
    <Compile Include="Search\Person\BusinessName.cs" />
    <Compile Include="Security\Authentication\Twitter.cs" />
    <Compile Include="Transactions\SaveCommunicationTransaction.cs" />
    <Compile Include="UniversalSearch\FormattedSearchResult.cs" />
    <Compile Include="UniversalSearch\IndexComponents\Elasticsearch.cs" />
    <Compile Include="UniversalSearch\IndexComponents\Lucene.cs" />
    <Compile Include="UniversalSearch\IndexContainer.cs" />
    <Compile Include="UniversalSearch\IndexComponent.cs" />
    <Compile Include="UniversalSearch\IndexModels\Attributes\RockIndexField.cs" />
    <Compile Include="UniversalSearch\IndexModels\BusinessIndex.cs" />
    <Compile Include="UniversalSearch\IndexModels\PersonIndex.cs" />
    <Compile Include="UniversalSearch\IndexModels\ContentChannelItemIndex.cs" />
    <Compile Include="UniversalSearch\IndexModels\IndexModelBase.cs" />
    <Compile Include="UniversalSearch\IndexModels\GroupIndex.cs" />
    <Compile Include="UniversalSearch\IndexModels\SitePageIndex.cs" />
    <Compile Include="UniversalSearch\IndexModels\StringAttribute.cs" />
    <Compile Include="UniversalSearch\IRockIndexable.cs" />
    <Compile Include="UniversalSearch\SearchFieldCriteria.cs" />
    <Compile Include="UniversalSearch\ModelFieldFilterConfig.cs" />
    <Compile Include="UniversalSearch\SearchResultModel.cs" />
    <Compile Include="Utility\Async.cs" />
    <Compile Include="Utility\DebugHelper.cs" />
    <Compile Include="Utility\ExcelHelper.cs" />
    <Compile Include="Utility\ExtensionMethods\DataTable.cs" />
    <Compile Include="Utility\ExtensionMethods\IntegerExtensions.cs" />
    <Compile Include="Utility\ExtensionMethods\IRockTransactionExtensions.cs" />
    <Compile Include="Utility\ExtensionMethods\QuartzExtensions.cs" />
    <Compile Include="Utility\FileUtilities.cs" />
    <Compile Include="Utility\FontAwesomeHelper.cs" />
    <Compile Include="Utility\IRockOwinStartup.cs" />
    <Compile Include="Utility\Ncoa.cs" />
    <Compile Include="Utility\SparkDataApi\PersonAddressItem.cs" />
    <Compile Include="Utility\SparkDataApi\NcoaApi.cs" />
    <Compile Include="Utility\SparkDataApi\NcoaReturnRecord.cs" />
    <Compile Include="Utility\SparkDataApi\NcoaResponse.cs" />
    <Compile Include="Utility\SparkDataApi\GroupNameTransactionKey.cs" />
    <Compile Include="Utility\SparkDataApi\UsernamePassword.cs" />
    <Compile Include="Utility\Settings\DataAutomation\InactivatePeople.cs" />
    <Compile Include="Utility\Settings\DataAutomation\InteractionItem.cs" />
    <Compile Include="Utility\Settings\DataAutomation\MoveAdultChildren.cs" />
    <Compile Include="Utility\Settings\DataAutomation\ReactivatePeople.cs" />
    <Compile Include="Utility\Settings\DataAutomation\UpdateFamilyStatus.cs" />
    <Compile Include="Utility\Settings\DataAutomation\UpdatePersonConnectionStatus.cs" />
    <Compile Include="Utility\Settings\DataAutomation\UpdateFamilyCampus.cs" />
    <Compile Include="Utility\Settings\SparkData\NcoaSettings.cs" />
    <Compile Include="Utility\Settings\SparkData\SparkDataConfig.cs" />
    <Compile Include="Utility\SparkDataApi\SparkDataApi.cs" />
    <Compile Include="Utility\TextToWorkflow.cs" />
    <Compile Include="Utility\ZebraPrint.cs" />
    <Compile Include="Web\HttpModules\ResponseHeaders.cs" />
    <Compile Include="Web\HttpModules\HttpModuleComponent.cs" />
    <Compile Include="Web\HttpModules\HttpModuleContainer.cs" />
    <Compile Include="Blocks\IRockBlockType.cs" />
    <Compile Include="Web\UI\Adapters\ListControlAdaptor.cs" />
    <Compile Include="Web\UI\Adapters\CheckBoxListAdapter.cs" />
    <Compile Include="Web\UI\RockBlockNotificationManager.cs" />
    <Compile Include="Web\UI\Controls\AccordionPanel.cs" />
    <Compile Include="Web\UI\Controls\AttributeValuesContainer.cs" />
    <Compile Include="Web\UI\Controls\CampusAccountAmountPicker.cs" />
    <Compile Include="Web\UI\Controls\FieldVisibilityWrapper.cs" />
    <Compile Include="Web\UI\Controls\Captcha.cs" />
    <Compile Include="Web\UI\Controls\Communication\PushNotification.cs" />
    <Compile Include="Web\UI\Controls\AttributeMatrixEditor.cs" />
    <Compile Include="Web\UI\Controls\DynamicPlaceholder.cs" />
    <Compile Include="Web\UI\Controls\FieldVisibilityRulesEditor.cs" />
    <Compile Include="Web\UI\Controls\Grid\PersonMergeField.cs" />
    <Compile Include="Web\UI\Controls\ScreenKeyboard.cs" />
    <Compile Include="Web\UI\Controls\Pickers\StepStatusPicker.cs" />
    <Compile Include="Web\UI\Controls\RegistryEntry.cs" />
    <Compile Include="Web\UI\Controls\ValueFilter.cs" />
    <Compile Include="Web\UI\Controls\Grid\EncryptedField.cs" />
    <Compile Include="Web\UI\Controls\Grid\HtmlField.cs" />
    <Compile Include="Web\UI\Controls\Grid\LavaField.cs" />
    <Compile Include="Web\UI\Controls\HiddenFieldRangeValidator.cs" />
    <Compile Include="Web\UI\Controls\HiddenFieldWithValidationProperty.cs" />
    <Compile Include="Web\UI\Controls\IHasRequired.cs" />
    <Compile Include="Web\UI\Controls\IRockChangeHandlerControl.cs" />
    <Compile Include="Web\UI\Controls\NewFamily\AdvanceInfo.cs" />
    <Compile Include="Web\UI\Controls\NewFamily\AdvanceInfoRow.cs" />
    <Compile Include="Web\UI\Controls\NoteEditor.cs" />
    <Compile Include="Web\UI\Controls\NoteOptions.cs" />
    <Compile Include="Web\UI\Controls\ControlMirror.cs" />
    <Compile Include="Web\UI\Controls\Lava.cs" />
    <Compile Include="Web\UI\Controls\ListItems.cs" />
    <Compile Include="Web\UI\Controls\NumberBoxBase.cs" />
    <Compile Include="Web\UI\Controls\NumberUpDownGroup.cs" />
    <Compile Include="Web\UI\Controls\Pickers\AssetStorageProviderPicker.cs" />
    <Compile Include="Web\UI\Controls\Pickers\ContentChannelItemPicker.cs" />
    <Compile Include="Web\UI\Controls\Pickers\ItemFromBlockPicker.cs" />
    <Compile Include="Web\UI\Controls\Pickers\ReportPicker.cs" />
    <Compile Include="Web\UI\Controls\Pickers\DataViewItemPicker.cs" />
    <Compile Include="Web\UI\Controls\Pickers\RegistrationInstancePicker.cs" />
    <Compile Include="Web\UI\Controls\PreRegistration\Children.cs" />
    <Compile Include="Web\UI\Controls\PreRegistration\ChildRow.cs" />
    <Compile Include="Web\UI\Controls\Pickers\DataViewsPicker.cs" />
    <Compile Include="Web\UI\Controls\Pickers\DatePartsPicker.cs" />
    <Compile Include="Web\UI\Controls\Pickers\FieldTypePicker.cs" />
    <Compile Include="Web\UI\Controls\Pickers\GroupMemberPicker.cs" />
    <Compile Include="Web\UI\Controls\Pickers\GroupMembersPicker.cs" />
    <Compile Include="Web\UI\Controls\Pickers\LavaCommandsPicker.cs" />
    <Compile Include="Web\UI\Controls\BackgroundCheckDocument.cs" />
    <Compile Include="Web\UI\Controls\SSNBox.cs" />
    <Compile Include="Web\UI\Controls\ButtonGroup.cs" />
    <Compile Include="Web\UI\ICustomGridColumns.cs" />
    <Compile Include="Web\UI\ICustomGridOptions.cs" />
    <Compile Include="Web\UI\IPickerBlock.cs" />
    <Compile Include="Web\UI\IIdleRedirectBlock.cs" />
    <Compile Include="Web\UI\RockBlockTypeWrapper.cs">
      <SubType>ASPXCodeBehind</SubType>
    </Compile>
    <Compile Include="Web\UI\RockHiddenFieldPageStatePersister.cs" />
    <Compile Include="Web\UI\Controls\Grid\LavaBoundField.cs" />
    <Compile Include="Web\UI\Controls\Pickers\DefinedValuesPickerEnhanced.cs" />
    <Compile Include="Web\UI\Controls\Pickers\RegistrationTemplatePicker.cs" />
    <Compile Include="Web\UI\Controls\RockListBox.cs" />
    <Compile Include="Web\UI\IDynamicAttributesBlock.cs" />
    <Compile Include="Web\UI\RockTheme.cs" />
    <Compile Include="Web\UI\Controls\WarningBlock.cs" />
    <Compile Include="Web\UI\Controls\Pickers\WorkflowActionTypePicker.cs" />
    <Compile Include="Web\UI\Controls\Pickers\ConnectionRequestPicker.cs" />
    <Compile Include="Web\UI\Controls\RangeSlider.cs" />
    <Compile Include="Security\Authentication\Facebook.cs">
      <SubType>Code</SubType>
    </Compile>
    <Compile Include="Search\Person\Email.cs" />
    <Compile Include="Search\Person\Name.cs" />
    <Compile Include="Search\Person\Phone.cs" />
    <Compile Include="Search\SearchComponent.cs" />
    <Compile Include="Search\SearchContainer.cs" />
    <Compile Include="Security\AuthenticationComponent.cs" />
    <Compile Include="Security\AuthenticationContainer.cs" />
    <Compile Include="Security\Authentication\ActiveDirectory.cs" />
    <Compile Include="Security\Authentication\Database.cs" />
    <Compile Include="Security\Authentication\Google.cs" />
    <Compile Include="Security\Authentication\PINAuthentication.cs" />
    <Compile Include="Security\Authorization.cs" />
    <Compile Include="Security\BackgroundCheckComponent.cs" />
    <Compile Include="Security\BackgroundCheckContainer.cs" />
    <Compile Include="Security\BackgroundCheck\ProtectMyMinistry.cs" />
    <Compile Include="Security\DigitalSignatureComponent.cs" />
    <Compile Include="Security\DigitalSignatureContainer.cs" />
    <Compile Include="Security\Encryption.cs" />
    <Compile Include="Security\GlobalDefault.cs" />
    <Compile Include="Security\ISecured.cs" />
    <Compile Include="Security\LoginParameters.cs" />
    <Compile Include="Security\SecurityActionAttribute.cs" />
    <Compile Include="Service References\MelissaData.AddressCheck\Reference.cs">
      <SubType>code</SubType>
    </Compile>
    <Compile Include="Service References\ServiceObjects.GeoCoder\Reference.cs" />
    <Compile Include="Services\NuGet\NuGetExtensionsMethods.cs" />
    <Compile Include="Services\NuGet\PackageService.cs" />
    <Compile Include="Services\NuGet\RockPackagePathResolver.cs" />
    <Compile Include="Services\NuGet\RockProjectManager.cs" />
    <Compile Include="Services\NuGet\WebProjectManager.cs" />
    <Compile Include="Services\NuGet\WebProjectSystem.cs" />
    <Compile Include="Storage\ProviderComponent.cs" />
    <Compile Include="Storage\ProviderContainer.cs" />
    <Compile Include="Storage\Provider\Database.cs" />
    <Compile Include="Storage\Provider\FileSystem.cs" />
    <Compile Include="Store\InstalledPackage.cs" />
    <Compile Include="Store\InstalledPackageService.cs" />
    <Compile Include="Store\Organization.cs" />
    <Compile Include="Store\OrganizationService.cs" />
    <Compile Include="Store\Package.cs" />
    <Compile Include="Store\PackageCategory.cs" />
    <Compile Include="Store\PackageCategoryService.cs" />
    <Compile Include="Store\PackageInstallStep.cs" />
    <Compile Include="Store\PackageService.cs" />
    <Compile Include="Store\PackageVersion.cs" />
    <Compile Include="Store\PackageVersionRating.cs" />
    <Compile Include="Store\PackageVersionRatingService.cs" />
    <Compile Include="Store\PackageVersionService.cs" />
    <Compile Include="Store\Promo.cs" />
    <Compile Include="Store\PromoService.cs" />
    <Compile Include="Store\PurchaseResponse.cs" />
    <Compile Include="Store\StoreImage.cs" />
    <Compile Include="Store\StoreModel.cs" />
    <Compile Include="Store\StoreService.cs" />
    <Compile Include="Store\StoreServiceBase.cs" />
    <Compile Include="SystemGuid\Attribute.cs" />
    <Compile Include="SystemGuid\BinaryFileType.cs" />
    <Compile Include="SystemGuid\BlockType.cs" />
    <Compile Include="SystemGuid\Category.cs" />
    <Compile Include="SystemGuid\ConnectionActivityType.cs" />
    <Compile Include="SystemGuid\DefinedType.cs" />
    <Compile Include="SystemGuid\DefinedValue.cs" />
    <Compile Include="SystemGuid\EntityType.cs" />
    <Compile Include="SystemGuid\FieldType.cs" />
    <Compile Include="SystemGuid\FinancialAccount.cs" />
    <Compile Include="SystemGuid\Group.cs" />
    <Compile Include="SystemGuid\GroupRole.cs" />
    <Compile Include="SystemGuid\GroupType.cs" />
    <Compile Include="SystemGuid\NoteType.cs" />
    <Compile Include="SystemGuid\Page.cs" />
    <Compile Include="SystemGuid\ServiceJob.cs" />
    <Compile Include="SystemGuid\Site.cs" />
    <Compile Include="SystemGuid\SystemEmail.cs" />
    <Compile Include="Transactions\AuditTransaction.cs" />
    <Compile Include="Transactions\ConnectionRequestActivityChangeTransaction.cs" />
    <Compile Include="Transactions\ConnectionRequestChangeTransaction.cs" />
    <Compile Include="Transactions\DeleteAttributeBinaryFile.cs" />
    <Compile Include="Transactions\GroupAttendedTransaction.cs" />
    <Compile Include="Transactions\GroupMemberChangeTransaction.cs" />
    <Compile Include="Transactions\GroupMemberPlacedElsewhereTransaction.cs" />
    <Compile Include="Transactions\ITransaction.cs" />
    <Compile Include="Transactions\LaunchWorkflowTransaction.cs" />
    <Compile Include="Transactions\PageViewTransaction.cs" />
    <Compile Include="Transactions\PersonViewTransaction.cs" />
    <Compile Include="Transactions\RockQueue.cs" />
    <Compile Include="Transactions\RunJobNowTransaction.cs" />
    <Compile Include="Transactions\SaveMetaphoneTransaction.cs" />
    <Compile Include="Transactions\SendCommunicationApprovalEmail.cs" />
    <Compile Include="Transactions\SendCommunicationTransaction.cs" />
    <Compile Include="Transactions\UpdateDigitalSignatureDocumentTransaction.cs" />
    <Compile Include="Transactions\SendDigitalSignatureRequestTransaction.cs" />
    <Compile Include="Transactions\SendRegistrationConfirmationTransaction.cs" />
    <Compile Include="Transactions\SendRegistrationNotificationTransaction.cs" />
    <Compile Include="Transactions\UpdateFacebookFriends.cs" />
    <Compile Include="Transactions\UpdatePaymentStatusTransaction.cs" />
    <Compile Include="Transactions\UserLastActivityTransaction.cs" />
    <Compile Include="Transactions\WorkflowTriggerTransaction.cs" />
    <Compile Include="Utility\AttributeCacheJsonConverter.cs" />
    <Compile Include="Utility\AttributeValueJsonConverter.cs" />
    <Compile Include="Utility\BlockStateContractResolver.cs" />
    <Compile Include="Utility\DateRange.cs" />
    <Compile Include="Utility\DoubleMetaphone.cs" />
    <Compile Include="Utility\EnumAsStringJsonConverter.cs" />
    <Compile Include="Utility\ExpressionHelper.cs" />
    <Compile Include="Utility\ExtensionMethods\AttributesExtensions.cs" />
    <Compile Include="Utility\ExtensionMethods\BooleanExtensions.cs" />
    <Compile Include="Utility\ExtensionMethods\ColorExtensions.cs" />
    <Compile Include="Utility\ExtensionMethods\ControlExtensions.cs" />
    <Compile Include="Utility\ExtensionMethods\CurrencyExtensions.cs" />
    <Compile Include="Utility\ExtensionMethods\DateTimeExtensions.cs" />
    <Compile Include="Utility\ExtensionMethods\DecimalExtensions.cs" />
    <Compile Include="Utility\ExtensionMethods\DefinedValueExtensions.cs" />
    <Compile Include="Utility\ExtensionMethods\EntityExtensions.cs" />
    <Compile Include="Utility\ExtensionMethods\EnumExtensions.cs" />
    <Compile Include="Utility\ExtensionMethods\ExceptionExtensions.cs" />
    <Compile Include="Utility\ExtensionMethods\GridExtensions.cs" />
    <Compile Include="Utility\ExtensionMethods\JsonExtensions.cs" />
    <Compile Include="Utility\ExtensionMethods\LavaExtensions.cs" />
    <Compile Include="Utility\ExtensionMethods\LinqExtensions.cs" />
    <Compile Include="Utility\ExtensionMethods\LocationExtensions.cs" />
    <Compile Include="Utility\ExtensionMethods\ObjectExtensions.cs" />
    <Compile Include="Utility\ExtensionMethods\PageRouteExtensions.cs" />
    <Compile Include="Utility\ExtensionMethods\ReportingExtensions.cs" />
    <Compile Include="Utility\ExtensionMethods\StringExtensions.cs" />
    <Compile Include="Utility\ExtensionMethods\StringHtmlExtensions.cs" />
    <Compile Include="Utility\ExtensionMethods\StringHumanizerExtensions.cs" />
    <Compile Include="Utility\ExtensionMethods\StringPluralizationExtensions.cs" />
    <Compile Include="Utility\IgnoreUrlEncodedKeyContractResolver.cs" />
    <Compile Include="Utility\IRockStartup.cs" />
    <Compile Include="Utility\NotNullJsonConverter.cs" />
    <Compile Include="Utility\Reflection.cs" />
    <Compile Include="Utility\RockDateTime.cs" />
    <Compile Include="Utility\RockJsonMediaTypeFormatter.cs" />
    <Compile Include="Utility\RockJsonTextReader.cs" />
    <Compile Include="Utility\RockJsonTextWriter.cs" />
    <Compile Include="Utility\RockSemanticVersion.cs" />
    <Compile Include="Utility\SettingsStringBase.cs" />
    <Compile Include="Utility\SimpleModeJsonConverter.cs" />
    <Compile Include="Utility\SparkLinkHelper.cs" />
    <Compile Include="Utility\StringAsLiteralJavascriptJsonConverter.cs" />
    <Compile Include="Web\DescriptionList.cs" />
    <Compile Include="Web\FileUploadException.cs" />
    <Compile Include="Web\Fingerprint.cs" />
    <Compile Include="Web\FingerprintExpressionBuilder.cs" />
    <Compile Include="Web\HttpModule.cs" />
    <Compile Include="Web\InternalContext.cs" />
    <Compile Include="Web\PageReference.cs" />
    <Compile Include="Web\RequestValidator.cs" />
    <Compile Include="Web\RockRouteHandler.cs" />
    <Compile Include="Web\SystemSettings.cs" />
    <Compile Include="Web\UI\Adapters\CheckBoxAdapter.cs" />
    <Compile Include="Web\UI\Adapters\DropDownListAdapter.cs" />
    <Compile Include="Web\UI\Adapters\RadioButtonAdapter.cs" />
    <Compile Include="Web\UI\Adapters\RadioButtonListAdapter.cs" />
    <Compile Include="Web\UI\BreadCrumb.cs" />
    <Compile Include="Web\UI\ContextAttribute.cs" />
    <Compile Include="Web\UI\Controls\AddressControl.cs" />
    <Compile Include="Web\UI\Controls\AttributeEditor.cs" />
    <Compile Include="Web\UI\Controls\Badge.cs" />
    <Compile Include="Web\UI\Controls\BootstrapButton.cs" />
    <Compile Include="Web\UI\Controls\ButtonDropDownList.cs" />
    <Compile Include="Web\UI\Controls\Chart\BarChart.cs" />
    <Compile Include="Web\UI\Controls\Chart\ChartClickArgs.cs" />
    <Compile Include="Web\UI\Controls\Chart\ChartOptions.cs" />
    <Compile Include="Web\UI\Controls\Chart\ChartStyle.cs" />
    <Compile Include="Web\UI\Controls\Chart\FlotChart.cs" />
    <Compile Include="Web\UI\Controls\Chart\LineChart.cs" />
    <Compile Include="Web\UI\Controls\Chart\PieChart.cs" />
    <Compile Include="Web\UI\Controls\Checkin Configuration Controls\CheckinArea.cs" />
    <Compile Include="Web\UI\Controls\Checkin Configuration Controls\CheckinAreaRow.cs" />
    <Compile Include="Web\UI\Controls\Checkin Configuration Controls\CheckinGroup.cs" />
    <Compile Include="Web\UI\Controls\Checkin Configuration Controls\CheckinGroupRow.cs" />
    <Compile Include="Web\UI\Controls\CodeEditor.cs" />
    <Compile Include="Web\UI\Controls\ColorPicker.cs" />
    <Compile Include="Web\UI\Controls\Communication\ChannelControl.cs" />
    <Compile Include="Web\UI\Controls\Communication\Email.cs" />
    <Compile Include="Web\UI\Controls\Communication\Sms.cs" />
    <Compile Include="Web\UI\Controls\ConfirmPageUnload.cs" />
    <Compile Include="Web\UI\Controls\CurrencyBox.cs" />
    <Compile Include="Web\UI\Controls\Data Fields\DataDropDownList.cs" />
    <Compile Include="Web\UI\Controls\Data Fields\DataTextBox.cs" />
    <Compile Include="Web\UI\Controls\Data Fields\FieldTypeList.cs" />
    <Compile Include="Web\UI\Controls\Data View Filters\FilterField.cs" />
    <Compile Include="Web\UI\Controls\Data View Filters\FilterGroup.cs" />
    <Compile Include="Web\UI\Controls\DynamicControlsHtmlGenericControl.cs" />
    <Compile Include="Web\UI\Controls\DynamicControlsPanel.cs" />
    <Compile Include="Web\UI\Controls\EmailBox.cs" />
    <Compile Include="Web\UI\Controls\Event\RegistrationInstanceEditor.cs" />
    <Compile Include="Web\UI\Controls\Event\RegistrationTemplateFormEditor.cs" />
    <Compile Include="Web\UI\Controls\FileUploader.cs" />
    <Compile Include="Web\UI\Controls\FollowingsHelper.cs" />
    <Compile Include="Web\UI\Controls\Grid\AttributeField.cs" />
    <Compile Include="Web\UI\Controls\Grid\BadgeField.cs" />
    <Compile Include="Web\UI\Controls\Grid\BoolField.cs" />
    <Compile Include="Web\UI\Controls\Grid\BoolFromArrayField.cs" />
    <Compile Include="Web\UI\Controls\Grid\CallbackField.cs" />
    <Compile Include="Web\UI\Controls\Grid\CampusField.cs" />
    <Compile Include="Web\UI\Controls\Grid\CheckBoxEditableField.cs" />
    <Compile Include="Web\UI\Controls\Grid\ColorField.cs" />
    <Compile Include="Web\UI\Controls\Grid\CurrencyField.cs" />
    <Compile Include="Web\UI\Controls\Grid\DateField.cs" />
    <Compile Include="Web\UI\Controls\Grid\DateTimeField.cs" />
    <Compile Include="Web\UI\Controls\Grid\DefinedValueField.cs" />
    <Compile Include="Web\UI\Controls\Grid\DeleteField.cs" />
    <Compile Include="Web\UI\Controls\Grid\EditField.cs" />
    <Compile Include="Web\UI\Controls\Grid\EnumField.cs" />
    <Compile Include="Web\UI\Controls\Grid\FieldTypeField.cs" />
    <Compile Include="Web\UI\Controls\Grid\Grid.cs" />
    <Compile Include="Web\UI\Controls\Grid\GridActions.cs" />
    <Compile Include="Web\UI\Controls\Grid\GridFilter.cs" />
    <Compile Include="Web\UI\Controls\Grid\GroupPickerField.cs" />
    <Compile Include="Web\UI\Controls\Grid\INotRowSelectedField.cs" />
    <Compile Include="Web\UI\Controls\Grid\IPriorityColumn.cs" />
    <Compile Include="Web\UI\Controls\Grid\IRockGridField.cs" />
    <Compile Include="Web\UI\Controls\Grid\LinkButtonField.cs" />
    <Compile Include="Web\UI\Controls\Grid\LiquidField.cs" />
    <Compile Include="Web\UI\Controls\Grid\ListDelimitedField.cs" />
    <Compile Include="Web\UI\Controls\Grid\PersonField.cs" />
    <Compile Include="Web\UI\Controls\Grid\MergePersonField.cs" />
    <Compile Include="Web\UI\Controls\Grid\PhoneNumbersField.cs" />
    <Compile Include="Web\UI\Controls\Grid\ReorderField.cs" />
    <Compile Include="Web\UI\Controls\Grid\RockBoundField.cs" />
    <Compile Include="Web\UI\Controls\Grid\RockLiteralField.cs" />
    <Compile Include="Web\UI\Controls\Grid\RockTemplateField.cs" />
    <Compile Include="Web\UI\Controls\Grid\RockTemplateFieldUnselected.cs" />
    <Compile Include="Web\UI\Controls\Grid\RowEventArgs.cs" />
    <Compile Include="Web\UI\Controls\Grid\SecurityField.cs" />
    <Compile Include="Web\UI\Controls\Grid\SelectField.cs" />
    <Compile Include="Web\UI\Controls\Grid\TimeField.cs" />
    <Compile Include="Web\UI\Controls\Grid\ToggleField.cs" />
    <Compile Include="Web\UI\Controls\HelpBlock.cs" />
    <Compile Include="Web\UI\Controls\HiddenFieldValidator.cs" />
    <Compile Include="Web\UI\Controls\HiddenFieldWithClass.cs" />
    <Compile Include="Web\UI\Controls\HighlightLabel.cs" />
    <Compile Include="Web\UI\Controls\HtmlEditor.cs" />
    <Compile Include="Web\UI\Controls\HtmlGenericContainer.cs" />
    <Compile Include="Web\UI\Controls\IDisplayRequiredIndicator.cs" />
    <Compile Include="Web\UI\Controls\IHasValidationGroup.cs" />
    <Compile Include="Web\UI\Controls\ImageEditor.cs" />
    <Compile Include="Web\UI\Controls\ImageUploader.cs" />
    <Compile Include="Web\UI\Controls\IRockControl.cs" />
    <Compile Include="Web\UI\Controls\IRockControlAdditionalRendering.cs" />
    <Compile Include="Web\UI\Controls\KeyValueList.cs" />
    <Compile Include="Web\UI\Controls\MarkdownEditor.cs" />
    <Compile Include="Web\UI\Controls\ModalAlert.cs" />
    <Compile Include="Web\UI\Controls\ModalDialog.cs" />
    <Compile Include="Web\UI\Controls\ModalIFrameDialog.cs" />
    <Compile Include="Web\UI\Controls\NewFamily\Attributes.cs" />
    <Compile Include="Web\UI\Controls\NewFamily\AttributesRow.cs" />
    <Compile Include="Web\UI\Controls\NewFamily\ContactInfo.cs" />
    <Compile Include="Web\UI\Controls\NewFamily\ContactInfoRow.cs" />
    <Compile Include="Web\UI\Controls\NewFamily\Members.cs" />
    <Compile Include="Web\UI\Controls\NewFamily\MembersRow.cs" />
    <Compile Include="Web\UI\Controls\NoteContainer.cs" />
    <Compile Include="Web\UI\Controls\NoteControl.cs" />
    <Compile Include="Web\UI\Controls\NotificationBox.cs" />
    <Compile Include="Web\UI\Controls\NumberBox.cs" />
    <Compile Include="Web\UI\Controls\NumberRangeEditor.cs" />
    <Compile Include="Web\UI\Controls\NumberUpDown.cs" />
    <Compile Include="Web\UI\Controls\PageBreadCrumbs.cs" />
    <Compile Include="Web\UI\Controls\PageDescription.cs" />
    <Compile Include="Web\UI\Controls\PageIcon.cs" />
    <Compile Include="Web\UI\Controls\PageTitle.cs" />
    <Compile Include="Web\UI\Controls\PanelDrawer.cs" />
    <Compile Include="Web\UI\Controls\PanelWidget.cs" />
    <Compile Include="Web\UI\Controls\PersonLink.cs" />
    <Compile Include="Web\UI\Controls\PersonProfile\Badge.cs" />
    <Compile Include="Web\UI\Controls\PersonProfile\BadgeList.cs" />
    <Compile Include="Web\UI\Controls\PhoneNumberBox.cs" />
    <Compile Include="Web\UI\Controls\Pickers\AccountPicker.cs" />
    <Compile Include="Web\UI\Controls\Pickers\BinaryFilePicker.cs" />
    <Compile Include="Web\UI\Controls\Pickers\BinaryFileTypePicker.cs" />
    <Compile Include="Web\UI\Controls\Pickers\BirthdayPicker.cs" />
    <Compile Include="Web\UI\Controls\Pickers\CampusesPicker.cs" />
    <Compile Include="Web\UI\Controls\Pickers\CampusPicker.cs" />
    <Compile Include="Web\UI\Controls\Pickers\CategoryPicker.cs" />
    <Compile Include="Web\UI\Controls\Pickers\ComponentPicker.cs" />
    <Compile Include="Web\UI\Controls\Pickers\ComponentsPicker.cs" />
    <Compile Include="Web\UI\Controls\Pickers\DataViewPicker.cs" />
    <Compile Include="Web\UI\Controls\Pickers\DatePicker.cs" />
    <Compile Include="Web\UI\Controls\Pickers\DateRangePicker.cs" />
    <Compile Include="Web\UI\Controls\Pickers\DateTimePicker.cs" />
    <Compile Include="Web\UI\Controls\Pickers\DayOfWeekPicker.cs" />
    <Compile Include="Web\UI\Controls\Pickers\DaysOfWeekPicker.cs" />
    <Compile Include="Web\UI\Controls\Pickers\DefinedValuePicker.cs" />
    <Compile Include="Web\UI\Controls\Pickers\DefinedValuesPicker.cs" />
    <Compile Include="Web\UI\Controls\Pickers\EntityPicker.cs" />
    <Compile Include="Web\UI\Controls\Pickers\EntityTypePicker.cs" />
    <Compile Include="Web\UI\Controls\Pickers\EventCalendarPicker.cs" />
    <Compile Include="Web\UI\Controls\Pickers\EventItemPicker.cs" />
    <Compile Include="Web\UI\Controls\Pickers\FinancialGatewayPicker.cs" />
    <Compile Include="Web\UI\Controls\Pickers\GeoPicker.cs" />
    <Compile Include="Web\UI\Controls\Pickers\GradePicker.cs" />
    <Compile Include="Web\UI\Controls\Pickers\GroupAndRolePicker.cs" />
    <Compile Include="Web\UI\Controls\Pickers\GroupPicker.cs" />
    <Compile Include="Web\UI\Controls\Pickers\WorkflowPicker.cs" />
    <Compile Include="Web\UI\Controls\Pickers\GroupRolePicker.cs" />
    <Compile Include="Web\UI\Controls\Pickers\GroupTypeGroupPicker.cs" />
    <Compile Include="Web\UI\Controls\Pickers\GroupTypePicker.cs" />
    <Compile Include="Web\UI\Controls\Pickers\GroupTypesPicker.cs" />
    <Compile Include="Web\UI\Controls\Pickers\ItemPicker.cs" />
    <Compile Include="Web\UI\Controls\Pickers\LocationAddressPicker.cs" />
    <Compile Include="Web\UI\Controls\Pickers\LocationItemPicker.cs" />
    <Compile Include="Web\UI\Controls\Pickers\LocationPicker.cs" />
    <Compile Include="Web\UI\Controls\Pickers\MergeFieldPicker.cs" />
    <Compile Include="Web\UI\Controls\Pickers\MergeTemplatePicker.cs" />
    <Compile Include="Web\UI\Controls\Pickers\MetricCategoryPicker.cs" />
    <Compile Include="Web\UI\Controls\Pickers\MonthDayPicker.cs" />
    <Compile Include="Web\UI\Controls\Pickers\MonthYearPicker.cs" />
    <Compile Include="Web\UI\Controls\Pickers\PagePicker.cs" />
    <Compile Include="Web\UI\Controls\Pickers\PersonPicker.cs" />
    <Compile Include="Web\UI\Controls\Pickers\RemoteAuthsPicker.cs" />
    <Compile Include="Web\UI\Controls\Pickers\SchedulePicker.cs" />
    <Compile Include="Web\UI\Controls\Pickers\SlidingDateRangePicker.cs" />
    <Compile Include="Web\UI\Controls\Pickers\TimePicker.cs" />
    <Compile Include="Web\UI\Controls\Pickers\TreeViewItem.cs" />
    <Compile Include="Web\UI\Controls\Pickers\WorkflowTypePicker.cs" />
    <Compile Include="Web\UI\Controls\Pickers\YearPicker.cs" />
    <Compile Include="Web\UI\Controls\RockBulletedList.cs" />
    <Compile Include="Web\UI\Controls\RockCheckBox.cs" />
    <Compile Include="Web\UI\Controls\RockCheckBoxList.cs" />
    <Compile Include="Web\UI\Controls\RockControlHelper.cs" />
    <Compile Include="Web\UI\Controls\RockControlWrapper.cs" />
    <Compile Include="Web\UI\Controls\RockDropDownList.cs" />
    <Compile Include="Web\UI\Controls\RockLiteral.cs" />
    <Compile Include="Web\UI\Controls\RockRadioButton.cs" />
    <Compile Include="Web\UI\Controls\RockRadioButtonList.cs" />
    <Compile Include="Web\UI\Controls\RockRating.cs" />
    <Compile Include="Web\UI\Controls\RockTextBox.cs" />
    <Compile Include="Web\UI\Controls\RockTextOrDropDownList.cs" />
    <Compile Include="Web\UI\Controls\RockUpdatePanel.cs" />
    <Compile Include="Web\UI\Controls\ScheduleBuilder.cs" />
    <Compile Include="Web\UI\Controls\SearchField.cs" />
    <Compile Include="Web\UI\Controls\SecurityButton.cs" />
    <Compile Include="Web\UI\Controls\StateDropDownList.cs" />
    <Compile Include="Web\UI\Controls\TagList.cs" />
    <Compile Include="Web\UI\Controls\TermDescription.cs" />
    <Compile Include="Web\UI\Controls\Toggle.cs" />
    <Compile Include="Web\UI\Controls\UrlLinkBox.cs" />
    <Compile Include="Web\UI\Controls\ValueList.cs" />
    <Compile Include="Web\UI\Controls\Workflow Controls\WorkflowActionEditor.cs" />
    <Compile Include="Web\UI\Controls\Workflow Controls\WorkflowActionTypeEditor.cs" />
    <Compile Include="Web\UI\Controls\Workflow Controls\WorkflowActivityEditor.cs" />
    <Compile Include="Web\UI\Controls\Workflow Controls\WorkflowActivityTypeEditor.cs" />
    <Compile Include="Web\UI\Controls\Workflow Controls\WorkflowFormActionList.cs" />
    <Compile Include="Web\UI\Controls\Workflow Controls\WorkflowFormAttributeRow.cs" />
    <Compile Include="Web\UI\Controls\Workflow Controls\WorkflowFormEditor.cs" />
    <Compile Include="Web\UI\Controls\Zone.cs" />
    <Compile Include="Web\UI\DialogPage.cs">
      <SubType>ASPXCodeBehind</SubType>
    </Compile>
    <Compile Include="Web\UI\IDetailBlock.cs" />
    <Compile Include="Web\UI\ISecondaryBlock.cs" />
    <Compile Include="Web\UI\PersonBlock.cs">
      <SubType>ASPXCodeBehind</SubType>
    </Compile>
    <Compile Include="Web\UI\RockBlock.cs">
      <SubType>ASPXCodeBehind</SubType>
    </Compile>
    <Compile Include="Web\UI\RockBlockCustomSettings.cs">
      <SubType>ASPXCodeBehind</SubType>
    </Compile>
    <Compile Include="Web\UI\RockBlockWrapper.cs" />
    <Compile Include="Web\UI\RockMasterPage.cs">
      <SubType>ASPXCodeBehind</SubType>
    </Compile>
    <Compile Include="Web\UI\RockPage.cs">
      <SubType>ASPXCodeBehind</SubType>
    </Compile>
    <Compile Include="Web\UI\RouteUtils.cs" />
    <Compile Include="Web\UI\Validation\DataAnnotationValidator.cs" />
    <Compile Include="Web\Utilities\HtmlSanitizer.cs" />
    <Compile Include="Web\Utilities\RockUpdateHelper.cs" />
    <Compile Include="Web\Utilities\WebControlHelper.cs" />
    <Compile Include="Web\BrowserClient.cs" />
    <Compile Include="Workflow\ActionCategoryAttribute.cs" />
    <Compile Include="Workflow\ActionComponent.cs" />
    <Compile Include="Workflow\ActionContainer.cs" />
    <Compile Include="Workflow\Action\Assessments\CreateAssessmentRequest.cs" />
    <Compile Include="Workflow\Action\BackgroundCheck\BackgroundCheckRequest.cs" />
    <Compile Include="Workflow\Action\CheckIn\CalculateLastAttended.cs" />
    <Compile Include="Workflow\Action\CheckIn\CheckInActionComponent.cs" />
    <Compile Include="Workflow\Action\CheckIn\CreateCheckoutLabels.cs" />
    <Compile Include="Workflow\Action\CheckIn\CreateLabels.cs" />
    <Compile Include="Workflow\Action\CheckIn\FilterActiveLocations.cs" />
    <Compile Include="Workflow\Action\CheckIn\FilterByAge.cs" />
    <Compile Include="Workflow\Action\CheckIn\FilterByGrade.cs" />
    <Compile Include="Workflow\Action\CheckIn\FilterGroupsByAbilityLevel.cs" />
    <Compile Include="Workflow\Action\CheckIn\FilterGroupsByAge.cs" />
    <Compile Include="Workflow\Action\CheckIn\FilterGroupsByDataView.cs" />
    <Compile Include="Workflow\Action\CheckIn\FilterGroupsByGrade.cs" />
    <Compile Include="Workflow\Action\CheckIn\FilterGroupsByGradeAndAge.cs" />
    <Compile Include="Workflow\Action\CheckIn\FilterGroupsByGender.cs" />
    <Compile Include="Workflow\Action\CheckIn\FilterGroupsByLastName.cs" />
    <Compile Include="Workflow\Action\CheckIn\FilterGroupsBySpecialNeeds.cs" />
    <Compile Include="Workflow\Action\CheckIn\FilterLocationsBySchedule.cs" />
    <Compile Include="Workflow\Action\CheckIn\FilterByPreviousCheckin.cs" />
    <Compile Include="Workflow\Action\CheckIn\FilterLocationsByThreshold.cs" />
    <Compile Include="Workflow\Action\CheckIn\FindFamilies.cs" />
    <Compile Include="Workflow\Action\CheckIn\FindFamilyMembers.cs" />
    <Compile Include="Workflow\Action\CheckIn\FindRelationships.cs" />
    <Compile Include="Workflow\Action\CheckIn\LoadGroups.cs" />
    <Compile Include="Workflow\Action\CheckIn\LoadGroupTypes.cs" />
    <Compile Include="Workflow\Action\CheckIn\LoadLocations.cs" />
    <Compile Include="Workflow\Action\CheckIn\LoadSchedules.cs" />
    <Compile Include="Workflow\Action\CheckIn\ParseZebraLabel.cs" />
    <Compile Include="Workflow\Action\CheckIn\PreSelectRecentAttendance.cs" />
    <Compile Include="Workflow\Action\CheckIn\RemoveEmptyGroups.cs" />
    <Compile Include="Workflow\Action\CheckIn\RemoveEmptyGroupTypes.cs" />
    <Compile Include="Workflow\Action\CheckIn\RemoveEmptyLocations.cs" />
    <Compile Include="Workflow\Action\CheckIn\RemoveEmptyPeople.cs" />
    <Compile Include="Workflow\Action\CheckIn\SaveAttendance.cs" />
    <Compile Include="Workflow\Action\CheckIn\SetAvailableSchedules.cs" />
    <Compile Include="Workflow\Action\Cms\AddContentChannelItem.cs" />
    <Compile Include="Workflow\Action\Communications\SmsCommunicationProcessResponse.cs" />
    <Compile Include="Workflow\Action\Communications\SendEmail.cs" />
    <Compile Include="Workflow\Action\Communications\SendEmailWithEvents.cs" />
    <Compile Include="Workflow\Action\Communications\SendNotification.cs" />
    <Compile Include="Workflow\Action\Communications\SendSms.cs" />
    <Compile Include="Workflow\Action\Communications\SendSystemEmail.cs" />
    <Compile Include="Workflow\Action\Connections\AddConnectionRequestActivity.cs" />
    <Compile Include="Workflow\Action\Connections\CreateConnectionRequest.cs" />
    <Compile Include="Workflow\Action\Connections\SetConnectionRequestState.cs" />
    <Compile Include="Workflow\Action\Connections\SetConnectionRequestConnector.cs" />
    <Compile Include="Workflow\Action\Connections\SetConnectionRequestStatus.cs" />
    <Compile Include="Workflow\Action\Connections\TransferConnectionRequest.cs" />
    <Compile Include="Workflow\Action\Finance\GetSavedAccount.cs" />
    <Compile Include="Workflow\Action\Finance\ProcessPayment.cs" />
    <Compile Include="Workflow\Action\Finance\BenevolenceRequestAdd.cs" />
    <Compile Include="Workflow\Action\Finance\BenevolenceRequestAddDocument.cs" />
    <Compile Include="Workflow\Action\Finance\BenevolenceRequestSetAttribute.cs" />
    <Compile Include="Workflow\Action\Finance\BenevolenceResultAdd.cs" />
    <Compile Include="Workflow\Action\Groups\AddNoteToGroupMember.cs" />
    <Compile Include="Workflow\Action\Groups\AddPersonToGroup.cs" />
    <Compile Include="Workflow\Action\Groups\AddPersonToGroupAttribute.cs" />
    <Compile Include="Workflow\Action\Groups\GroupGetChildGroupForCampus.cs" />
    <Compile Include="Workflow\Action\Groups\PostAttendanceToGroup.cs" />
    <Compile Include="Workflow\Action\Groups\RemovePersonFromGroup.cs" />
    <Compile Include="Workflow\Action\Groups\RemovePersonFromGroupAttribute.cs" />
    <Compile Include="Workflow\Action\Groups\SetAttributeToRandomGroupMember.cs" />
    <Compile Include="Workflow\Action\Groups\SetGroupAttribute.cs" />
    <Compile Include="Workflow\Action\Groups\SetGroupMemberAttribute.cs" />
    <Compile Include="Workflow\Action\Groups\SetGroupMemberNote.cs" />
    <Compile Include="Workflow\Action\Groups\UpdateGroupMemberStatus.cs" />
    <Compile Include="Workflow\Action\People\GetPersonFromFields.cs" />
    <Compile Include="Workflow\Action\People\PersonAddressUpdate.cs" />
    <Compile Include="Workflow\Action\People\PersonFollowAdd.cs" />
    <Compile Include="Workflow\Action\People\PersonGetHeadOfHousehold.cs" />
    <Compile Include="Workflow\Action\People\PersonGetSpouse.cs" />
    <Compile Include="Workflow\Action\People\PersonInDataView.cs" />
    <Compile Include="Workflow\Action\People\PersonNoteAdd.cs" />
    <Compile Include="Workflow\Action\People\PersonPhoneUpdate.cs" />
    <Compile Include="Workflow\Action\People\PersonPropertyUpdate.cs" />
    <Compile Include="Workflow\Action\People\PersonTagAdd.cs" />
    <Compile Include="Workflow\Action\People\PersonTagRemove.cs" />
    <Compile Include="Workflow\Action\People\SetPersonAttribute.cs" />
    <Compile Include="Workflow\Action\Registrations\GenerateDiscountCode.cs" />
    <Compile Include="Workflow\Action\Registrations\UpdateDiscountCode.cs" />
    <Compile Include="Workflow\Action\Utility\InteractionAdd.cs" />
    <Compile Include="Workflow\Action\Utility\CreateShortLink.cs" />
    <Compile Include="Workflow\Action\Utility\LavaRun.cs" />
    <Compile Include="Workflow\Action\Utility\SetEntityAttribute.cs" />
    <Compile Include="Workflow\Action\Utility\SetEntityProperty.cs" />
    <Compile Include="Workflow\Action\WorkflowAttributes\SetFileAttributeFromLava.cs" />
    <Compile Include="Workflow\Action\WorkflowControl\Redirect.cs" />
    <Compile Include="Workflow\Action\Utility\RunJob.cs" />
    <Compile Include="Workflow\Action\Utility\RunSQL.cs" />
    <Compile Include="Workflow\Action\WorkflowControl\ShowHtml.cs" />
    <Compile Include="Workflow\Action\WorkflowAttributes\SetAttributeFromEntity.cs" />
    <Compile Include="Workflow\Action\WorkflowAttributes\SetAttributeFromPerson.cs" />
    <Compile Include="Workflow\Action\WorkflowAttributes\SetAttributeToCurrentPerson.cs" />
    <Compile Include="Workflow\Action\WorkflowAttributes\SetAttributeToGroupLeader.cs" />
    <Compile Include="Workflow\Action\WorkflowAttributes\SetAttributeToInitiator.cs" />
    <Compile Include="Workflow\Action\WorkflowAttributes\SetAttributeValue.cs" />
    <Compile Include="Workflow\Action\WorkflowControl\SetStatusInOtherWorkflow.cs" />
    <Compile Include="Workflow\Action\WorkflowControl\ActivateActivityinOtherWorkflow.cs" />
    <Compile Include="Workflow\Action\WorkflowControl\ActivateActivityInOtherWorkflowOnMatch.cs" />
    <Compile Include="Workflow\Action\WorkflowControl\ActivateWorkflow.cs" />
    <Compile Include="Workflow\Action\WorkflowControl\ActivateActions.cs" />
    <Compile Include="Workflow\Action\WorkflowControl\ActivateActivity.cs" />
    <Compile Include="Workflow\Action\WorkflowControl\AddWorkflowNote.cs" />
    <Compile Include="Workflow\Action\WorkflowControl\AssignActivityFromAttributeValue.cs" />
    <Compile Include="Workflow\Action\WorkflowControl\AssignActivityToGroup.cs" />
    <Compile Include="Workflow\Action\WorkflowControl\AssignActivityToPerson.cs" />
    <Compile Include="Workflow\Action\WorkflowControl\AssignActivityToSecurityRole.cs" />
    <Compile Include="Workflow\Action\WorkflowControl\CompleteActivity.cs" />
    <Compile Include="Workflow\Action\WorkflowControl\CompleteWorkflow.cs" />
    <Compile Include="Workflow\Action\WorkflowControl\Delay.cs" />
    <Compile Include="Workflow\Action\WorkflowControl\DeleteWorkflow.cs" />
    <Compile Include="Workflow\Action\WorkflowControl\LogError.cs" />
    <Compile Include="Workflow\Action\WorkflowControl\PersistWorkflow.cs" />
    <Compile Include="Workflow\Action\WorkflowControl\SetInitiatorFromAttribute.cs" />
    <Compile Include="Workflow\Action\WorkflowControl\SetStatus.cs" />
    <Compile Include="Workflow\Action\WorkflowControl\SetWorkflowName.cs" />
    <Compile Include="Workflow\Action\WorkflowControl\UserForm.cs" />
    <Compile Include="Workflow\Action\Utility\WebRequest.cs" />
    <Compile Include="Workflow\Action\WorkflowControl\WriteToLog.cs" />
    <Compile Include="Workflow\TriggerCache.cs" />
  </ItemGroup>
  <ItemGroup>
    <Content Include="..\packages\Microsoft.SqlServer.Types.11.0.2\nativeBinaries\x64\msvcr100.dll">
      <Link>SqlServerTypes\x64\msvcr100.dll</Link>
      <CopyToOutputDirectory>PreserveNewest</CopyToOutputDirectory>
    </Content>
    <Content Include="..\packages\Microsoft.SqlServer.Types.11.0.2\nativeBinaries\x64\SqlServerSpatial110.dll">
      <Link>SqlServerTypes\x64\SqlServerSpatial110.dll</Link>
      <CopyToOutputDirectory>PreserveNewest</CopyToOutputDirectory>
    </Content>
    <Content Include="..\packages\Microsoft.SqlServer.Types.11.0.2\nativeBinaries\x86\msvcr100.dll">
      <Link>SqlServerTypes\x86\msvcr100.dll</Link>
      <CopyToOutputDirectory>PreserveNewest</CopyToOutputDirectory>
    </Content>
    <Content Include="..\packages\Microsoft.SqlServer.Types.11.0.2\nativeBinaries\x86\SqlServerSpatial110.dll">
      <Link>SqlServerTypes\x86\SqlServerSpatial110.dll</Link>
      <CopyToOutputDirectory>PreserveNewest</CopyToOutputDirectory>
    </Content>
    <Content Include="LICENSE.txt" />
    <Content Include="Plugin\HotFixes\039_MigrationRollupsForV7_2 - Copy_UpdateCheckInMergefieldDebugInfo.sql">
      <DependentUpon>040_BusinessTransactionDetailLinks.cs</DependentUpon>
    </Content>
    <Content Include="Plugin\HotFixes\039_MigrationRollupsForV7_2_UpdateCheckInMergefieldDebugInfo.sql">
      <DependentUpon>039_MigrationRollupsForV7_2.cs</DependentUpon>
    </Content>
    <Content Include="Plugin\HotFixes\041_MigrationRollupsForV7_3_UpdateWizardCommunicationDetailApprovers.sql">
      <DependentUpon>041_MigrationRollupsForV7_3.cs</DependentUpon>
    </Content>
    <Content Include="Plugin\HotFixes\043_MoreMigrationRollupsForV7_3_spCrm_PersonDuplicateFinder.sql">
      <DependentUpon>043_MoreMigrationRollupsForV7_3.cs</DependentUpon>
    </Content>
    <Content Include="Plugin\HotFixes\043_MoreMigrationRollupsForV7_3_ufnUtility_CsvToTable.sql">
      <DependentUpon>043_MoreMigrationRollupsForV7_3.cs</DependentUpon>
    </Content>
    <Content Include="Plugin\HotFixes\047_DataAutomation_FixBenevolenceCaseWorker.sql">
      <DependentUpon>047_DataAutomation.cs</DependentUpon>
    </Content>
    <Content Include="Plugin\HotFixes\047_DataAutomation_ShortLinkInteractionFix.sql">
      <DependentUpon>047_DataAutomation.cs</DependentUpon>
    </Content>
    <Content Include="Plugin\HotFixes\049_GivingAnalyticsAccounts_AccountTotals.sql">
      <DependentUpon>049_UpdateGivingAnalyticsAccounts.cs</DependentUpon>
    </Content>
    <Content Include="Plugin\HotFixes\049_GivingAnalyticsAccounts_PersonSummary.sql">
      <DependentUpon>049_UpdateGivingAnalyticsAccounts.cs</DependentUpon>
    </Content>
    <Content Include="Plugin\HotFixes\049_GivingAnalyticsAccounts_TransactionData.sql">
      <DependentUpon>049_UpdateGivingAnalyticsAccounts.cs</DependentUpon>
    </Content>
    <Content Include="Plugin\HotFixes\050_MigrationRollupsForV7_4_AddVimeoShortCode.sql">
      <DependentUpon>050_MigrationRollupsForV7_4.cs</DependentUpon>
    </Content>
    <Content Include="Plugin\HotFixes\050_MigrationRollupsForV7_4_FixAccordionShortCode.sql">
      <DependentUpon>050_MigrationRollupsForV7_4.cs</DependentUpon>
    </Content>
    <Content Include="Plugin\HotFixes\050_MigrationRollupsForV7_4_FixThankyouAndOngoingHyphenations.sql">
      <DependentUpon>050_MigrationRollupsForV7_4.cs</DependentUpon>
    </Content>
    <Content Include="Plugin\HotFixes\050_MigrationRollupsForV7_4_spAnalytics_ETL_Campus.sql">
      <DependentUpon>050_MigrationRollupsForV7_4.cs</DependentUpon>
    </Content>
    <Content Include="Plugin\HotFixes\050_MigrationRollupsForV7_4_spCrm_PersonDuplicateFinder.sql">
      <DependentUpon>050_MigrationRollupsForV7_4.cs</DependentUpon>
    </Content>
    <Content Include="Plugin\HotFixes\050_MigrationRollupsForV7_4_spCrm_PersonMerge.sql">
      <DependentUpon>050_MigrationRollupsForV7_4.cs</DependentUpon>
    </Content>
    <Content Include="Plugin\HotFixes\052_MigrationRollupsForV8_1_spCrm_FamilyAnalyticsGiving.sql">
      <DependentUpon>052_MigrationRollupsForV8_1.cs</DependentUpon>
    </Content>
    <Content Include="Plugin\HotFixes\052_MigrationRollupsForV8_1_ufnCrm_GetFamilyTitle.sql">
      <DependentUpon>052_MigrationRollupsForV8_1.cs</DependentUpon>
    </Content>
    <Content Include="Plugin\HotFixes\052_MigrationRollupsForV8_1_ufnCrm_GetFamilyTitleIncludeInactive.sql">
      <DependentUpon>052_MigrationRollupsForV8_1.cs</DependentUpon>
    </Content>
    <Content Include="Plugin\HotFixes\056_MigrationRollupsForV8_4_spCrm_FamilyAnalyticsEraDataset.sql">
      <DependentUpon>056_MigrationRollupsForV8_4.cs</DependentUpon>
    </Content>
    <Content Include="Plugin\HotFixes\057_MigrationRollupsForV8_5_AddCheck-inLabelToInstallIconFont.sql">
      <DependentUpon>057_MigrationRollupsForV8_5.cs</DependentUpon>
    </Content>
    <Content Include="Plugin\HotFixes\057_MigrationRollupsForV8_5_spCheckin_BadgeAttendance.sql">
      <DependentUpon>057_MigrationRollupsForV8_5.cs</DependentUpon>
    </Content>
    <Content Include="Plugin\HotFixes\057_MigrationRollupsForV8_5_spCrm_FamilyAnalyticsFirstVisitsAttributeUpdate.sql">
      <DependentUpon>057_MigrationRollupsForV8_5.cs</DependentUpon>
    </Content>
    <Content Include="Plugin\HotFixes\059_MigrationRollupsForV8_5_2_spCheckin_AttendanceAnalyticsQuery_NonAttendees.sql">
      <DependentUpon>059_MigrationRollupsForV8_5_2.cs</DependentUpon>
    </Content>
    <Content Include="Plugin\HotFixes\060_MigrationRollupsForV8_6_FixChartShortcode.sql">
      <DependentUpon>060_MigrationRollupsForV8_6.cs</DependentUpon>
    </Content>
    <Content Include="Plugin\HotFixes\060_MigrationRollupsForV8_6_spFinance_PledgeAnalyticsQuery_Down.sql">
      <DependentUpon>060_MigrationRollupsForV8_6.cs</DependentUpon>
    </Content>
    <Content Include="Plugin\HotFixes\060_MigrationRollupsForV8_6_spFinance_PledgeAnalyticsQuery_Up.sql">
      <DependentUpon>060_MigrationRollupsForV8_6.cs</DependentUpon>
    </Content>
    <Content Include="Service References\MelissaData.AddressCheck\configuration.svcinfo" />
    <Content Include="Service References\MelissaData.AddressCheck\configuration91.svcinfo" />
    <Content Include="Service References\MelissaData.AddressCheck\Reference.svcmap">
      <LastGenOutput>Reference.cs</LastGenOutput>
    </Content>
    <Content Include="Service References\MelissaData.AddressCheck\Service.disco" />
    <Content Include="Service References\ServiceObjects.GeoCoder\configuration.svcinfo" />
    <Content Include="Service References\ServiceObjects.GeoCoder\configuration91.svcinfo" />
    <Content Include="Service References\ServiceObjects.GeoCoder\GeoCoder.disco" />
    <Content Include="Service References\ServiceObjects.GeoCoder\Reference.svcmap">
      <LastGenOutput>Reference.cs</LastGenOutput>
    </Content>
    <Content Include="SqlServerTypes\readme.htm" />
  </ItemGroup>
  <ItemGroup>
    <None Include="App.config" />
    <Compile Include="Model\RegistrationTemplateFeeService.Partial.cs" />
    <None Include="CheckIn\_DiagramCheckInClasses.cd" />
    <None Include="packages.config">
      <SubType>Designer</SubType>
    </None>
    <None Include="Service References\MelissaData.AddressCheck\Rock.MelissaData.AddressCheck.ResponseArray.datasource" />
    <None Include="Service References\MelissaData.AddressCheck\Service.wsdl" />
    <None Include="Service References\MelissaData.AddressCheck\Service.xsd">
      <SubType>Designer</SubType>
    </None>
    <None Include="Service References\MelissaData.AddressCheck\Service1.xsd">
      <SubType>Designer</SubType>
    </None>
    <None Include="Service References\ServiceObjects.GeoCoder\GeoCoder.wsdl" />
    <None Include="Service References\ServiceObjects.GeoCoder\Rock.ServiceObjects.GeoCoder.DistanceBetweenInfo.datasource" />
    <None Include="Service References\ServiceObjects.GeoCoder\Rock.ServiceObjects.GeoCoder.DistanceToWaterInfo.datasource" />
    <None Include="Service References\ServiceObjects.GeoCoder\Rock.ServiceObjects.GeoCoder.GeocodeCityWorldwideInfo.datasource" />
    <None Include="Service References\ServiceObjects.GeoCoder\Rock.ServiceObjects.GeoCoder.Location.datasource" />
    <None Include="Service References\ServiceObjects.GeoCoder\Rock.ServiceObjects.GeoCoder.Location_V3.datasource" />
    <None Include="Service References\ServiceObjects.GeoCoder\Rock.ServiceObjects.GeoCoder.ReverseAddress.datasource" />
    <None Include="Service References\ServiceObjects.GeoCoder\Rock.ServiceObjects.GeoCoder.ZipCodeInfo.datasource" />
  </ItemGroup>
  <ItemGroup>
    <Folder Include="bin\Auth\" />
    <Folder Include="Pbx\Provider\" />
    <Folder Include="Web\UI\Controls\Finance\" />
  </ItemGroup>
  <ItemGroup>
    <ProjectReference Include="..\DotLiquid\DotLiquid.csproj">
      <Project>{00edcb8d-ef33-459c-ad62-02876bd24dff}</Project>
      <Name>DotLiquid</Name>
    </ProjectReference>
    <ProjectReference Include="..\Rock.Version\Rock.Version.csproj">
      <Project>{6fe0930c-6832-4c2f-8a76-d4e4a2d80ddf}</Project>
      <Name>Rock.Version</Name>
    </ProjectReference>
  </ItemGroup>
  <ItemGroup>
    <WCFMetadata Include="Service References\" />
  </ItemGroup>
  <ItemGroup>
    <EmbeddedResource Include="Plugin\HotFixes\HotFixMigrationResource.resx">
      <Generator>PublicResXFileCodeGenerator</Generator>
      <SubType>Designer</SubType>
      <LastGenOutput>HotFixMigrationResource.Designer.cs</LastGenOutput>
    </EmbeddedResource>
  </ItemGroup>
  <ItemGroup>
    <Analyzer Include="..\packages\AWSSDK.S3.3.3.21.1\analyzers\dotnet\cs\AWSSDK.S3.CodeAnalysis.dll" />
  </ItemGroup>
  <ItemGroup>
    <Service Include="{508349B6-6B84-4DF5-91F0-309BEEBAD82D}" />
  </ItemGroup>
  <Import Project="$(MSBuildToolsPath)\Microsoft.CSharp.targets" />
  <PropertyGroup>
    <PreBuildEvent>REM delete build artifacts from stuff that is no longer part of Rock (InteractivePreGeneratedViews and React)
if Exist "$(SolutionDir)\RockWeb\Bin\ru-ru\JavaScriptEngineSwitcher.Core.resources.dll" del "$(SolutionDir)\RockWeb\Bin\ru-ru\JavaScriptEngineSwitcher.Core.resources.dll"
if Exist "$(SolutionDir)\RockWeb\Bin\ru-ru\JavaScriptEngineSwitcher.V8.resources.dll" del "$(SolutionDir)\RockWeb\Bin\ru-ru\JavaScriptEngineSwitcher.V8.resources.dll"
if Exist "$(SolutionDir)\RockWeb\Bin\ru-ru\MsieJavaScriptEngine.resources.dll" del "$(SolutionDir)\RockWeb\Bin\ru-ru\MsieJavaScriptEngine.resources.dll"
if Exist "$(SolutionDir)\RockWeb\Bin\InteractivePreGeneratedViews.dll" del "$(SolutionDir)\RockWeb\Bin\InteractivePreGeneratedViews.dll"
if Exist "$(SolutionDir)\RockWeb\Bin\JavaScriptEngineSwitcher.Core.dll" del "$(SolutionDir)\RockWeb\Bin\JavaScriptEngineSwitcher.Core.dll"
if Exist "$(SolutionDir)\RockWeb\Bin\JavaScriptEngineSwitcher.Msie.dll" del "$(SolutionDir)\RockWeb\Bin\JavaScriptEngineSwitcher.Msie.dll"
if Exist "$(SolutionDir)\RockWeb\Bin\JavaScriptEngineSwitcher.V8.dll" del "$(SolutionDir)\RockWeb\Bin\JavaScriptEngineSwitcher.V8.dll"
if Exist "$(SolutionDir)\RockWeb\Bin\JSPool.dll" del "$(SolutionDir)\RockWeb\Bin\JSPool.dll"
if Exist "$(SolutionDir)\RockWeb\Bin\MsieJavaScriptEngine.dll" del "$(SolutionDir)\RockWeb\Bin\MsieJavaScriptEngine.dll"
if Exist "$(SolutionDir)\RockWeb\Bin\React.Core.dll" del "$(SolutionDir)\RockWeb\Bin\React.Core.dll"
if Exist "$(SolutionDir)\RockWeb\Bin\React.Web.dll" del "$(SolutionDir)\RockWeb\Bin\React.Web.dll"
if Exist "$(SolutionDir)\RockWeb\Bin\React.Web.Mvc4.dll" del "$(SolutionDir)\RockWeb\Bin\React.Web.Mvc4.dll"
if Exist "$(SolutionDir)\RockWeb\Bin\System.Web.Helpers.dll" del "$(SolutionDir)\RockWeb\Bin\System.Web.Helpers.dll"
if Exist "$(SolutionDir)\RockWeb\Bin\System.Web.Mvc.dll" del "$(SolutionDir)\RockWeb\Bin\System.Web.Mvc.dll"
if Exist "$(SolutionDir)\RockWeb\Bin\System.Web.Razor.dll" del "$(SolutionDir)\RockWeb\Bin\System.Web.Razor.dll"
if Exist "$(SolutionDir)\RockWeb\Bin\System.Web.WebPages.Deployment.dll" del "$(SolutionDir)\RockWeb\Bin\System.Web.WebPages.Deployment.dll"
if Exist "$(SolutionDir)\RockWeb\Bin\System.Web.WebPages.dll" del "$(SolutionDir)\RockWeb\Bin\System.Web.WebPages.dll"
if Exist "$(SolutionDir)\RockWeb\Bin\System.Web.WebPages.Razor.dll" del "$(SolutionDir)\RockWeb\Bin\System.Web.WebPages.Razor.dll"
if Exist "$(SolutionDir)\RockWeb\Bin\VroomJs.dll" del "$(SolutionDir)\RockWeb\Bin\VroomJs.dll"
if Exist "$(SolutionDir)\RockWeb\Bin\WebActivatorEx.dll" del "$(SolutionDir)\RockWeb\Bin\WebActivatorEx.dll"



</PreBuildEvent>
  </PropertyGroup>
  <!-- To modify your build process, add your task inside one of the targets below and uncomment it. 
       Other similar extension points exist, see Microsoft.Common.targets.
  <Target Name="BeforeBuild">
  </Target>
  <Target Name="AfterBuild">
  </Target>
  -->
</Project><|MERGE_RESOLUTION|>--- conflicted
+++ resolved
@@ -395,7 +395,6 @@
     <Compile Include="Attribute\WorkflowAttributeAttribute.cs" />
     <Compile Include="Attribute\WorkflowTextOrAttributeAttribute.cs" />
     <Compile Include="Attribute\WorkflowTypeFieldAttribute.cs" />
-<<<<<<< HEAD
     <Compile Include="Blocks\BlockActionAttribute.cs" />
     <Compile Include="Attribute\IconCssClassAttribute.cs" />
     <Compile Include="Mobile\AdditionalSettings.cs" />
@@ -417,7 +416,6 @@
     <Compile Include="Blocks\Types\Mobile\MobileProfileDetails.cs" />
     <Compile Include="Blocks\Types\Mobile\MobileRegister.cs" />
     <Compile Include="Blocks\Types\Mobile\MobileWorkflowEntry.cs" />
-=======
     <Compile Include="Communication\RockSMSMessageRecipient.cs" />
     <Compile Include="Communication\RockPushMessageRecipient.cs" />
     <Compile Include="Communication\RockEmailMessageRecipient.cs" />
@@ -425,7 +423,6 @@
     <Compile Include="Chart\ChartJsTimeSeriesDataFactory.cs" />
     <Compile Include="Chart\FlotChartDataSet.cs" />
     <Compile Include="Chart\TimeSeriesChartDataPoint.cs" />
->>>>>>> 9e514fd0
     <Compile Include="Communication\SmsActions\SmsActionComponent.cs" />
     <Compile Include="Communication\SmsActions\SmsActionContainer.cs" />
     <Compile Include="Communication\SmsActions\SmsActionLaunchWorkflow.cs" />
@@ -613,12 +610,9 @@
     <Compile Include="Utility\ExtensionMethods\DictionaryFieldExtensions.cs" />
     <Compile Include="Utility\ExtensionMethods\EnumUtilityExtensions.cs" />
     <Compile Include="Utility\ExtensionMethods\ScheduleExtensions.cs" />
-<<<<<<< HEAD
     <Compile Include="Mobile\MobileHelper.cs" />
-=======
     <Compile Include="Utility\JsonInterfaceContractResolver.cs" />
     <Compile Include="Utility\DynamicPropertyMapContractResolver.cs" />
->>>>>>> 9e514fd0
     <Compile Include="Utility\RockObsolete.cs" />
     <Compile Include="SystemGuid\SystemSetting.cs" />
     <Compile Include="SystemKey\GroupTypeAttributeKey.cs" />
