--- conflicted
+++ resolved
@@ -539,12 +539,9 @@
     <Compile Include="Attribute\WorkflowAttributeAttribute.cs" />
     <Compile Include="Attribute\WorkflowTextOrAttributeAttribute.cs" />
     <Compile Include="Attribute\WorkflowTypeFieldAttribute.cs" />
-<<<<<<< HEAD
     <Compile Include="Blocks\Types\Mobile\Core\Notes.cs" />
     <Compile Include="Communication\EmailAddressFieldValidator.cs" />
-=======
     <Compile Include="Blocks\Types\Mobile\Security\OnboardPerson.cs" />
->>>>>>> 89c6a754
     <Compile Include="Communication\VideoEmbed\VideoEmbedContainer.cs" />
     <Compile Include="Communication\VideoEmbed\VideoEmbedComponent.cs" />
     <Compile Include="Communication\VideoEmbed\VimeoVideoEmbed.cs" />
