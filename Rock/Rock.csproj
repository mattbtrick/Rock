﻿<?xml version="1.0" encoding="utf-8"?>
<Project ToolsVersion="4.0" DefaultTargets="Build" xmlns="http://schemas.microsoft.com/developer/msbuild/2003">
  <Import Project="$(MSBuildExtensionsPath)\$(MSBuildToolsVersion)\Microsoft.Common.props" Condition="Exists('$(MSBuildExtensionsPath)\$(MSBuildToolsVersion)\Microsoft.Common.props')" />
  <PropertyGroup>
    <Configuration Condition=" '$(Configuration)' == '' ">Debug</Configuration>
    <Platform Condition=" '$(Platform)' == '' ">AnyCPU</Platform>
    <ProjectGuid>{8F8C2A79-24F4-4157-8B99-45F75FA85799}</ProjectGuid>
    <OutputType>Library</OutputType>
    <AppDesignerFolder>Properties</AppDesignerFolder>
    <RootNamespace>Rock</RootNamespace>
    <AssemblyName>Rock</AssemblyName>
    <TargetFrameworkVersion>v4.5</TargetFrameworkVersion>
  </PropertyGroup>
  <PropertyGroup Condition=" '$(Configuration)|$(Platform)' == 'Debug|AnyCPU' ">
    <DebugSymbols>true</DebugSymbols>
    <DebugType>full</DebugType>
    <Optimize>false</Optimize>
    <OutputPath>bin\</OutputPath>
    <DefineConstants>DEBUG;TRACE</DefineConstants>
    <ErrorReport>prompt</ErrorReport>
    <WarningLevel>4</WarningLevel>
    <DocumentationFile>
    </DocumentationFile>
    <Prefer32Bit>false</Prefer32Bit>
    <PlatformTarget>AnyCPU</PlatformTarget>
  </PropertyGroup>
  <PropertyGroup Condition=" '$(Configuration)|$(Platform)' == 'Release|AnyCPU' ">
    <DebugType>pdbonly</DebugType>
    <Optimize>true</Optimize>
    <OutputPath>bin\</OutputPath>
    <DefineConstants>TRACE</DefineConstants>
    <ErrorReport>prompt</ErrorReport>
    <WarningLevel>4</WarningLevel>
    <Prefer32Bit>false</Prefer32Bit>
    <DocumentationFile>bin\Rock.XML</DocumentationFile>
  </PropertyGroup>
  <ItemGroup>
    <Reference Include="Accessibility">
      <EmbedInteropTypes>True</EmbedInteropTypes>
    </Reference>
    <Reference Include="AjaxControlToolkit, Version=4.5.7.429, Culture=neutral, PublicKeyToken=28f01b0e84b6d53e, processorArchitecture=MSIL">
      <SpecificVersion>False</SpecificVersion>
      <HintPath>..\packages\AjaxControlToolkit.7.0429\lib\45\AjaxControlToolkit.dll</HintPath>
    </Reference>
    <Reference Include="Antlr3.Runtime">
      <HintPath>..\packages\WebGrease.1.1.0\lib\Antlr3.Runtime.dll</HintPath>
    </Reference>
    <Reference Include="CKEditor.NET">
      <HintPath>..\packages\CKEditor.3.6.4\CKEditor.NET.dll</HintPath>
    </Reference>
    <Reference Include="DDay.iCal">
      <HintPath>..\packages\DDay.iCal.1.0.2.575\lib\DDay.iCal.dll</HintPath>
    </Reference>
    <Reference Include="DotLiquid, Version=1.7.0.0, Culture=neutral, PublicKeyToken=82e46016ecf9f07c, processorArchitecture=MSIL">
      <SpecificVersion>False</SpecificVersion>
      <HintPath>..\libs\DotLiquid v1.7.0\NET40\DotLiquid.dll</HintPath>
    </Reference>
    <Reference Include="EntityFramework, Version=6.0.0.0, Culture=neutral, PublicKeyToken=b77a5c561934e089, processorArchitecture=MSIL">
      <SpecificVersion>False</SpecificVersion>
      <HintPath>..\packages\EntityFramework.6.0.0-beta1\lib\net45\EntityFramework.dll</HintPath>
    </Reference>
    <Reference Include="EntityFramework.SqlServer, Version=6.0.0.0, Culture=neutral, PublicKeyToken=b77a5c561934e089, processorArchitecture=MSIL">
      <SpecificVersion>False</SpecificVersion>
      <HintPath>..\packages\EntityFramework.6.0.0-beta1\lib\net45\EntityFramework.SqlServer.dll</HintPath>
    </Reference>
    <Reference Include="EPPlus">
      <HintPath>..\libs\EPPlus\EPPlus.dll</HintPath>
    </Reference>
    <Reference Include="Facebook, Version=6.0.10.0, Culture=neutral, PublicKeyToken=58cb4f2111d1e6de, processorArchitecture=MSIL">
      <SpecificVersion>False</SpecificVersion>
      <HintPath>..\packages\Facebook.6.4.0\lib\net45\Facebook.dll</HintPath>
    </Reference>
    <Reference Include="HtmlAgilityPack, Version=1.4.0.0, Culture=neutral, PublicKeyToken=bd319b19eaf3b43a, processorArchitecture=MSIL">
      <SpecificVersion>False</SpecificVersion>
      <HintPath>..\packages\AjaxControlToolkit.7.0429\lib\45\SanitizerProviders\HtmlAgilityPack.dll</HintPath>
    </Reference>
    <Reference Include="Microsoft.CSharp" />
    <Reference Include="Microsoft.Web.Infrastructure, Version=1.0.0.0, Culture=neutral, PublicKeyToken=31bf3856ad364e35, processorArchitecture=MSIL">
      <Private>True</Private>
      <HintPath>..\packages\Microsoft.Web.Infrastructure.1.0.0.0\lib\net40\Microsoft.Web.Infrastructure.dll</HintPath>
    </Reference>
    <Reference Include="Newtonsoft.Json, Version=4.5.0.0, Culture=neutral, PublicKeyToken=30ad4fe6b2a6aeed, processorArchitecture=MSIL">
      <SpecificVersion>False</SpecificVersion>
      <HintPath>..\packages\Newtonsoft.Json.5.0.3\lib\net45\Newtonsoft.Json.dll</HintPath>
    </Reference>
    <Reference Include="NuGet.Core, Version=2.2.31210.9045, Culture=neutral, PublicKeyToken=31bf3856ad364e35, processorArchitecture=MSIL">
      <SpecificVersion>False</SpecificVersion>
      <HintPath>..\packages\NuGet.Core.2.2.0\lib\net40-Client\NuGet.Core.dll</HintPath>
    </Reference>
    <Reference Include="SanitizerProviders, Version=1.0.0.0, Culture=neutral, processorArchitecture=MSIL">
      <SpecificVersion>False</SpecificVersion>
      <HintPath>..\packages\AjaxControlToolkit.7.0429\lib\45\SanitizerProviders\SanitizerProviders.dll</HintPath>
    </Reference>
    <Reference Include="System.ComponentModel.Composition" />
    <Reference Include="System.ComponentModel.DataAnnotations" />
    <Reference Include="System" />
    <Reference Include="System.Configuration" />
    <Reference Include="System.Data" />
    <Reference Include="System.Data.DataSetExtensions" />
    <Reference Include="System.Data.Entity.Design" />
    <Reference Include="System.Data.Services" />
    <Reference Include="System.Data.Services.Client" />
    <Reference Include="System.DirectoryServices" />
    <Reference Include="System.DirectoryServices.AccountManagement" />
    <Reference Include="System.Drawing" />
    <Reference Include="System.Net.Http" />
    <Reference Include="System.Net.Http.Formatting, Version=4.0.0.0, Culture=neutral, PublicKeyToken=31bf3856ad364e35, processorArchitecture=MSIL">
      <SpecificVersion>False</SpecificVersion>
      <HintPath>..\..\..\Program Files (x86)\Microsoft ASP.NET\ASP.NET MVC 4\Assemblies\System.Net.Http.Formatting.dll</HintPath>
    </Reference>
    <Reference Include="System.Runtime.Caching" />
    <Reference Include="System.Runtime.Serialization" />
    <Reference Include="System.ServiceModel" />
    <Reference Include="System.ServiceModel.Activation" />
    <Reference Include="System.ServiceModel.Web" />
    <Reference Include="System.Transactions" />
    <Reference Include="System.Web.ApplicationServices" />
    <Reference Include="System.Web.DynamicData" />
    <Reference Include="System.Web.Entity" />
    <Reference Include="System.Web.Extensions" />
    <Reference Include="System.Web" />
    <Reference Include="System.Web.Http, Version=4.0.0.0, Culture=neutral, PublicKeyToken=31bf3856ad364e35, processorArchitecture=MSIL">
      <SpecificVersion>False</SpecificVersion>
      <HintPath>..\RockWeb\Bin\System.Web.Http.dll</HintPath>
    </Reference>
    <Reference Include="System.Web.Optimization">
      <HintPath>..\packages\Microsoft.AspNet.Web.Optimization.1.0.0\lib\net40\System.Web.Optimization.dll</HintPath>
    </Reference>
    <Reference Include="System.Xml" />
    <Reference Include="System.Xml.Linq" />
    <Reference Include="WebGrease">
      <HintPath>..\packages\WebGrease.1.1.0\lib\WebGrease.dll</HintPath>
    </Reference>
  </ItemGroup>
  <ItemGroup>
    <Compile Include="Address\GeocodeContainer.cs">
      <SubType>Code</SubType>
    </Compile>
    <Compile Include="Attribute\AccountsFieldAttribute.cs" />
    <Compile Include="Attribute\BooleanFieldAttribute.cs" />
    <Compile Include="Attribute\CampusFieldAttribute.cs" />
    <Compile Include="Attribute\BinaryFileTypeFieldAttribute.cs" />
    <Compile Include="Attribute\ComponentFieldAttribute.cs" />
    <Compile Include="Attribute\ComponentsFieldAttribute.cs" />
    <Compile Include="Attribute\CategoryFieldAttribute.cs" />
    <Compile Include="Attribute\AttributeCategoryFieldAttribute.cs" />
    <Compile Include="Attribute\IntegerRangeFieldAttribute.cs" />
    <Compile Include="Attribute\DateRangeFieldAttribute.cs" />
    <Compile Include="Attribute\DecimalRangeFieldAttribute.cs" />
    <Compile Include="Attribute\LocationFieldAttribute.cs" />
    <Compile Include="Attribute\GroupRoleFieldAttribute.cs" />
    <Compile Include="Attribute\MemoFieldAttribute.cs" />
    <Compile Include="Attribute\DecimalFieldAttribute.cs" />
    <Compile Include="Attribute\DateFieldAttribute.cs" />
    <Compile Include="Attribute\AccountFieldAttribute.cs" />
    <Compile Include="Attribute\WorkflowTypeFieldAttribute.cs" />
    <Compile Include="Attribute\GroupTypeFieldAttribute.cs" />
    <Compile Include="Attribute\EmailTemplateFieldAttribute.cs" />
    <Compile Include="Attribute\CustomCheckboxListFieldAttribute.cs">
      <SubType>Code</SubType>
    </Compile>
    <Compile Include="Attribute\CustomRadioListFieldAttribute.cs" />
    <Compile Include="Attribute\CustomDropdownListFieldAttribute.cs" />
    <Compile Include="Attribute\DefinedValueFieldAttribute.cs" />
    <Compile Include="Attribute\CampusesFieldAttribute.cs" />
    <Compile Include="Attribute\EntityTypeFieldAttribute.cs" />
    <Compile Include="Attribute\DetailPageAttribute.cs" />
    <Compile Include="Attribute\FieldAttribute.cs" />
    <Compile Include="Attribute\GroupFieldAttribute.cs" />
    <Compile Include="Attribute\GroupTypesFieldAttribute.cs" />
    <Compile Include="Attribute\IntegerFieldAttribute.cs" />
    <Compile Include="Attribute\LinkedPageAttribute.cs" />
    <Compile Include="Field\Types\IntegerRangeFieldType.cs" />
    <Compile Include="Field\Types\DateRangeFieldType.cs" />
    <Compile Include="Field\Types\DecimalRangeFieldType.cs" />
    <Compile Include="Migrations\201308232058045_CreateDatabase.cs" />
    <Compile Include="Migrations\201308232058045_CreateDatabase.Designer.cs">
      <DependentUpon>201308232058045_CreateDatabase.cs</DependentUpon>
    </Compile>
    <Compile Include="Migrations\201308291631419_FixAbilityLevelAttribute.cs" />
    <Compile Include="Migrations\201308291631419_FixAbilityLevelAttribute.Designer.cs">
      <DependentUpon>201308291631419_FixAbilityLevelAttribute.cs</DependentUpon>
    </Compile>
    <Compile Include="Migrations\201309032043048_FixBinaryFileTypeCaching.cs" />
    <Compile Include="Migrations\201309032043048_FixBinaryFileTypeCaching.Designer.cs">
      <DependentUpon>201309032043048_FixBinaryFileTypeCaching.cs</DependentUpon>
    </Compile>
<<<<<<< HEAD
    <Compile Include="Migrations\201309051352582_AttendedCheckin.cs" />
    <Compile Include="Migrations\201309051352582_AttendedCheckin.Designer.cs">
      <DependentUpon>201309051352582_AttendedCheckin.cs</DependentUpon>
=======
    <Compile Include="Migrations\201309070045381_CheckinConfigUI.cs" />
    <Compile Include="Migrations\201309070045381_CheckinConfigUI.Designer.cs">
      <DependentUpon>201309070045381_CheckinConfigUI.cs</DependentUpon>
>>>>>>> 1abcbcf3
    </Compile>
    <Compile Include="Storage\ProviderComponent.cs" />
    <Compile Include="Storage\ProviderContainer.cs" />
    <Compile Include="Storage\Provider\Database.cs" />
    <Compile Include="Storage\Provider\FileSystem.cs" />
    <Compile Include="Data\MergeFieldAttribute.cs" />
    <Compile Include="Field\Types\ComponentsFieldType.cs" />
    <Compile Include="Field\Types\CategoryFieldType.cs" />
    <Compile Include="Field\Types\CategoriesFieldType.cs" />
    <Compile Include="Field\Types\LocationFieldType.cs" />
    <Compile Include="Field\Types\GroupRoleFieldType.cs" />
    <Compile Include="Migrations\RockMigration.cs" />
    <Compile Include="Model\CodeGenerated\BinaryFileDataService.cs" />
    <Compile Include="Model\CodeGenerated\FinancialPersonBankAccountService.cs" />
    <Compile Include="Model\CodeGenerated\FinancialPersonSavedAccountService.cs" />
    <Compile Include="Model\CodeGenerated\FinancialTransactionRefundService.cs" />
    <Compile Include="Model\CodeGenerated\FinancialTransactionScannedCheckService.cs" />
    <Compile Include="Model\BinaryFileData.cs" />
    <Compile Include="Net\RockRestClient.cs" />
    <Compile Include="Net\RockWebRequest.cs">
      <SubType>Code</SubType>
    </Compile>
    <Compile Include="PersonProfile\BadgeComponent.cs" />
    <Compile Include="PersonProfile\BadgeContainer.cs" />
    <Compile Include="PersonProfile\Badge\NextSteps.cs" />
    <Compile Include="PersonProfile\Badge\FamilyAttendance.cs" />
    <Compile Include="PersonProfile\Badge\eraAttendance.cs" />
    <Compile Include="PersonProfile\Badge\DiscScore.cs">
      <SubType>Code</SubType>
    </Compile>
    <Compile Include="PersonProfile\Badge\eRA.cs" />
    <Compile Include="PersonProfile\Badge\RecordStatus.cs" />
    <Compile Include="PersonProfile\Badge\Campus.cs" />
    <Compile Include="PersonProfile\Badge\PersonStatus.cs" />
    <Compile Include="PersonProfile\Badge\Serving.cs">
      <SubType>Code</SubType>
    </Compile>
    <Compile Include="PersonProfile\IconBadge.cs" />
    <Compile Include="PersonProfile\TextBadge.cs" />
    <Compile Include="Search\Group\Name.cs" />
    <Compile Include="SystemGuid\Category.cs" />
    <Compile Include="SystemGuid\EntityType.cs" />
    <Compile Include="Transactions\SendCommunicationTransaction.cs" />
    <Compile Include="Web\Cache\CategoryCache.cs" />
    <Compile Include="Web\DescriptionList.cs" />
    <Compile Include="Web\UI\Controls\Checkin Configuration Controls\CheckinGroupEditor.cs" />
    <Compile Include="Web\UI\Controls\Checkin Configuration Controls\CheckinGroupTypeEditor.cs" />
    <Compile Include="Web\UI\Controls\Communication\ChannelControl.cs" />
    <Compile Include="Data\IgnoreModelErrorsAttribute.cs" />
    <Compile Include="Model\CommunicationRecipientService.Partial.cs" />
    <Compile Include="Security\LoginParameters.cs" />
    <Compile Include="CheckIn\CheckInBlock.cs">
      <SubType>ASPXCodeBehind</SubType>
    </Compile>
    <Compile Include="CheckIn\CheckInFamily.cs" />
    <Compile Include="CheckIn\CheckInGroup.cs" />
    <Compile Include="CheckIn\CheckInGroupType.cs" />
    <Compile Include="CheckIn\CheckInLocation.cs" />
    <Compile Include="CheckIn\CheckInPerson.cs" />
    <Compile Include="CheckIn\CheckInSchedule.cs" />
    <Compile Include="CheckIn\CheckInState.cs" />
    <Compile Include="CheckIn\CheckInStatus.cs" />
    <Compile Include="CheckIn\CheckInLabel.cs" />
    <Compile Include="CheckIn\KioskLabel.cs" />
    <Compile Include="CheckIn\KioskLocationAttendance.cs" />
    <Compile Include="CheckIn\KioskGroupAttendance.cs" />
    <Compile Include="CheckIn\KioskScheduleAttendance.cs" />
    <Compile Include="CheckIn\KioskGroup.cs" />
    <Compile Include="CheckIn\KioskGroupType.cs" />
    <Compile Include="CheckIn\KioskLocation.cs" />
    <Compile Include="CheckIn\KioskSchedule.cs" />
    <Compile Include="CheckIn\KioskDevice.cs" />
    <Compile Include="Communication\ChannelComponent.cs" />
    <Compile Include="Communication\Channel\Sms.cs" />
    <Compile Include="Communication\Channel\Email.cs" />
    <Compile Include="Communication\ChannelContainer.cs" />
    <Compile Include="Communication\TransportComponent.cs" />
    <Compile Include="Communication\TransportContainer.cs" />
    <Compile Include="Communication\Transport\SMTP.cs" />
    <Compile Include="Field\Types\ComponentFieldType.cs" />
    <Compile Include="Model\FinancialTransactionRefund.cs" />
    <Compile Include="Model\FinancialPersonSavedAccount.cs" />
    <Compile Include="Model\FinancialPersonBankAccount.cs" />
    <Compile Include="Model\FinancialScheduledTransactionDetail.cs" />
    <Compile Include="Reporting\DataTransformComponent.cs" />
    <Compile Include="Reporting\DataTransformContainer.cs" />
    <Compile Include="Reporting\DataTransform\Person\ParentTransform.cs" />
    <Compile Include="Reporting\DataFilter\PropertyFilter.cs" />
    <Compile Include="Reporting\DataFilter\OtherDataViewFilter.cs" />
    <Compile Include="Data\DefinedValueAttribute.cs" />
    <Compile Include="Data\PreviewableAttribute.cs" />
    <Compile Include="Data\ICategorized.cs" />
    <Compile Include="Data\NotExportable.cs" />
    <Compile Include="Extension\SafeDirectoryCatalog.cs" />
    <Compile Include="Field\SelectFromListFieldType.cs" />
    <Compile Include="Field\Types\AccountsFieldType.cs" />
    <Compile Include="Field\Types\BinaryFileFieldType.cs">
      <SubType>Code</SubType>
    </Compile>
    <Compile Include="Field\Types\CampusesFieldType.cs" />
    <Compile Include="Field\Types\CampusFieldType.cs" />
    <Compile Include="Field\Types\BinaryFileTypeFieldType.cs" />
    <Compile Include="Field\Types\AccountFieldType.cs" />
    <Compile Include="Field\Types\WorkflowTypeFieldType.cs" />
    <Compile Include="Field\Types\GroupTypeFieldType.cs" />
    <Compile Include="Field\Types\FileFieldType.cs">
      <SubType>Code</SubType>
    </Compile>
    <Compile Include="Field\Types\KeyValueListFieldType.cs" />
    <Compile Include="Field\Types\EmailTemplateFieldType.cs" />
    <Compile Include="Field\Types\EntityTypeFieldType.cs" />
    <Compile Include="Field\Types\GroupFieldType.cs" />
    <Compile Include="Field\Types\GroupTypesFieldType.cs" />
    <Compile Include="Financial\BankAccount.cs" />
    <Compile Include="Financial\CreditCard.cs" />
    <Compile Include="Financial\IGateway.cs" />
    <Compile Include="Model\AuthService.Partial.cs" />
    <Compile Include="Model\BlockService.Partial.cs" />
    <Compile Include="Model\BlockTypeService.Partial.cs" />
    <Compile Include="Model\AttendanceCode.cs" />
    <Compile Include="Model\CategoryService.Partial.cs" />
    <Compile Include="Model\CodeGenerated\AttendanceCodeService.cs" />
    <Compile Include="Model\CodeGenerated\AttendanceService.cs" />
    <Compile Include="Model\CodeGenerated\AuthService.cs" />
    <Compile Include="Model\CodeGenerated\BinaryFileService.cs" />
    <Compile Include="Model\CodeGenerated\BinaryFileTypeService.cs" />
    <Compile Include="Model\CodeGenerated\BlockService.cs" />
    <Compile Include="Model\CodeGenerated\BlockTypeService.cs" />
    <Compile Include="Model\CodeGenerated\CommunicationRecipientService.cs" />
    <Compile Include="Model\CodeGenerated\CommunicationService.cs" />
    <Compile Include="Model\CodeGenerated\DataViewFilterService.cs" />
    <Compile Include="Model\CodeGenerated\DataViewService.cs" />
    <Compile Include="Model\CodeGenerated\DeviceService.cs" />
    <Compile Include="Model\CodeGenerated\FinancialAccountService.cs" />
    <Compile Include="Model\CodeGenerated\FinancialBatchService.cs" />
    <Compile Include="Model\CodeGenerated\FinancialGatewayService.cs" />
    <Compile Include="Model\CodeGenerated\FinancialPledgeService.cs" />
    <Compile Include="Model\CodeGenerated\FinancialScheduledTransactionDetailService.cs" />
    <Compile Include="Model\CodeGenerated\FinancialScheduledTransactionService.cs" />
    <Compile Include="Model\CodeGenerated\FinancialTransactionDetailService.cs" />
    <Compile Include="Model\CodeGenerated\FinancialTransactionImageService.cs" />
    <Compile Include="Model\CodeGenerated\FinancialTransactionService.cs" />
    <Compile Include="Model\CodeGenerated\GroupLocationService.cs" />
    <Compile Include="Model\CodeGenerated\HtmlContentService.cs" />
    <Compile Include="Model\CodeGenerated\MarketingCampaignAdService.cs" />
    <Compile Include="Model\CodeGenerated\MarketingCampaignAdTypeService.cs" />
    <Compile Include="Model\CodeGenerated\MarketingCampaignAudienceService.cs" />
    <Compile Include="Model\CodeGenerated\MarketingCampaignCampusService.cs" />
    <Compile Include="Model\CodeGenerated\MarketingCampaignService.cs" />
    <Compile Include="Model\CodeGenerated\NoteService.cs" />
    <Compile Include="Model\CodeGenerated\NoteTypeService.cs" />
    <Compile Include="Model\CodeGenerated\PageContextService.cs" />
    <Compile Include="Model\CodeGenerated\PageRouteService.cs" />
    <Compile Include="Model\CodeGenerated\PageService.cs" />
    <Compile Include="Model\CodeGenerated\PrayerRequestService.cs" />
    <Compile Include="Model\CodeGenerated\ReportService.cs" />
    <Compile Include="Model\CodeGenerated\ScheduleService.cs" />
    <Compile Include="Model\CodeGenerated\SiteDomainService.cs" />
    <Compile Include="Model\CodeGenerated\SiteService.cs" />
    <Compile Include="Model\CodeGenerated\UserLoginService.cs" />
    <Compile Include="Model\BinaryFileService.Partial.cs" />
    <Compile Include="Model\CodeGenerated\WorkflowActionService.cs" />
    <Compile Include="Model\CodeGenerated\WorkflowActionTypeService.cs" />
    <Compile Include="Model\CodeGenerated\WorkflowActivityService.cs" />
    <Compile Include="Model\CodeGenerated\WorkflowActivityTypeService.cs" />
    <Compile Include="Model\AttendanceCodeService.Partial.cs" />
    <Compile Include="Model\AttendanceService.Partial.cs" />
    <Compile Include="Model\BinaryFileType.cs" />
    <Compile Include="Model\Communication.cs" />
    <Compile Include="Model\CommunicationRecipient.cs" />
    <Compile Include="Model\FinancialScheduledTransaction.cs" />
    <Compile Include="Model\FinancialTransactionImage.cs" />
    <Compile Include="Model\DeviceService.Partial.cs" />
    <Compile Include="Model\DataViewService.Partial.cs" />
    <Compile Include="Model\FinancialTransactionService.Partial.cs">
      <SubType>Code</SubType>
    </Compile>
    <Compile Include="Model\MarketingCampaignAdTypeService.partial.cs">
      <SubType>Code</SubType>
    </Compile>
    <Compile Include="Model\PrayerRequestService.partial.cs" />
    <Compile Include="Model\DataView.cs" />
    <Compile Include="Model\DataViewFilter.cs" />
    <Compile Include="Model\Report.cs" />
    <Compile Include="Model\GroupLocationService.Partial.cs" />
    <Compile Include="Model\MarketingCampaign.cs" />
    <Compile Include="Model\MarketingCampaignAd.cs" />
    <Compile Include="Model\MarketingCampaignAdType.cs" />
    <Compile Include="Model\MarketingCampaignAudience.cs" />
    <Compile Include="Model\MarketingCampaignCampus.cs" />
    <Compile Include="Model\Note.cs" />
    <Compile Include="Model\NoteService.Partial.cs" />
    <Compile Include="Model\NoteType.cs" />
    <Compile Include="Model\NoteTypeService.Partial.cs" />
    <Compile Include="Model\PageContextService.Partial.cs" />
    <Compile Include="Model\HtmlContentService.Partial.cs" />
    <Compile Include="Model\PageContext.cs" />
    <Compile Include="Model\PageService.Partial.cs" />
    <Compile Include="Model\PageRouteService.Partial.cs" />
    <Compile Include="Model\PrayerRequest.cs" />
    <Compile Include="Model\SiteDomainService.Partial.cs" />
    <Compile Include="Model\SiteService.Partial.cs" />
    <Compile Include="Model\UserLoginService.Partial.cs" />
    <Compile Include="Communication\BouncedEmail.cs" />
    <Compile Include="Communication\IEmailProvider.cs" />
    <Compile Include="Communication\SendGridEmailProvider.cs" />
    <Compile Include="Constants\DisplayStrings.cs" />
    <Compile Include="Model\CodeGenerated\AttributeQualifierService.cs" />
    <Compile Include="Model\AttributeQualifierService.Partial.cs" />
    <Compile Include="Model\CodeGenerated\AttributeService.cs" />
    <Compile Include="Model\AttributeService.Partial.cs" />
    <Compile Include="Model\CodeGenerated\AttributeValueService.cs" />
    <Compile Include="Model\AttributeValueService.Partial.cs" />
    <Compile Include="Model\Audit.cs">
      <SubType>Code</SubType>
    </Compile>
    <Compile Include="Model\CodeGenerated\AuditService.cs" />
    <Compile Include="Model\CodeGenerated\CategoryService.cs" />
    <Compile Include="Model\CodeGenerated\EntityTypeService.cs" />
    <Compile Include="Field\Types\HtmlFieldType.cs" />
    <Compile Include="Field\Types\MemoFieldType.cs" />
    <Compile Include="Model\Attendance.cs" />
    <Compile Include="Model\Schedule.cs" />
    <Compile Include="Model\Device.cs" />
    <Compile Include="Model\CodeGenerated\ServiceJobService.cs" />
    <Compile Include="Model\CodeGenerated\WorkflowTriggerService.cs" />
    <Compile Include="Model\CodeGenerated\MetricService.cs">
      <SubType>Code</SubType>
    </Compile>
    <Compile Include="Model\Category.cs" />
    <Compile Include="Services\NuGet\PackageService.cs" />
    <Compile Include="Search\Person\PersonQueryExtensions.cs" />
    <Compile Include="SystemGuid\BinaryFileType.cs" />
    <Compile Include="Web\Cache\CachedModel.cs" />
    <Compile Include="Web\UI\Adapters\CheckBoxAdapter.cs" />
    <Compile Include="Web\UI\Adapters\CheckBoxListAdapter.cs" />
    <Compile Include="Web\UI\Adapters\DropDownListAdapter.cs" />
    <Compile Include="Web\UI\Adapters\RadioButtonAdapter.cs" />
    <Compile Include="Web\UI\Controls\Communication\Sms.cs" />
    <Compile Include="Web\UI\Controls\Communication\Email.cs" />
    <Compile Include="Web\UI\Controls\Badge.cs" />
    <Compile Include="Web\UI\Controls\ConfirmPageUnload.cs" />
    <Compile Include="Web\UI\Controls\Grid\DefinedValueField.cs" />
    <Compile Include="Web\UI\Controls\Pickers\DateRangePicker.cs" />
    <Compile Include="Web\UI\Controls\Grid\CheckBoxEditableField.cs" />
    <Compile Include="Web\UI\Controls\Grid\ColorField.cs" />
    <Compile Include="Web\UI\Controls\IRequiredControl.cs" />
    <Compile Include="Web\UI\Controls\LabeledBulletedList.cs" />
    <Compile Include="Web\UI\Controls\NewFamily\Attributes.cs" />
    <Compile Include="Web\UI\Controls\NewFamily\AttributesRow.cs" />
    <Compile Include="Web\UI\Controls\NewFamily\Members.cs" />
    <Compile Include="Web\UI\Controls\NewFamily\MembersRow.cs" />
    <Compile Include="Web\UI\Controls\NumberRangeEditor.cs" />
    <Compile Include="Web\UI\Controls\PersonProfile\Badge.cs" />
    <Compile Include="Web\UI\Controls\PersonLink.cs" />
    <Compile Include="Web\UI\Controls\HtmlEditor.cs" />
    <Compile Include="Web\UI\Controls\PersonProfile\BadgeList.cs" />
    <Compile Include="Web\UI\Controls\Pickers\ComponentPicker.cs" />
    <Compile Include="Web\UI\Controls\Pickers\ComponentsPicker.cs" />
    <Compile Include="Web\UI\Controls\Pickers\GroupTypePicker.cs" />
    <Compile Include="Web\UI\Controls\Pickers\PersonPicker2.cs" />
    <Compile Include="Web\UI\Controls\Pickers\GroupRolePicker.cs" />
    <Compile Include="Web\UI\Controls\Pickers\GeoPicker.cs" />
    <Compile Include="Web\UI\Controls\Pickers\MonthDayPicker.cs" />
    <Compile Include="Web\UI\Controls\Pickers\MonthYearPicker.cs" />
    <Compile Include="Web\UI\Controls\Pickers\CampusPicker.cs" />
    <Compile Include="Web\UI\Controls\Pickers\DateTimePicker.cs" />
    <Compile Include="Web\UI\Controls\TagList.cs" />
    <Compile Include="Web\UI\Controls\Pickers\DatePicker.cs" />
    <Compile Include="Web\UI\Controls\Pickers\TimePicker.cs" />
    <Compile Include="Web\UI\Controls\Pickers\MergeFieldPicker.cs" />
    <Compile Include="Web\UI\Controls\Pickers\PersonPicker.cs" />
    <Compile Include="Web\UI\Controls\Pickers\TreeViewItem.cs" />
    <Compile Include="Web\UI\Controls\RockDropDownList.cs" />
    <Compile Include="Web\UI\Controls\NumberBox.cs" />
    <Compile Include="Web\UI\Controls\PageBreadCrumbs.cs" />
    <Compile Include="Web\UI\Controls\PageDescription.cs" />
    <Compile Include="Web\UI\Controls\PageIcon.cs" />
    <Compile Include="Web\UI\Controls\Pickers\CategoryPicker.cs" />
    <Compile Include="Web\UI\Controls\Pickers\BinaryFileTypePicker.cs" />
    <Compile Include="Web\UI\Controls\Pickers\BinaryFilePicker.cs" />
    <Compile Include="Web\UI\Controls\Pickers\AccountPicker.cs">
      <SubType>Code</SubType>
    </Compile>
    <Compile Include="Web\UI\Controls\Pickers\WorkflowTypePicker.cs" />
    <Compile Include="Web\UI\Controls\Pickers\GroupPicker.cs" />
    <Compile Include="Web\UI\Controls\Pickers\ItemPicker.cs" />
    <Compile Include="Web\UI\Controls\HiddenFieldValidator.cs" />
    <Compile Include="Web\UI\Controls\FileUploader.cs">
      <SubType>Code</SubType>
    </Compile>
    <Compile Include="Web\UI\Controls\Pickers\PagePicker.cs" />
    <Compile Include="Web\UI\Controls\KeyValueList.cs" />
    <Compile Include="Web\UI\Controls\Grid\ToggleField.cs" />
    <Compile Include="Web\UI\Controls\NoteEditor.cs" />
    <Compile Include="Web\UI\Controls\ButtonDropDownList.cs" />
    <Compile Include="Web\UI\Controls\AttributeEditor.cs" />
    <Compile Include="Web\UI\Controls\ScheduleBuilder.cs" />
    <Compile Include="Web\UI\Controls\SecurityButton.cs" />
    <Compile Include="Web\UI\Controls\StateDropDownList.cs" />
    <Compile Include="Web\UI\Controls\Workflow Controls\WorkflowActionTypeEditor.cs" />
    <Compile Include="Web\UI\Controls\Workflow Controls\WorkflowActivityTypeEditor.cs" />
    <Compile Include="Web\UI\Controls\Grid\BadgeField.cs" />
    <Compile Include="Web\UI\Controls\Grid\INotRowSelectedField.cs" />
    <Compile Include="Web\UI\Controls\Toggle.cs" />
    <Compile Include="Web\UI\Controls\HelpBlock.cs" />
    <Compile Include="Reporting\DataFilterComponent.cs" />
    <Compile Include="Reporting\DataFilterContainer.cs" />
    <Compile Include="Reporting\DataFilter\Person\GroupTypeAttendanceFilter.cs" />
    <Compile Include="Reporting\DataFilter\Person\HasPictureFilter.cs" />
    <Compile Include="Web\UI\Adapters\RadioButtonListAdapter.cs" />
    <Compile Include="Web\UI\Controls\Data View Filters\FilterGroup.cs" />
    <Compile Include="Web\UI\Controls\Data View Filters\FilterField.cs" />
    <Compile Include="Web\UI\Controls\Grid\AttributeField.cs" />
    <Compile Include="Web\UI\Controls\ILabeledControl.cs" />
    <Compile Include="Web\UI\BreadCrumb.cs" />
    <Compile Include="Web\UI\IDetailBlock.cs" />
    <Compile Include="Web\UI\IDimmableBlock.cs" />
    <Compile Include="Web\UI\ViewStateList.cs" />
    <Compile Include="Workflow\Action\CheckIn\CheckInActionComponent.cs" />
    <Compile Include="Workflow\Action\CheckIn\CalculateLastAttended.cs" />
    <Compile Include="Workflow\Action\CheckIn\SelectByBestFit.cs" />
    <Compile Include="Workflow\Action\CheckIn\SelectByLastAttended.cs" />
    <Compile Include="Workflow\Action\CheckIn\FilterGroupsByGender.cs" />
    <Compile Include="Workflow\Action\CheckIn\FilterGroupsByAbilityLevel.cs" />
    <Compile Include="Workflow\Action\CheckIn\FilterGroupsBySpecialNeeds.cs" />
    <Compile Include="Workflow\Action\CheckIn\FilterGroupsByLastName.cs" />
    <Compile Include="Workflow\Action\CheckIn\CreateLabels.cs" />
    <Compile Include="Workflow\Action\CheckIn\FilterByGrade.cs" />
    <Compile Include="Workflow\Action\CheckIn\RemoveEmptyPeople.cs" />
    <Compile Include="Workflow\Action\CheckIn\RemoveEmptyGroupTypes.cs" />
    <Compile Include="Workflow\Action\CheckIn\RemoveEmptyLocations.cs" />
    <Compile Include="Workflow\Action\CheckIn\SaveAttendance.cs" />
    <Compile Include="Workflow\Action\CheckIn\RemoveEmptyGroups.cs" />
    <Compile Include="Workflow\Action\CheckIn\LoadSchedules.cs" />
    <Compile Include="Workflow\Action\CheckIn\LoadGroups.cs" />
    <Compile Include="Workflow\Action\CheckIn\FilterActiveLocations.cs" />
    <Compile Include="Workflow\Action\CheckIn\LoadLocations.cs" />
    <Compile Include="Workflow\Action\CheckIn\FilterByAge.cs" />
    <Compile Include="Workflow\Action\CheckIn\LoadGroupTypes.cs" />
    <Compile Include="Workflow\Action\CheckIn\FindRelationships.cs" />
    <Compile Include="Workflow\Action\CheckIn\FindFamilyMembers.cs" />
    <Compile Include="Workflow\Action\CheckIn\FindFamilies.cs" />
    <Compile Include="Workflow\Action\ParseZebraLabel.cs" />
    <Compile Include="Workflow\TriggerCache.cs" />
    <Compile Include="Model\WorkflowTriggerService.Partial.cs" />
    <Compile Include="Model\WorkflowTrigger.cs" />
    <Compile Include="Model\EntityType.cs" />
    <Compile Include="Model\EntityTypeService.Partial.cs" />
    <Compile Include="Model\TaggedItemService.Partial.cs" />
    <Compile Include="Model\TagService.Partial.cs" />
    <Compile Include="Model\Tag.cs" />
    <Compile Include="Model\TaggedItem.cs" />
    <Compile Include="Model\CodeGenerated\DefinedTypeService.cs" />
    <Compile Include="Model\CodeGenerated\DefinedValueService.cs" />
    <Compile Include="Model\CodeGenerated\ExceptionLogService.cs" />
    <Compile Include="Model\CodeGenerated\FieldTypeService.cs" />
    <Compile Include="Model\FieldTypeService.Partial.cs" />
    <Compile Include="Model\MetricService.Partial.cs" />
    <Compile Include="Model\MetricValue.cs" />
    <Compile Include="Model\CodeGenerated\MetricValueService.cs" />
    <Compile Include="Model\Metric.cs" />
    <Compile Include="Model\DefinedTypeService.Partial.cs" />
    <Compile Include="Model\DefinedValueService.Partial.cs" />
    <Compile Include="Model\ExceptionLog.cs" />
    <Compile Include="Model\ExceptionLogService.Partial.cs" />
    <Compile Include="Model\MetricValueService.Partial.cs" />
    <Compile Include="Model\RangeValue.cs" />
    <Compile Include="Model\CodeGenerated\ServiceLogService.cs" />
    <Compile Include="Model\CodeGenerated\TaggedItemService.cs" />
    <Compile Include="Model\CodeGenerated\TagService.cs" />
    <Compile Include="Model\CodeGenerated\LocationService.cs" />
    <Compile Include="Model\GroupTypeLocationType.cs">
      <SubType>Code</SubType>
    </Compile>
    <Compile Include="Model\LocationService.Partial.cs" />
    <Compile Include="Model\Campus.cs" />
    <Compile Include="Model\CodeGenerated\CampusService.cs" />
    <Compile Include="Model\CodeGenerated\EmailTemplateService.cs" />
    <Compile Include="Model\EmailTemplateService.Partial.cs" />
    <Compile Include="Model\CodeGenerated\PersonMergedService.cs" />
    <Compile Include="Model\CodeGenerated\PersonService.cs" />
    <Compile Include="Model\PersonService.Partial.cs" />
    <Compile Include="Model\PersonMergedService.Partial.cs" />
    <Compile Include="Model\PersonMerged.cs" />
    <Compile Include="Model\PersonViewed.cs" />
    <Compile Include="Model\CodeGenerated\PersonViewedService.cs" />
    <Compile Include="Model\PersonViewedService.Partial.cs" />
    <Compile Include="Model\CodeGenerated\PhoneNumberService.cs" />
    <Compile Include="Model\PhoneNumberService.Partial.cs" />
    <Compile Include="Model\DiscService.cs" />
    <Compile Include="Data\AlternateKeyAttribute.cs" />
    <Compile Include="Data\FriendlyTypeNameAttribute.cs" />
    <Compile Include="Data\NotAuditedAttribute.cs" />
    <Compile Include="Data\IEntity.cs" />
    <Compile Include="Data\IRepository.cs" />
    <Compile Include="Data\RepositoryFactory.cs" />
    <Compile Include="Data\RockPluginDBInitializer.cs" />
    <Compile Include="Data\RockTransactionScope.cs" />
    <Compile Include="Data\RouteAttribute.cs" />
    <Compile Include="Data\Service.cs" />
    <Compile Include="Extension\Component.cs" />
    <Compile Include="Extension\IComponentData.cs" />
    <Compile Include="Extension\Container.cs" />
    <Compile Include="Address\Geocode\TeleAtlas.cs" />
    <Compile Include="Extension\ComponentDescription.cs" />
    <Compile Include="Address\Standardize\MelissaData.cs" />
    <Compile Include="Address\Standardize\StrikeIron.cs" />
    <Compile Include="Address\StandardizeContainer.cs">
      <SubType>Code</SubType>
    </Compile>
    <Compile Include="Address\Geocode\StrikeIron.cs" />
    <Compile Include="Address\StandardizeComponent.cs" />
    <Compile Include="Address\GeocodeComponent.cs" />
    <Compile Include="Address\Geocode\ServiceObjects.cs" />
    <Compile Include="Model\Auth.cs" />
    <Compile Include="Model\BlockType.cs" />
    <Compile Include="Model\Block.cs" />
    <Compile Include="Model\BinaryFile.cs" />
    <Compile Include="Model\HtmlContent.cs" />
    <Compile Include="Model\Page.cs" />
    <Compile Include="Model\PageRoute.cs" />
    <Compile Include="Model\Site.cs" />
    <Compile Include="Model\SiteDomain.cs" />
    <Compile Include="Model\UserLogin.cs" />
    <Compile Include="Communication\Email.cs" />
    <Compile Include="Model\Attribute.cs" />
    <Compile Include="Model\AttributeQualifier.cs" />
    <Compile Include="Model\AttributeValue.cs" />
    <Compile Include="Model\DefinedType.cs" />
    <Compile Include="Model\DefinedValue.cs" />
    <Compile Include="Model\FieldType.cs" />
    <Compile Include="Model\ServiceLog.cs" />
    <Compile Include="Model\Location.cs" />
    <Compile Include="Model\EmailTemplate.cs" />
    <Compile Include="Model\Person.cs" />
    <Compile Include="Model\PhoneNumber.cs" />
    <Compile Include="Extension\IContainer.cs" />
    <Compile Include="Field\ConfigurationValue.cs" />
    <Compile Include="Field\Types\SelectMultiFieldType.cs" />
    <Compile Include="Field\Types\DocumentFieldType.cs" />
    <Compile Include="Field\Types\PersonFieldType.cs" />
    <Compile Include="Field\Types\UrlFieldType.cs" />
    <Compile Include="Field\Types\CurrencyFieldType.cs" />
    <Compile Include="Field\Types\DecimalFieldType.cs" />
    <Compile Include="Field\Types\DefinedValueFieldType.cs" />
    <Compile Include="Field\Types\DefinedTypeFieldType.cs" />
    <Compile Include="Field\Types\DateFieldType.cs" />
    <Compile Include="Field\Types\ImageFieldType.cs" />
    <Compile Include="Field\Types\VideoFieldType.cs" />
    <Compile Include="Model\FinancialBatch.cs">
      <SubType>Code</SubType>
    </Compile>
    <Compile Include="Model\FinancialAccount.cs">
      <SubType>Code</SubType>
    </Compile>
    <Compile Include="Model\FinancialGateway.cs">
      <SubType>Code</SubType>
    </Compile>
    <Compile Include="Model\FinancialPledge.cs">
      <SubType>Code</SubType>
    </Compile>
    <Compile Include="Model\FinancialTransaction.cs">
      <SubType>Code</SubType>
    </Compile>
    <Compile Include="Model\FinancialTransactionDetail.cs">
      <SubType>Code</SubType>
    </Compile>
    <Compile Include="Model\TransactionSearchValue.cs" />
    <Compile Include="Model\Group.cs" />
    <Compile Include="Model\CodeGenerated\GroupRoleService.cs" />
    <Compile Include="Model\CodeGenerated\GroupService.cs" />
    <Compile Include="Model\GroupService.Partial.cs" />
    <Compile Include="Model\GroupRole.cs" />
    <Compile Include="Model\GroupRoleService.Partial.cs" />
    <Compile Include="Model\GroupType.cs" />
    <Compile Include="Model\CodeGenerated\GroupTypeService.cs" />
    <Compile Include="Model\GroupTypeService.Partial.cs" />
    <Compile Include="Model\GroupMember.cs" />
    <Compile Include="Model\CodeGenerated\GroupMemberService.cs" />
    <Compile Include="Model\GroupMemberService.Partial.cs" />
    <Compile Include="Model\GroupLocation.cs" />
    <Compile Include="Jobs\SendGridProcess.cs" />
    <Compile Include="Jobs\RockCleanup.cs" />
    <Compile Include="Migrations\Configuration.cs" />
    <Compile Include="Migrations\RockCSharpMigrationCodeGenerator.cs" />
    <Compile Include="Search\Person\Address.cs" />
    <Compile Include="Search\Person\Email.cs" />
    <Compile Include="Search\Person\Name.cs" />
    <Compile Include="Search\Person\Phone.cs" />
    <Compile Include="Search\SearchComponent.cs" />
    <Compile Include="Search\SearchContainer.cs" />
    <Compile Include="Security\AdditionalActionsAttribute.cs" />
    <Compile Include="Security\Authentication\ActiveDirectory.cs" />
    <Compile Include="Security\Authentication\Database.cs" />
    <Compile Include="Security\Encryption.cs" />
    <Compile Include="Security\Authentication\Facebook.cs">
      <SubType>Code</SubType>
    </Compile>
    <Compile Include="Security\GlobalDefault.cs" />
    <Compile Include="Security\AuthenticationComponent.cs" />
    <Compile Include="Security\AuthenticationContainer.cs" />
    <Compile Include="Services\NuGet\RockPackagePathResolver.cs" />
    <Compile Include="Services\NuGet\WebProjectManager.cs" />
    <Compile Include="Services\NuGet\WebProjectSystem.cs" />
    <Compile Include="SystemGuid\BlockType.cs" />
    <Compile Include="SystemGuid\Site.cs" />
    <Compile Include="SystemGuid\GroupRole.cs" />
    <Compile Include="SystemGuid\DefinedValue.cs" />
    <Compile Include="SystemGuid\GroupType.cs" />
    <Compile Include="SystemGuid\FieldType.cs" />
    <Compile Include="SystemGuid\Group.cs" />
    <Compile Include="SystemGuid\DefinedType.cs" />
    <Compile Include="SystemGuid\Page.cs" />
    <Compile Include="Transactions\AuditTransaction.cs" />
    <Compile Include="Transactions\WorkflowTriggerTransaction.cs" />
    <Compile Include="Transactions\UserLastActivityTransaction.cs" />
    <Compile Include="Transactions\PersonViewTransaction.cs" />
    <Compile Include="Transactions\ITransaction.cs" />
    <Compile Include="Transactions\PageViewTransaction.cs" />
    <Compile Include="Transactions\RockQueue.cs" />
    <Compile Include="SystemGuid\EmailTemplate.cs" />
    <Compile Include="Model\WorkflowActivityType.cs" />
    <Compile Include="Model\WorkflowActionType.cs" />
    <Compile Include="Model\WorkflowActivity.cs" />
    <Compile Include="Model\WorkflowAction.cs" />
    <Compile Include="Jobs\ProcessWorkflows.cs" />
    <Compile Include="Workflow\Action\CompleteWorkflow.cs" />
    <Compile Include="Workflow\Action\ActivateActivity.cs" />
    <Compile Include="Workflow\Action\SendEmail.cs" />
    <Compile Include="Workflow\Action\SetStatus.cs" />
    <Compile Include="Model\WorkflowTypeService.Partial.cs" />
    <Compile Include="Model\WorkflowService.Partial.cs" />
    <Compile Include="Workflow\ActionComponent.cs" />
    <Compile Include="Workflow\ActionContainer.cs" />
    <Compile Include="Model\CodeGenerated\WorkflowLogService.cs" />
    <Compile Include="Model\CodeGenerated\WorkflowService.cs" />
    <Compile Include="Model\CodeGenerated\WorkflowTypeService.cs" />
    <Compile Include="Model\WorkflowLog.cs" />
    <Compile Include="Model\Workflow.cs" />
    <Compile Include="Model\WorkflowType.cs" />
    <Compile Include="Model\ServiceJob.cs" />
    <Compile Include="Model\ServiceJobService.Partial.cs" />
    <Compile Include="Version.cs" />
    <Compile Include="Web\Cache\AttributeCache.cs" />
    <Compile Include="Web\Cache\BlockTypeCache.cs" />
    <Compile Include="Web\Cache\BlockCache.cs" />
    <Compile Include="Security\Role.cs" />
    <Compile Include="Web\Cache\CampusCache.cs">
      <SubType>Code</SubType>
    </Compile>
    <Compile Include="Web\Cache\EntityTypeCache.cs" />
    <Compile Include="Web\Cache\DefinedTypeCache.cs" />
    <Compile Include="Web\Cache\DefinedValueCache.cs" />
    <Compile Include="Web\Cache\GlobalAttributesCache.cs" />
    <Compile Include="Web\Cache\FieldTypeCache.cs" />
    <Compile Include="Web\Cache\SiteCache.cs" />
    <Compile Include="Web\Cache\PageCache.cs" />
    <Compile Include="Web\UI\ContextAttribute.cs">
      <SubType>Code</SubType>
    </Compile>
    <Compile Include="Web\UI\Controls\Pickers\CampusesPicker.cs" />
    <Compile Include="Web\UI\Controls\ModalAlert.cs" />
    <Compile Include="Web\UI\Controls\ModalDialog.cs" />
    <Compile Include="Web\UI\Controls\LabeledRadioButtonList.cs" />
    <Compile Include="Web\UI\Controls\Grid\EnumField.cs" />
    <Compile Include="Web\UI\Controls\Grid\DateTimeField.cs" />
    <Compile Include="Web\UI\Controls\Grid\DateField.cs" />
    <Compile Include="Web\UI\Controls\Grid\EditValueField.cs" />
    <Compile Include="Web\UI\Controls\Grid\GridFilter.cs" />
    <Compile Include="Web\UI\Controls\LabeledText.cs" />
    <Compile Include="Web\UI\Controls\ModalIFrameDialog.cs" />
    <Compile Include="Web\UI\Controls\ImageUploader.cs" />
    <Compile Include="Web\UI\Controls\LabeledTextBox.cs" />
    <Compile Include="Web\UI\Controls\PageTitle.cs" />
    <Compile Include="Web\UI\Controls\LabeledCheckBoxList.cs" />
    <Compile Include="Web\UI\Controls\Data Fields\FieldTypeList.cs" />
    <Compile Include="Web\UI\Controls\Grid\GridActions.cs" />
    <Compile Include="Web\UI\Controls\LabeledCheckBox.cs" />
    <Compile Include="Web\UI\Controls\SearchField.cs" />
    <Compile Include="Web\UI\Controls\Zone.cs" />
    <Compile Include="Web\UI\DialogMasterPage.cs">
      <SubType>ASPXCodeBehind</SubType>
    </Compile>
    <Compile Include="Web\UI\RockPage.cs">
      <SubType>ASPXCodeBehind</SubType>
    </Compile>
    <Compile Include="Web\UI\RockBlock.cs">
      <SubType>ASPXCodeBehind</SubType>
    </Compile>
    <Compile Include="Attribute\TextFieldAttribute.cs" />
    <Compile Include="Web\RockRouteHandler.cs" />
    <Compile Include="Security\Authorization.cs" />
    <Compile Include="Security\ISecured.cs" />
    <Compile Include="Web\UI\Controls\Data Fields\DataDropDownList.cs">
      <SubType>Code</SubType>
    </Compile>
    <Compile Include="Web\UI\Controls\Data Fields\DataTextBox.cs">
      <SubType>Code</SubType>
    </Compile>
    <Compile Include="Web\UI\Controls\LabeledDropDownList.cs" />
    <Compile Include="Web\UI\Controls\Grid\SecurityField.cs" />
    <Compile Include="Web\UI\Controls\Grid\ReorderField.cs" />
    <Compile Include="Web\UI\Controls\Grid\EditField.cs" />
    <Compile Include="Web\UI\Controls\Grid\DeleteField.cs">
      <SubType>Code</SubType>
    </Compile>
    <Compile Include="Web\UI\Controls\Grid\Grid.cs" />
    <Compile Include="Web\UI\Controls\Grid\BoolField.cs" />
    <Compile Include="Web\UI\Controls\HtmlGenericContainer.cs" />
    <Compile Include="Web\UI\Controls\NotificationBox.cs" />
    <Compile Include="Web\UI\Controls\Grid\RowEventArgs.cs" />
    <Compile Include="ExtensionMethods.cs" />
    <Compile Include="Field\Types\BooleanFieldType.cs" />
    <Compile Include="Field\Types\PageReferenceFieldType.cs" />
    <Compile Include="Field\Types\IntegerFieldType.cs" />
    <Compile Include="Field\Types\SelectSingleFieldType.cs" />
    <Compile Include="Field\Types\ColorFieldType.cs" />
    <Compile Include="Field\FieldType.cs" />
    <Compile Include="Field\Helper.cs" />
    <Compile Include="Field\IFieldType.cs" />
    <Compile Include="Field\Types\TextFieldType.cs" />
    <Compile Include="Attribute\Helper.cs" />
    <Compile Include="Web\HttpModule.cs" />
    <Compile Include="Web\PageReference.cs" />
    <Compile Include="Reflection.cs" />
    <Compile Include="Jobs\JobPulse.cs" />
    <Compile Include="Jobs\RockJobListener.cs" />
    <Compile Include="Jobs\TestJob.cs" />
    <Compile Include="Attribute\IHasAttributes.cs" />
    <Compile Include="Data\IOrdered.cs" />
    <Compile Include="Data\Entity.cs" />
    <Compile Include="Data\Model.cs">
      <SubType>Code</SubType>
    </Compile>
    <Compile Include="Data\RockContext.cs" />
    <Compile Include="Data\UnitOfWorkScope.cs" />
    <Compile Include="Properties\AssemblyInfo.cs" />
    <Compile Include="Data\EFRepository.cs" />
    <Compile Include="Service References\MelissaData.AddressCheck\Reference.cs">
      <AutoGen>True</AutoGen>
      <DesignTime>True</DesignTime>
      <DependentUpon>Reference.svcmap</DependentUpon>
    </Compile>
    <Compile Include="Service References\ServiceObjects.GeoCoder\Reference.cs">
      <AutoGen>True</AutoGen>
      <DesignTime>True</DesignTime>
      <DependentUpon>Reference.svcmap</DependentUpon>
    </Compile>
    <Compile Include="Service References\StrikeIron.USAddressVerification\Reference.cs">
      <AutoGen>True</AutoGen>
      <DesignTime>True</DesignTime>
      <DependentUpon>Reference.svcmap</DependentUpon>
    </Compile>
    <Compile Include="Service References\TeleAtlas.Authentication\Reference.cs">
      <AutoGen>True</AutoGen>
      <DesignTime>True</DesignTime>
      <DependentUpon>Reference.svcmap</DependentUpon>
    </Compile>
    <Compile Include="Service References\TeleAtlas.Geocoding\Reference.cs">
      <AutoGen>True</AutoGen>
      <DesignTime>True</DesignTime>
      <DependentUpon>Reference.svcmap</DependentUpon>
    </Compile>
    <Compile Include="Data\IFeed.cs" />
    <Compile Include="Jobs\JobLoadFailedException.cs" />
    <Compile Include="Web\UI\PersonBlock.cs">
      <SubType>ASPXCodeBehind</SubType>
    </Compile>
    <Compile Include="Web\UI\Validation\DataAnnotationValidator.cs" />
  </ItemGroup>
  <ItemGroup>
    <Content Include="packages.config" />
    <None Include="App.config" />
    <None Include="CheckInStateClassDiagram.cd" />
    <None Include="Service References\MelissaData.AddressCheck\Rock.MelissaData.AddressCheck.ResponseArray.datasource">
      <DependentUpon>Reference.svcmap</DependentUpon>
    </None>
    <None Include="Service References\MelissaData.AddressCheck\Service.wsdl" />
    <None Include="Service References\MelissaData.AddressCheck\Service.xsd">
      <SubType>Designer</SubType>
    </None>
    <None Include="Service References\MelissaData.AddressCheck\Service1.xsd">
      <SubType>Designer</SubType>
    </None>
    <None Include="Service References\ServiceObjects.GeoCoder\GeoCoder.wsdl" />
    <None Include="Service References\ServiceObjects.GeoCoder\Rock.ServiceObjects.GeoCoder.DistanceBetweenInfo.datasource">
      <DependentUpon>Reference.svcmap</DependentUpon>
    </None>
    <None Include="Service References\ServiceObjects.GeoCoder\Rock.ServiceObjects.GeoCoder.DistanceToWaterInfo.datasource">
      <DependentUpon>Reference.svcmap</DependentUpon>
    </None>
    <None Include="Service References\ServiceObjects.GeoCoder\Rock.ServiceObjects.GeoCoder.GeocodeCityWorldwideInfo.datasource">
      <DependentUpon>Reference.svcmap</DependentUpon>
    </None>
    <None Include="Service References\ServiceObjects.GeoCoder\Rock.ServiceObjects.GeoCoder.Location.datasource">
      <DependentUpon>Reference.svcmap</DependentUpon>
    </None>
    <None Include="Service References\ServiceObjects.GeoCoder\Rock.ServiceObjects.GeoCoder.Location_V3.datasource">
      <DependentUpon>Reference.svcmap</DependentUpon>
    </None>
    <None Include="Service References\ServiceObjects.GeoCoder\Rock.ServiceObjects.GeoCoder.ReverseAddress.datasource">
      <DependentUpon>Reference.svcmap</DependentUpon>
    </None>
    <None Include="Service References\ServiceObjects.GeoCoder\Rock.ServiceObjects.GeoCoder.ZipCodeInfo.datasource">
      <DependentUpon>Reference.svcmap</DependentUpon>
    </None>
    <None Include="Service References\StrikeIron.USAddressVerification\Rock.StrikeIron.USAddressVerification.SIWsOutputOfMethodStatusRecord.datasource">
      <DependentUpon>Reference.svcmap</DependentUpon>
    </None>
    <None Include="Service References\StrikeIron.USAddressVerification\Rock.StrikeIron.USAddressVerification.SIWsOutputOfSIWsResultArrayOfMethodStatusRecord.datasource">
      <DependentUpon>Reference.svcmap</DependentUpon>
    </None>
    <None Include="Service References\StrikeIron.USAddressVerification\Rock.StrikeIron.USAddressVerification.SIWsOutputOfSIWsResultArrayOfServiceInfoRecord.datasource">
      <DependentUpon>Reference.svcmap</DependentUpon>
    </None>
    <None Include="Service References\StrikeIron.USAddressVerification\Rock.StrikeIron.USAddressVerification.SIWsOutputOfSIWsResultArrayOfUSAddressWithStatus.datasource">
      <DependentUpon>Reference.svcmap</DependentUpon>
    </None>
    <None Include="Service References\StrikeIron.USAddressVerification\Rock.StrikeIron.USAddressVerification.SIWsOutputOfUSAddress.datasource">
      <DependentUpon>Reference.svcmap</DependentUpon>
    </None>
    <None Include="Service References\StrikeIron.USAddressVerification\Rock.StrikeIron.USAddressVerification.SubscriptionInfo.datasource">
      <DependentUpon>Reference.svcmap</DependentUpon>
    </None>
    <None Include="Service References\StrikeIron.USAddressVerification\USAddressVerification5.wsdl" />
    <None Include="Service References\TeleAtlas.Authentication\Authentication.wsdl" />
    <None Include="Service References\TeleAtlas.Geocoding\Geocoding.wsdl" />
    <None Include="Service References\TeleAtlas.Geocoding\Rock.TeleAtlas.Geocoding.Geocode.datasource">
      <DependentUpon>Reference.svcmap</DependentUpon>
    </None>
    <None Include="Service References\TeleAtlas.Geocoding\Rock.TeleAtlas.Geocoding.MatchType.datasource">
      <DependentUpon>Reference.svcmap</DependentUpon>
    </None>
    <None Include="Service References\TeleAtlas.Geocoding\Rock.TeleAtlas.Geocoding.NameValue.datasource">
      <DependentUpon>Reference.svcmap</DependentUpon>
    </None>
    <None Include="Service References\TeleAtlas.Geocoding\Rock.TeleAtlas.Geocoding.OutputField.datasource">
      <DependentUpon>Reference.svcmap</DependentUpon>
    </None>
    <None Include="Service References\ServiceObjects.GeoCoder\GeoCoder.disco" />
    <None Include="Service References\ServiceObjects.GeoCoder\configuration91.svcinfo" />
    <None Include="Service References\ServiceObjects.GeoCoder\configuration.svcinfo" />
    <None Include="Service References\ServiceObjects.GeoCoder\Reference.svcmap">
      <Generator>WCF Proxy Generator</Generator>
      <LastGenOutput>Reference.cs</LastGenOutput>
    </None>
    <None Include="Service References\StrikeIron.USAddressVerification\configuration91.svcinfo" />
    <None Include="Service References\StrikeIron.USAddressVerification\configuration.svcinfo" />
    <None Include="Service References\StrikeIron.USAddressVerification\Reference.svcmap">
      <Generator>WCF Proxy Generator</Generator>
      <LastGenOutput>Reference.cs</LastGenOutput>
    </None>
    <None Include="Service References\MelissaData.AddressCheck\Service.disco" />
    <None Include="Service References\MelissaData.AddressCheck\configuration91.svcinfo" />
    <None Include="Service References\MelissaData.AddressCheck\configuration.svcinfo" />
    <None Include="Service References\MelissaData.AddressCheck\Reference.svcmap">
      <Generator>WCF Proxy Generator</Generator>
      <LastGenOutput>Reference.cs</LastGenOutput>
    </None>
    <None Include="Service References\TeleAtlas.Authentication\configuration91.svcinfo" />
    <None Include="Service References\TeleAtlas.Authentication\configuration.svcinfo" />
    <None Include="Service References\TeleAtlas.Authentication\Reference.svcmap">
      <Generator>WCF Proxy Generator</Generator>
      <LastGenOutput>Reference.cs</LastGenOutput>
    </None>
    <None Include="Service References\TeleAtlas.Geocoding\configuration91.svcinfo" />
    <None Include="Service References\TeleAtlas.Geocoding\configuration.svcinfo" />
    <None Include="Service References\TeleAtlas.Geocoding\Reference.svcmap">
      <Generator>WCF Proxy Generator</Generator>
      <LastGenOutput>Reference.cs</LastGenOutput>
    </None>
  </ItemGroup>
  <ItemGroup>
    <Service Include="{508349B6-6B84-4DF5-91F0-309BEEBAD82D}" />
  </ItemGroup>
  <ItemGroup>
    <WCFMetadataStorage Include="Service References\MelissaData.AddressCheck\" />
    <WCFMetadataStorage Include="Service References\ServiceObjects.GeoCoder\" />
    <WCFMetadataStorage Include="Service References\StrikeIron.USAddressVerification\" />
    <WCFMetadataStorage Include="Service References\TeleAtlas.Authentication\" />
    <WCFMetadataStorage Include="Service References\TeleAtlas.Geocoding\" />
  </ItemGroup>
  <ItemGroup>
    <ProjectReference Include="..\Quartz\Quartz.csproj">
      <Project>{AEF8823B-E45B-4B35-A4D0-C08C1196D017}</Project>
      <Name>Quartz</Name>
    </ProjectReference>
  </ItemGroup>
  <ItemGroup>
    <WCFMetadata Include="Service References\" />
  </ItemGroup>
  <ItemGroup>
    <Folder Include="Auth\" />
  </ItemGroup>
  <ItemGroup>
    <EmbeddedResource Include="Migrations\201308232058045_CreateDatabase.resx">
      <DependentUpon>201308232058045_CreateDatabase.cs</DependentUpon>
    </EmbeddedResource>
    <EmbeddedResource Include="Migrations\201308291631419_FixAbilityLevelAttribute.resx">
      <DependentUpon>201308291631419_FixAbilityLevelAttribute.cs</DependentUpon>
    </EmbeddedResource>
    <EmbeddedResource Include="Migrations\201309032043048_FixBinaryFileTypeCaching.resx">
      <DependentUpon>201309032043048_FixBinaryFileTypeCaching.cs</DependentUpon>
    </EmbeddedResource>
<<<<<<< HEAD
    <EmbeddedResource Include="Migrations\201309051352582_AttendedCheckin.resx">
      <DependentUpon>201309051352582_AttendedCheckin.cs</DependentUpon>
=======
    <EmbeddedResource Include="Migrations\201309070045381_CheckinConfigUI.resx">
      <DependentUpon>201309070045381_CheckinConfigUI.cs</DependentUpon>
>>>>>>> 1abcbcf3
    </EmbeddedResource>
  </ItemGroup>
  <Import Project="$(MSBuildBinPath)\Microsoft.CSharp.targets" />
  <!-- To modify your build process, add your task inside one of the targets below and uncomment it. 
       Other similar extension points exist, see Microsoft.Common.targets.
  <Target Name="BeforeBuild">
  </Target>
  <Target Name="AfterBuild">
  </Target>
  -->
</Project><|MERGE_RESOLUTION|>--- conflicted
+++ resolved
@@ -185,15 +185,13 @@
     <Compile Include="Migrations\201309032043048_FixBinaryFileTypeCaching.Designer.cs">
       <DependentUpon>201309032043048_FixBinaryFileTypeCaching.cs</DependentUpon>
     </Compile>
-<<<<<<< HEAD
     <Compile Include="Migrations\201309051352582_AttendedCheckin.cs" />
     <Compile Include="Migrations\201309051352582_AttendedCheckin.Designer.cs">
       <DependentUpon>201309051352582_AttendedCheckin.cs</DependentUpon>
-=======
+    </Compile>
     <Compile Include="Migrations\201309070045381_CheckinConfigUI.cs" />
     <Compile Include="Migrations\201309070045381_CheckinConfigUI.Designer.cs">
       <DependentUpon>201309070045381_CheckinConfigUI.cs</DependentUpon>
->>>>>>> 1abcbcf3
     </Compile>
     <Compile Include="Storage\ProviderComponent.cs" />
     <Compile Include="Storage\ProviderContainer.cs" />
@@ -999,13 +997,11 @@
     <EmbeddedResource Include="Migrations\201309032043048_FixBinaryFileTypeCaching.resx">
       <DependentUpon>201309032043048_FixBinaryFileTypeCaching.cs</DependentUpon>
     </EmbeddedResource>
-<<<<<<< HEAD
     <EmbeddedResource Include="Migrations\201309051352582_AttendedCheckin.resx">
       <DependentUpon>201309051352582_AttendedCheckin.cs</DependentUpon>
-=======
+    </EmbeddedResource>
     <EmbeddedResource Include="Migrations\201309070045381_CheckinConfigUI.resx">
       <DependentUpon>201309070045381_CheckinConfigUI.cs</DependentUpon>
->>>>>>> 1abcbcf3
     </EmbeddedResource>
   </ItemGroup>
   <Import Project="$(MSBuildBinPath)\Microsoft.CSharp.targets" />
