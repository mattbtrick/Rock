﻿<?xml version="1.0" encoding="utf-8"?>
<Project ToolsVersion="14.0" DefaultTargets="Build" xmlns="http://schemas.microsoft.com/developer/msbuild/2003">
  <Import Project="$(MSBuildExtensionsPath)\$(MSBuildToolsVersion)\Microsoft.Common.props" Condition="Exists('$(MSBuildExtensionsPath)\$(MSBuildToolsVersion)\Microsoft.Common.props')" />
  <PropertyGroup>
    <Configuration Condition=" '$(Configuration)' == '' ">Debug</Configuration>
    <Platform Condition=" '$(Platform)' == '' ">AnyCPU</Platform>
    <ProjectGuid>{185A31D7-3037-4DAE-8797-0459849A84BD}</ProjectGuid>
    <OutputType>Library</OutputType>
    <AppDesignerFolder>Properties</AppDesignerFolder>
    <RootNamespace>Rock</RootNamespace>
    <AssemblyName>Rock</AssemblyName>
    <TargetFrameworkVersion>v4.5.2</TargetFrameworkVersion>
    <FileAlignment>512</FileAlignment>
    <TargetFrameworkProfile />
    <NuGetPackageImportStamp>
    </NuGetPackageImportStamp>
    <WebGreaseLibPath>..\packages\WebGrease.1.5.2\lib</WebGreaseLibPath>
  </PropertyGroup>
  <PropertyGroup Condition=" '$(Configuration)|$(Platform)' == 'Debug|AnyCPU' ">
    <DebugSymbols>true</DebugSymbols>
    <DebugType>full</DebugType>
    <Optimize>false</Optimize>
    <OutputPath>bin\Debug\</OutputPath>
    <DefineConstants>DEBUG;TRACE</DefineConstants>
    <ErrorReport>prompt</ErrorReport>
    <WarningLevel>4</WarningLevel>
    <LangVersion>7.3</LangVersion>
    <DocumentationFile>bin\Debug\Rock.xml</DocumentationFile>
  </PropertyGroup>
  <PropertyGroup Condition=" '$(Configuration)|$(Platform)' == 'Release|AnyCPU' ">
    <DebugType>pdbonly</DebugType>
    <Optimize>true</Optimize>
    <OutputPath>bin\Release\</OutputPath>
    <DefineConstants>TRACE</DefineConstants>
    <ErrorReport>prompt</ErrorReport>
    <WarningLevel>4</WarningLevel>
    <DocumentationFile>bin\Release\Rock.XML</DocumentationFile>
    <LangVersion>7.3</LangVersion>
  </PropertyGroup>
  <ItemGroup>
    <Reference Include="AngleSharp, Version=0.9.9.0, Culture=neutral, PublicKeyToken=e83494dcdc6d31ea, processorArchitecture=MSIL">
      <HintPath>..\packages\AngleSharp.0.9.9.2\lib\net45\AngleSharp.dll</HintPath>
    </Reference>
    <Reference Include="antlr.runtime, Version=2.7.6.2, Culture=neutral, processorArchitecture=MSIL">
      <HintPath>..\packages\Ical.Net.2.3.5\lib\net45\antlr.runtime.dll</HintPath>
    </Reference>
    <Reference Include="Antlr3.Runtime, Version=3.5.0.2, Culture=neutral, PublicKeyToken=eb42632606e9261f, processorArchitecture=MSIL">
      <HintPath>..\packages\Antlr3.Runtime.3.5.1\lib\net40-client\Antlr3.Runtime.dll</HintPath>
    </Reference>
    <Reference Include="AWSSDK.Core, Version=3.3.0.0, Culture=neutral, PublicKeyToken=885c28607f98e604, processorArchitecture=MSIL">
      <HintPath>..\packages\AWSSDK.Core.3.3.25.1\lib\net45\AWSSDK.Core.dll</HintPath>
    </Reference>
    <Reference Include="AWSSDK.S3, Version=3.3.0.0, Culture=neutral, PublicKeyToken=885c28607f98e604, processorArchitecture=MSIL">
      <HintPath>..\packages\AWSSDK.S3.3.3.21.1\lib\net45\AWSSDK.S3.dll</HintPath>
    </Reference>
    <Reference Include="BCrypt.Net, Version=0.1.5073.29922, Culture=neutral, PublicKeyToken=6bcd409ee6bc9292, processorArchitecture=MSIL">
      <HintPath>..\packages\BCrypt-Official.0.1.109\lib\BCrypt.Net.dll</HintPath>
    </Reference>
    <Reference Include="CacheManager.Core, Version=1.1.2.0, Culture=neutral, PublicKeyToken=5b450b4fb65c4cdb, processorArchitecture=MSIL">
      <HintPath>..\packages\CacheManager.Core.1.1.2\lib\net45\CacheManager.Core.dll</HintPath>
    </Reference>
    <Reference Include="CacheManager.Serialization.Json, Version=1.1.2.0, Culture=neutral, PublicKeyToken=5b450b4fb65c4cdb, processorArchitecture=MSIL">
      <HintPath>..\packages\CacheManager.Serialization.Json.1.1.2\lib\net45\CacheManager.Serialization.Json.dll</HintPath>
    </Reference>
    <Reference Include="CacheManager.StackExchange.Redis, Version=1.1.2.0, Culture=neutral, PublicKeyToken=5b450b4fb65c4cdb, processorArchitecture=MSIL">
      <HintPath>..\packages\CacheManager.StackExchange.Redis.1.1.2\lib\net45\CacheManager.StackExchange.Redis.dll</HintPath>
    </Reference>
    <Reference Include="CacheManager.SystemRuntimeCaching, Version=1.1.2.0, Culture=neutral, PublicKeyToken=5b450b4fb65c4cdb, processorArchitecture=MSIL">
      <HintPath>..\packages\CacheManager.SystemRuntimeCaching.1.1.2\lib\net45\CacheManager.SystemRuntimeCaching.dll</HintPath>
    </Reference>
    <Reference Include="CommonMark, Version=0.1.0.0, Culture=neutral, PublicKeyToken=001ef8810438905d, processorArchitecture=MSIL">
      <HintPath>..\packages\CommonMark.NET.0.13.2\lib\net45\CommonMark.dll</HintPath>
    </Reference>
    <Reference Include="CronExpressionDescriptor, Version=1.19.0.0, Culture=neutral, PublicKeyToken=a2ab0e0f73f9b037, processorArchitecture=MSIL">
      <HintPath>..\packages\CronExpressionDescriptor.1.19.0\lib\net45\CronExpressionDescriptor.dll</HintPath>
    </Reference>
    <Reference Include="CSScriptLibrary, Version=3.13.2.0, Culture=neutral, PublicKeyToken=70fcc3d18c749033, processorArchitecture=MSIL">
      <HintPath>..\packages\CS-Script.bin.3.13.2.0\lib\net45\CSScriptLibrary.dll</HintPath>
    </Reference>
    <Reference Include="DDay.iCal, Version=1.0.2.575, Culture=neutral, processorArchitecture=MSIL">
      <HintPath>..\packages\DDay.iCal.1.0.2.575\lib\DDay.iCal.dll</HintPath>
    </Reference>
    <Reference Include="DocumentFormat.OpenXml, Version=2.6.0.0, Culture=neutral, processorArchitecture=MSIL">
      <HintPath>..\packages\OpenXMLSDK-MOT.2.6.0.0\lib\DocumentFormat.OpenXml.dll</HintPath>
    </Reference>
    <Reference Include="dotless.Core, Version=1.5.2.0, Culture=neutral, PublicKeyToken=96b446c9e63eae34, processorArchitecture=MSIL">
      <HintPath>..\packages\dotless.1.5.2\lib\dotless.Core.dll</HintPath>
    </Reference>
    <Reference Include="Elasticsearch.Net, Version=2.0.0.0, Culture=neutral, PublicKeyToken=96c599bbe3e70f5d, processorArchitecture=MSIL">
      <HintPath>..\packages\Elasticsearch.Net.2.5.8\lib\net45\Elasticsearch.Net.dll</HintPath>
    </Reference>
    <Reference Include="EntityFramework, Version=6.0.0.0, Culture=neutral, PublicKeyToken=b77a5c561934e089, processorArchitecture=MSIL">
      <HintPath>..\packages\EntityFramework.6.1.3\lib\net45\EntityFramework.dll</HintPath>
    </Reference>
    <Reference Include="EntityFramework.SqlServer, Version=6.0.0.0, Culture=neutral, PublicKeyToken=b77a5c561934e089, processorArchitecture=MSIL">
      <HintPath>..\packages\EntityFramework.6.1.3\lib\net45\EntityFramework.SqlServer.dll</HintPath>
    </Reference>
    <Reference Include="EntityFramework.Utilities">
      <HintPath>..\libs\EFUtilities\EntityFramework.Utilities.dll</HintPath>
    </Reference>
    <Reference Include="EPPlus">
      <HintPath>..\libs\EPPlus\EPPlus.dll</HintPath>
    </Reference>
    <Reference Include="EXIFextractor">
      <HintPath>..\libs\Goheer EXIFExtractor\EXIFextractor.dll</HintPath>
    </Reference>
    <Reference Include="FCM.Net, Version=1.0.0.0, Culture=neutral, processorArchitecture=MSIL">
      <SpecificVersion>False</SpecificVersion>
      <HintPath>..\libs\FCM\FCM.Net.dll</HintPath>
    </Reference>
    <Reference Include="Google.Api.Gax, Version=2.10.0.0, Culture=neutral, PublicKeyToken=3ec5ea7f18953e47, processorArchitecture=MSIL">
      <HintPath>..\packages\Google.Api.Gax.2.10.0\lib\net45\Google.Api.Gax.dll</HintPath>
    </Reference>
    <Reference Include="Google.Api.Gax.Rest, Version=2.10.0.0, Culture=neutral, PublicKeyToken=3ec5ea7f18953e47, processorArchitecture=MSIL">
      <HintPath>..\packages\Google.Api.Gax.Rest.2.10.0\lib\net45\Google.Api.Gax.Rest.dll</HintPath>
    </Reference>
    <Reference Include="Google.Apis, Version=1.42.0.0, Culture=neutral, PublicKeyToken=4b01fa6e34db77ab, processorArchitecture=MSIL">
      <HintPath>..\packages\Google.Apis.1.42.0\lib\net45\Google.Apis.dll</HintPath>
    </Reference>
    <Reference Include="Google.Apis.Auth, Version=1.42.0.0, Culture=neutral, PublicKeyToken=4b01fa6e34db77ab, processorArchitecture=MSIL">
      <HintPath>..\packages\Google.Apis.Auth.1.42.0\lib\net45\Google.Apis.Auth.dll</HintPath>
    </Reference>
    <Reference Include="Google.Apis.Auth.PlatformServices, Version=1.42.0.0, Culture=neutral, PublicKeyToken=4b01fa6e34db77ab, processorArchitecture=MSIL">
      <HintPath>..\packages\Google.Apis.Auth.1.42.0\lib\net45\Google.Apis.Auth.PlatformServices.dll</HintPath>
    </Reference>
    <Reference Include="Google.Apis.Core, Version=1.42.0.0, Culture=neutral, PublicKeyToken=4b01fa6e34db77ab, processorArchitecture=MSIL">
      <HintPath>..\packages\Google.Apis.Core.1.42.0\lib\net45\Google.Apis.Core.dll</HintPath>
    </Reference>
    <Reference Include="Google.Apis.PlatformServices, Version=1.42.0.0, Culture=neutral, PublicKeyToken=4b01fa6e34db77ab, processorArchitecture=MSIL">
      <HintPath>..\packages\Google.Apis.1.42.0\lib\net45\Google.Apis.PlatformServices.dll</HintPath>
    </Reference>
    <Reference Include="Google.Apis.Storage.v1, Version=1.42.0.1744, Culture=neutral, PublicKeyToken=4b01fa6e34db77ab, processorArchitecture=MSIL">
      <HintPath>..\packages\Google.Apis.Storage.v1.1.42.0.1744\lib\net45\Google.Apis.Storage.v1.dll</HintPath>
    </Reference>
    <Reference Include="Google.Cloud.Storage.V1, Version=2.4.0.0, Culture=neutral, PublicKeyToken=185c282632e132a0, processorArchitecture=MSIL">
      <HintPath>..\packages\Google.Cloud.Storage.V1.2.4.0\lib\net45\Google.Cloud.Storage.V1.dll</HintPath>
    </Reference>
    <Reference Include="GreenPipes, Version=2.1.4.118, Culture=neutral, PublicKeyToken=b800c4cfcdeea87b, processorArchitecture=MSIL">
      <HintPath>..\packages\GreenPipes.2.1.4\lib\net452\GreenPipes.dll</HintPath>
    </Reference>
    <Reference Include="HtmlAgilityPack, Version=1.4.9.5, Culture=neutral, PublicKeyToken=bd319b19eaf3b43a, processorArchitecture=MSIL">
      <HintPath>..\packages\HtmlAgilityPack.1.4.9.5\lib\Net45\HtmlAgilityPack.dll</HintPath>
    </Reference>
    <Reference Include="Humanizer">
      <HintPath>..\libs\Humanizer.2.1.0\Humanizer.dll</HintPath>
    </Reference>
    <Reference Include="Ical.Net, Version=2.1.0.20781, Culture=neutral, processorArchitecture=MSIL">
      <HintPath>..\packages\Ical.Net.2.3.5\lib\net45\Ical.Net.dll</HintPath>
    </Reference>
    <Reference Include="Ical.Net.Collections, Version=2.1.0.20780, Culture=neutral, processorArchitecture=MSIL">
      <HintPath>..\packages\Ical.Net.2.3.5\lib\net45\Ical.Net.Collections.dll</HintPath>
    </Reference>
    <Reference Include="IdentityModel, Version=3.0.0.0, Culture=neutral, processorArchitecture=MSIL">
      <HintPath>..\packages\IdentityModel.3.0.0\lib\net452\IdentityModel.dll</HintPath>
    </Reference>
    <Reference Include="ImageResizer, Version=4.0.0.0, Culture=neutral, processorArchitecture=MSIL">
      <HintPath>..\packages\ImageResizer.4.0.5\lib\net45\ImageResizer.dll</HintPath>
    </Reference>
    <Reference Include="Lucene.Net, Version=4.0.0.0, Culture=neutral, processorArchitecture=MSIL">
      <HintPath>..\packages\Lucene.Net.4.8.0-beta00005\lib\net45\Lucene.Net.dll</HintPath>
    </Reference>
    <Reference Include="Lucene.Net.Analysis.Common, Version=4.0.0.0, Culture=neutral, processorArchitecture=MSIL">
      <HintPath>..\packages\Lucene.Net.Analysis.Common.4.8.0-beta00005\lib\net45\Lucene.Net.Analysis.Common.dll</HintPath>
    </Reference>
    <Reference Include="Lucene.Net.Expressions, Version=4.0.0.0, Culture=neutral, processorArchitecture=MSIL">
      <HintPath>..\packages\Lucene.Net.Expressions.4.8.0-beta00005\lib\net45\Lucene.Net.Expressions.dll</HintPath>
    </Reference>
    <Reference Include="Lucene.Net.Queries, Version=4.0.0.0, Culture=neutral, processorArchitecture=MSIL">
      <HintPath>..\packages\Lucene.Net.Queries.4.8.0-beta00005\lib\net45\Lucene.Net.Queries.dll</HintPath>
    </Reference>
    <Reference Include="Lucene.Net.QueryParser, Version=4.0.0.0, Culture=neutral, processorArchitecture=MSIL">
      <HintPath>..\packages\Lucene.Net.QueryParser.4.8.0-beta00005\lib\net45\Lucene.Net.QueryParser.dll</HintPath>
    </Reference>
    <Reference Include="Lucene.Net.Sandbox, Version=4.0.0.0, Culture=neutral, processorArchitecture=MSIL">
      <HintPath>..\packages\Lucene.Net.Sandbox.4.8.0-beta00005\lib\net45\Lucene.Net.Sandbox.dll</HintPath>
    </Reference>
    <Reference Include="MassTransit, Version=5.5.2.0, Culture=neutral, PublicKeyToken=b8e0e9f2f1e657fa, processorArchitecture=MSIL">
      <HintPath>..\packages\MassTransit.5.5.2\lib\net452\MassTransit.dll</HintPath>
    </Reference>
    <Reference Include="MassTransit.AzureServiceBusTransport, Version=5.5.2.0, Culture=neutral, PublicKeyToken=b8e0e9f2f1e657fa, processorArchitecture=MSIL">
      <HintPath>..\packages\MassTransit.AzureServiceBus.5.5.2\lib\net452\MassTransit.AzureServiceBusTransport.dll</HintPath>
    </Reference>
    <Reference Include="MassTransit.RabbitMqTransport, Version=5.5.2.0, Culture=neutral, PublicKeyToken=b8e0e9f2f1e657fa, processorArchitecture=MSIL">
      <HintPath>..\packages\MassTransit.RabbitMQ.5.5.2\lib\net452\MassTransit.RabbitMqTransport.dll</HintPath>
    </Reference>
    <Reference Include="Microsoft.AspNet.SignalR.Core, Version=2.2.0.0, Culture=neutral, PublicKeyToken=31bf3856ad364e35, processorArchitecture=MSIL">
      <HintPath>..\packages\Microsoft.AspNet.SignalR.Core.2.2.0\lib\net45\Microsoft.AspNet.SignalR.Core.dll</HintPath>
    </Reference>
    <Reference Include="Microsoft.AspNet.SignalR.SystemWeb, Version=2.2.0.0, Culture=neutral, PublicKeyToken=31bf3856ad364e35, processorArchitecture=MSIL">
      <HintPath>..\packages\Microsoft.AspNet.SignalR.SystemWeb.2.2.0\lib\net45\Microsoft.AspNet.SignalR.SystemWeb.dll</HintPath>
    </Reference>
    <Reference Include="Microsoft.Azure.KeyVault.Core, Version=1.0.0.0, Culture=neutral, PublicKeyToken=31bf3856ad364e35, processorArchitecture=MSIL">
      <HintPath>..\packages\Microsoft.Azure.KeyVault.Core.1.0.0\lib\net40\Microsoft.Azure.KeyVault.Core.dll</HintPath>
    </Reference>
    <Reference Include="Microsoft.Azure.Storage.Blob, Version=11.1.3.0, Culture=neutral, PublicKeyToken=31bf3856ad364e35, processorArchitecture=MSIL">
      <HintPath>..\packages\Microsoft.Azure.Storage.Blob.11.1.3\lib\net452\Microsoft.Azure.Storage.Blob.dll</HintPath>
    </Reference>
    <Reference Include="Microsoft.Azure.Storage.Common, Version=11.1.3.0, Culture=neutral, PublicKeyToken=31bf3856ad364e35, processorArchitecture=MSIL">
      <HintPath>..\packages\Microsoft.Azure.Storage.Common.11.1.3\lib\net452\Microsoft.Azure.Storage.Common.dll</HintPath>
    </Reference>
    <Reference Include="Microsoft.Diagnostics.Tracing.EventSource, Version=1.1.28.0, Culture=neutral, PublicKeyToken=b03f5f7f11d50a3a, processorArchitecture=MSIL">
      <HintPath>..\packages\Microsoft.Diagnostics.Tracing.EventSource.Redist.1.1.28\lib\net40\Microsoft.Diagnostics.Tracing.EventSource.dll</HintPath>
    </Reference>
    <Reference Include="Microsoft.IdentityModel.Clients.ActiveDirectory, Version=2.21.0.0, Culture=neutral, PublicKeyToken=31bf3856ad364e35, processorArchitecture=MSIL">
      <HintPath>..\packages\Microsoft.IdentityModel.Clients.ActiveDirectory.2.21.301221612\lib\net45\Microsoft.IdentityModel.Clients.ActiveDirectory.dll</HintPath>
    </Reference>
    <Reference Include="Microsoft.IdentityModel.Clients.ActiveDirectory.WindowsForms, Version=2.21.0.0, Culture=neutral, PublicKeyToken=31bf3856ad364e35, processorArchitecture=MSIL">
      <HintPath>..\packages\Microsoft.IdentityModel.Clients.ActiveDirectory.2.21.301221612\lib\net45\Microsoft.IdentityModel.Clients.ActiveDirectory.WindowsForms.dll</HintPath>
    </Reference>
    <Reference Include="Microsoft.IdentityModel.Logging, Version=1.1.5.0, Culture=neutral, PublicKeyToken=31bf3856ad364e35, processorArchitecture=MSIL">
      <HintPath>..\packages\Microsoft.IdentityModel.Logging.1.1.5\lib\net451\Microsoft.IdentityModel.Logging.dll</HintPath>
    </Reference>
    <Reference Include="Microsoft.IdentityModel.Protocols, Version=2.1.5.0, Culture=neutral, PublicKeyToken=31bf3856ad364e35, processorArchitecture=MSIL">
      <HintPath>..\packages\Microsoft.IdentityModel.Protocols.2.1.5\lib\net451\Microsoft.IdentityModel.Protocols.dll</HintPath>
    </Reference>
    <Reference Include="Microsoft.IdentityModel.Protocols.OpenIdConnect, Version=2.1.5.0, Culture=neutral, PublicKeyToken=31bf3856ad364e35, processorArchitecture=MSIL">
      <HintPath>..\packages\Microsoft.IdentityModel.Protocols.OpenIdConnect.2.1.5\lib\net451\Microsoft.IdentityModel.Protocols.OpenIdConnect.dll</HintPath>
    </Reference>
    <Reference Include="Microsoft.IdentityModel.Tokens, Version=5.1.5.0, Culture=neutral, PublicKeyToken=31bf3856ad364e35, processorArchitecture=MSIL">
      <HintPath>..\packages\Microsoft.IdentityModel.Tokens.5.1.5\lib\net451\Microsoft.IdentityModel.Tokens.dll</HintPath>
    </Reference>
    <Reference Include="Microsoft.Owin, Version=3.0.1.0, Culture=neutral, PublicKeyToken=31bf3856ad364e35, processorArchitecture=MSIL">
      <HintPath>..\packages\Microsoft.Owin.3.0.1\lib\net45\Microsoft.Owin.dll</HintPath>
    </Reference>
    <Reference Include="Microsoft.Owin.Host.SystemWeb, Version=3.0.1.0, Culture=neutral, PublicKeyToken=31bf3856ad364e35, processorArchitecture=MSIL">
      <HintPath>..\packages\Microsoft.Owin.Host.SystemWeb.3.0.1\lib\net45\Microsoft.Owin.Host.SystemWeb.dll</HintPath>
    </Reference>
    <Reference Include="Microsoft.Owin.Security, Version=3.0.1.0, Culture=neutral, PublicKeyToken=31bf3856ad364e35, processorArchitecture=MSIL">
      <HintPath>..\packages\Microsoft.Owin.Security.3.0.1\lib\net45\Microsoft.Owin.Security.dll</HintPath>
    </Reference>
    <Reference Include="Microsoft.ServiceBus, Version=3.0.0.0, Culture=neutral, PublicKeyToken=31bf3856ad364e35, processorArchitecture=MSIL">
      <HintPath>..\packages\WindowsAzure.ServiceBus.4.1.11\lib\net45\Microsoft.ServiceBus.dll</HintPath>
    </Reference>
    <Reference Include="Microsoft.SqlServer.Types, Version=11.0.0.0, Culture=neutral, PublicKeyToken=89845dcd8080cc91, processorArchitecture=MSIL">
      <HintPath>..\packages\Microsoft.SqlServer.Types.11.0.2\lib\net20\Microsoft.SqlServer.Types.dll</HintPath>
    </Reference>
    <Reference Include="Microsoft.VisualBasic" />
    <Reference Include="Microsoft.Web.Infrastructure, Version=1.0.0.0, Culture=neutral, PublicKeyToken=31bf3856ad364e35, processorArchitecture=MSIL">
      <HintPath>..\packages\Microsoft.Web.Infrastructure.1.0.0.0\lib\net40\Microsoft.Web.Infrastructure.dll</HintPath>
    </Reference>
    <Reference Include="Microsoft.Web.XmlTransform, Version=2.1.0.0, Culture=neutral, PublicKeyToken=b03f5f7f11d50a3a, processorArchitecture=MSIL">
      <HintPath>..\packages\Microsoft.Web.Xdt.2.1.1\lib\net40\Microsoft.Web.XmlTransform.dll</HintPath>
    </Reference>
    <Reference Include="Microsoft.WindowsAzure.Configuration, Version=3.0.0.0, Culture=neutral, PublicKeyToken=31bf3856ad364e35, processorArchitecture=MSIL">
      <HintPath>..\packages\Microsoft.WindowsAzure.ConfigurationManager.3.2.3\lib\net40\Microsoft.WindowsAzure.Configuration.dll</HintPath>
    </Reference>
    <Reference Include="Mono.CSharp, Version=4.0.0.0, Culture=neutral, PublicKeyToken=0738eb9f132ed756, processorArchitecture=MSIL">
      <HintPath>..\packages\CS-Script.bin.3.13.2.0\lib\net45\Mono.CSharp.dll</HintPath>
    </Reference>
    <Reference Include="Nest, Version=2.0.0.0, Culture=neutral, PublicKeyToken=96c599bbe3e70f5d, processorArchitecture=MSIL">
      <HintPath>..\packages\NEST.2.5.8\lib\net45\Nest.dll</HintPath>
    </Reference>
    <Reference Include="NewId, Version=3.0.1.17, Culture=neutral, PublicKeyToken=b8e0e9f2f1e657fa, processorArchitecture=MSIL">
      <HintPath>..\packages\NewId.3.0.1\lib\net452\NewId.dll</HintPath>
    </Reference>
    <Reference Include="Newtonsoft.Json, Version=11.0.0.0, Culture=neutral, PublicKeyToken=30ad4fe6b2a6aeed, processorArchitecture=MSIL">
      <HintPath>..\packages\Newtonsoft.Json.11.0.2\lib\net45\Newtonsoft.Json.dll</HintPath>
    </Reference>
    <Reference Include="Newtonsoft.Json.Bson, Version=1.0.0.0, Culture=neutral, PublicKeyToken=30ad4fe6b2a6aeed, processorArchitecture=MSIL">
      <HintPath>..\packages\Newtonsoft.Json.Bson.1.0.1\lib\net45\Newtonsoft.Json.Bson.dll</HintPath>
    </Reference>
    <Reference Include="NodaTime, Version=1.3.0.0, Culture=neutral, PublicKeyToken=4226afe0d9b296d1, processorArchitecture=MSIL">
      <HintPath>..\packages\Ical.Net.2.3.5\lib\net45\NodaTime.dll</HintPath>
    </Reference>
    <Reference Include="NuGet.Core, Version=2.11.1.812, Culture=neutral, PublicKeyToken=31bf3856ad364e35, processorArchitecture=MSIL">
      <HintPath>..\packages\NuGet.Core.2.11.1\lib\net40-Client\NuGet.Core.dll</HintPath>
    </Reference>
    <Reference Include="OpenXmlPowerTools, Version=4.2.0.0, Culture=neutral, processorArchitecture=MSIL">
      <HintPath>..\packages\OpenXmlPowerTools.4.2\lib\OpenXmlPowerTools.dll</HintPath>
    </Reference>
    <Reference Include="Owin, Version=1.0.0.0, Culture=neutral, PublicKeyToken=f0ebd12fd5e55cc5, processorArchitecture=MSIL">
      <HintPath>..\packages\Owin.1.0\lib\net40\Owin.dll</HintPath>
    </Reference>
    <Reference Include="PreMailer.Net, Version=1.5.5.0, Culture=neutral, processorArchitecture=MSIL">
      <HintPath>..\packages\PreMailer.Net.1.5.5\lib\net45\PreMailer.Net.dll</HintPath>
    </Reference>
    <Reference Include="PresentationCore" />
    <Reference Include="PresentationFramework" />
    <Reference Include="QRCoder, Version=1.3.9.0, Culture=neutral, processorArchitecture=MSIL">
      <HintPath>..\packages\QRCoder.1.3.9\lib\net40\QRCoder.dll</HintPath>
    </Reference>
    <Reference Include="Quartz">
      <HintPath>..\libs\Quartz\Quartz.dll</HintPath>
    </Reference>
    <Reference Include="RabbitMQ.Client, Version=5.0.0.0, Culture=neutral, PublicKeyToken=89e7d7c5feba84ce, processorArchitecture=MSIL">
      <HintPath>..\packages\RabbitMQ.Client.5.1.2\lib\net451\RabbitMQ.Client.dll</HintPath>
    </Reference>
    <Reference Include="RestSharp, Version=105.2.3.0, Culture=neutral, processorArchitecture=MSIL">
      <HintPath>..\packages\RestSharp.105.2.3\lib\net452\RestSharp.dll</HintPath>
    </Reference>
    <Reference Include="Rock.Common.Mobile, Version=0.3.9.0, Culture=neutral, processorArchitecture=MSIL">
      <HintPath>..\packages\Rock.Common.Mobile.0.3.9\lib\net452\Rock.Common.Mobile.dll</HintPath>
    </Reference>
    <Reference Include="Serilog, Version=2.0.0.0, Culture=neutral, PublicKeyToken=24c2f752a8e58a10, processorArchitecture=MSIL">
      <HintPath>..\packages\Serilog.2.8.0\lib\net45\Serilog.dll</HintPath>
    </Reference>
    <Reference Include="Serilog.Formatting.Compact, Version=1.1.0.0, Culture=neutral, PublicKeyToken=24c2f752a8e58a10, processorArchitecture=MSIL">
      <HintPath>..\packages\Serilog.Formatting.Compact.1.1.0\lib\net452\Serilog.Formatting.Compact.dll</HintPath>
    </Reference>
    <Reference Include="Serilog.Formatting.Compact.Reader, Version=1.0.3.0, Culture=neutral, PublicKeyToken=24c2f752a8e58a10, processorArchitecture=MSIL">
      <HintPath>..\packages\Serilog.Formatting.Compact.Reader.1.0.3\lib\net45\Serilog.Formatting.Compact.Reader.dll</HintPath>
    </Reference>
    <Reference Include="Serilog.Sinks.File, Version=2.0.0.0, Culture=neutral, PublicKeyToken=24c2f752a8e58a10, processorArchitecture=MSIL">
      <HintPath>..\packages\Serilog.Sinks.File.4.1.0\lib\net45\Serilog.Sinks.File.dll</HintPath>
    </Reference>
    <Reference Include="StackExchange.Redis.StrongName, Version=1.2.6.0, Culture=neutral, PublicKeyToken=c219ff1ca8c2ce46, processorArchitecture=MSIL">
      <HintPath>..\packages\StackExchange.Redis.StrongName.1.2.6\lib\net45\StackExchange.Redis.StrongName.dll</HintPath>
    </Reference>
    <Reference Include="System" />
    <Reference Include="System.ComponentModel.Composition" />
    <Reference Include="System.ComponentModel.DataAnnotations" />
    <Reference Include="System.configuration" />
    <Reference Include="System.Core" />
    <Reference Include="System.Data.Entity.Design" />
    <Reference Include="System.Data.Services" />
    <Reference Include="System.DirectoryServices" />
    <Reference Include="System.DirectoryServices.AccountManagement" />
    <Reference Include="System.Drawing" />
    <Reference Include="System.IdentityModel" />
    <Reference Include="System.IdentityModel.Tokens.Jwt, Version=5.1.5.0, Culture=neutral, PublicKeyToken=31bf3856ad364e35, processorArchitecture=MSIL">
      <HintPath>..\packages\System.IdentityModel.Tokens.Jwt.5.1.5\lib\net451\System.IdentityModel.Tokens.Jwt.dll</HintPath>
    </Reference>
    <Reference Include="System.Interactive.Async, Version=3.2.0.0, Culture=neutral, PublicKeyToken=94bc3704cddfc263, processorArchitecture=MSIL">
      <HintPath>..\packages\System.Interactive.Async.3.2.0\lib\net45\System.Interactive.Async.dll</HintPath>
    </Reference>
    <Reference Include="System.IO.Compression" />
    <Reference Include="System.IO.Compression.FileSystem" />
    <Reference Include="System.IO.Packaging, Version=1.0.0.0, Culture=neutral, processorArchitecture=MSIL">
      <HintPath>..\packages\OpenXMLSDK-MOT.2.6.0.0\lib\System.IO.Packaging.dll</HintPath>
    </Reference>
    <Reference Include="System.Linq.Dynamic, Version=1.0.5840.25917, Culture=neutral, processorArchitecture=MSIL">
      <HintPath>..\packages\System.Linq.Dynamic.1.0.6\lib\net40\System.Linq.Dynamic.dll</HintPath>
    </Reference>
    <Reference Include="System.Management" />
    <Reference Include="System.Management.Automation, Version=1.0.0.0, Culture=neutral, PublicKeyToken=31bf3856ad364e35, processorArchitecture=MSIL">
      <HintPath>..\packages\System.Management.Automation.6.1.7601.17515\lib\net45\System.Management.Automation.dll</HintPath>
    </Reference>
    <Reference Include="System.Net.Http.Formatting, Version=5.2.3.0, Culture=neutral, PublicKeyToken=31bf3856ad364e35, processorArchitecture=MSIL">
      <HintPath>..\packages\Microsoft.AspNet.WebApi.Client.5.2.3\lib\net45\System.Net.Http.Formatting.dll</HintPath>
    </Reference>
    <Reference Include="System.Net.Http.WebRequest" />
    <Reference Include="System.Runtime.Caching" />
    <Reference Include="System.Runtime.Serialization" />
    <Reference Include="System.ServiceModel" />
    <Reference Include="System.ServiceModel.Web" />
    <Reference Include="System.Transactions" />
    <Reference Include="System.ValueTuple, Version=4.0.3.0, Culture=neutral, PublicKeyToken=cc7b13ffcd2ddd51, processorArchitecture=MSIL">
      <HintPath>..\packages\System.ValueTuple.4.5.0\lib\netstandard1.0\System.ValueTuple.dll</HintPath>
    </Reference>
    <Reference Include="System.Web" />
    <Reference Include="System.Web.Extensions" />
    <Reference Include="System.Web.Http, Version=5.2.3.0, Culture=neutral, PublicKeyToken=31bf3856ad364e35, processorArchitecture=MSIL">
      <HintPath>..\packages\Microsoft.AspNet.WebApi.Core.5.2.3\lib\net45\System.Web.Http.dll</HintPath>
    </Reference>
    <Reference Include="System.Web.Http.WebHost, Version=5.2.3.0, Culture=neutral, PublicKeyToken=31bf3856ad364e35, processorArchitecture=MSIL">
      <HintPath>..\packages\Microsoft.AspNet.WebApi.WebHost.5.2.3\lib\net45\System.Web.Http.WebHost.dll</HintPath>
    </Reference>
    <Reference Include="System.Web.Optimization, Version=1.1.0.0, Culture=neutral, PublicKeyToken=31bf3856ad364e35, processorArchitecture=MSIL">
      <HintPath>..\packages\Microsoft.AspNet.Web.Optimization.1.1.3\lib\net40\System.Web.Optimization.dll</HintPath>
    </Reference>
    <Reference Include="System.Xml.Linq" />
    <Reference Include="System.Data.DataSetExtensions" />
    <Reference Include="Microsoft.CSharp" />
    <Reference Include="System.Data" />
    <Reference Include="System.Net.Http" />
    <Reference Include="System.Xml" />
    <Reference Include="Twilio, Version=0.0.0.0, Culture=neutral, processorArchitecture=MSIL">
      <HintPath>..\packages\Twilio.5.1.0\lib\net451\Twilio.dll</HintPath>
    </Reference>
    <Reference Include="UAParser, Version=3.1.44.0, Culture=neutral, PublicKeyToken=f7377bf021646069, processorArchitecture=MSIL">
      <HintPath>..\packages\UAParser.3.1.44\lib\net45\UAParser.dll</HintPath>
    </Reference>
    <Reference Include="WebGrease, Version=1.5.2.14234, Culture=neutral, PublicKeyToken=31bf3856ad364e35, processorArchitecture=MSIL">
      <HintPath>..\packages\WebGrease.1.5.2\lib\WebGrease.dll</HintPath>
    </Reference>
    <Reference Include="WindowsBase" />
    <Reference Include="xxHashSharp, Version=1.0.0.0, Culture=neutral, processorArchitecture=MSIL">
      <HintPath>..\packages\xxHashSharp.1.0.0\lib\net45\xxHashSharp.dll</HintPath>
    </Reference>
    <Reference Include="Z.EntityFramework.Plus.EF6, Version=1.8.6.0, Culture=neutral, PublicKeyToken=59b66d028979105b, processorArchitecture=MSIL">
      <HintPath>..\packages\Z.EntityFramework.Plus.EF6.1.8.6\lib\net45\Z.EntityFramework.Plus.EF6.dll</HintPath>
    </Reference>
  </ItemGroup>
  <ItemGroup>
    <Compile Include="..\Rock.Version\AssemblySharedInfo.cs">
      <Link>AssemblySharedInfo.cs</Link>
    </Compile>
    <Compile Include="Achievement\AchievementComponent.cs" />
    <Compile Include="Achievement\AchievementConfiguration.cs" />
    <Compile Include="Achievement\AchievementContainer.cs" />
    <Compile Include="Achievement\AchieverAttemptItem.cs" />
    <Compile Include="Achievement\Component\StepProgramAchievement.cs" />
    <Compile Include="Achievement\Component\InteractionSourcedAccumulativeAchievement.cs" />
    <Compile Include="Achievement\Component\AccumulativeAchievement.cs" />
    <Compile Include="Achievement\Component\StreakAchievement.cs" />
    <Compile Include="Achievement\StreakSourcedAchievementComponent.cs" />
    <Compile Include="Address\Bing.cs" />
    <Compile Include="Address\MelissaData.cs" />
    <Compile Include="Address\ServiceObjects.cs" />
    <Compile Include="Address\SmartyStreets.cs" />
    <Compile Include="Address\VerificationComponent.cs" />
    <Compile Include="Address\VerificationContainer.cs" />
    <Compile Include="Attribute\AccountFieldAttribute.cs" />
    <Compile Include="Attribute\AccountsFieldAttribute.cs" />
    <Compile Include="Attribute\AddressFieldAttribute.cs" />
    <Compile Include="Attribute\AssetStorageSystemFieldAttribute.cs" />
    <Compile Include="Attribute\AttributeCategoryFieldAttribute.cs" />
    <Compile Include="Attribute\AttributeFieldAttribute.cs" />
    <Compile Include="Attribute\AssessmentTypesFieldAttribute.cs" />
    <Compile Include="Attribute\BlockTemplateFieldAttribute.cs" />
    <Compile Include="Attribute\CheckListFieldAttribute.cs" />
    <Compile Include="Attribute\ColorFieldAttribute.cs" />
    <Compile Include="Attribute\ComparisonFieldAttribute.cs" />
    <Compile Include="Attribute\ContentChannelsFieldAttribute.cs" />
    <Compile Include="Attribute\LocationListFieldAttribute.cs" />
    <Compile Include="Attribute\RangeSliderAttribute.cs" />
    <Compile Include="Attribute\DocumentTypeFieldAttribute.cs" />
    <Compile Include="Attribute\MetricFieldAttribute.cs" />
    <Compile Include="Attribute\StepFieldAttribute.cs" />
    <Compile Include="Attribute\StepProgramStepStatusFieldAttribute.cs" />
    <Compile Include="Attribute\InteractionChannelInteractionComponentFieldAttribute.cs" />
    <Compile Include="Attribute\StepProgramStepTypeFieldAttribute.cs" />
    <Compile Include="Attribute\AchievementTypeFieldAttribute.cs" />
    <Compile Include="Attribute\StreakTypeFieldAttribute.cs" />
    <Compile Include="Attribute\StepProgramFieldAttribute.cs" />
    <Compile Include="Attribute\ContentChannelTypeFieldAttribute.cs" />
    <Compile Include="Attribute\ContentChannelItemFieldAttribute.cs" />
    <Compile Include="Attribute\BackgroundCheckFieldAttribute.cs" />
    <Compile Include="Attribute\GenderFieldAttribute.cs" />
    <Compile Include="Attribute\IHasAttributes.cs" />
    <Compile Include="Attribute\InteractionChannelFieldAttribute.cs" />
    <Compile Include="Attribute\InteractionChannelsFieldAttribute.cs" />
    <Compile Include="Attribute\LabelFieldAttribute.cs" />
    <Compile Include="Attribute\LavaFieldAttribute.cs" />
    <Compile Include="Attribute\RegistrationInstanceFieldAttribute.cs" />
    <Compile Include="Attribute\RegistrationTemplateFieldAttribute.cs" />
    <Compile Include="Attribute\RegistrationTemplatesFieldAttribute.cs" />
    <Compile Include="Attribute\RegistryEntryFieldAttribute.cs" />
    <Compile Include="Attribute\ReportFieldAttribute.cs" />
    <Compile Include="Attribute\SelectFieldAttribute.cs" />
    <Compile Include="Attribute\PersistedDatasetFieldAttribute.cs" />
    <Compile Include="Attribute\StructureContentEditorFieldAttribute.cs" />
    <Compile Include="Attribute\SystemCommunicationFieldAttribute.cs" />
    <Compile Include="Attribute\TextValueFilterFieldAttribute.cs" />
    <Compile Include="Attribute\TimeZoneFieldAttribute.cs" />
    <Compile Include="Attribute\FileFieldAttribute.cs" />
    <Compile Include="Attribute\BinaryFileFieldAttribute.cs" />
    <Compile Include="Attribute\BinaryFileTypeFieldAttribute.cs" />
    <Compile Include="Attribute\BinaryFileTypesFieldAttribute.cs" />
    <Compile Include="Attribute\BooleanFieldAttribute.cs" />
    <Compile Include="Attribute\CampusesFieldAttribute.cs" />
    <Compile Include="Attribute\CampusFieldAttribute.cs" />
    <Compile Include="Attribute\GroupCategoryFieldAttribute.cs" />
    <Compile Include="Attribute\CategoryFieldAttribute.cs" />
    <Compile Include="Attribute\CodeEditorFieldAttribute.cs" />
    <Compile Include="Attribute\CommunicationTemplateFieldAttribute .cs" />
    <Compile Include="Attribute\ComponentFieldAttribute.cs" />
    <Compile Include="Attribute\ComponentsFieldAttribute.cs" />
    <Compile Include="Attribute\ConnectionActivityTypeFieldAttribute.cs" />
    <Compile Include="Attribute\ConnectionOpportunityFieldAttribute.cs" />
    <Compile Include="Attribute\ConnectionRequestFieldAttribute.cs" />
    <Compile Include="Attribute\ConnectionStateFieldAttribute.cs" />
    <Compile Include="Attribute\ConnectionStatusFieldAttribute.cs" />
    <Compile Include="Attribute\ConnectionTypeFieldAttribute.cs" />
    <Compile Include="Attribute\ConnectionTypesFieldAttribute.cs" />
    <Compile Include="Attribute\ContentChannelFieldAttribute.cs" />
    <Compile Include="Attribute\ContentChannelTypesFieldAttribute.cs" />
    <Compile Include="Attribute\CurrencyFieldAttribute.cs" />
    <Compile Include="Attribute\CustomEnhancedListFieldAttribute.cs" />
    <Compile Include="Attribute\CustomCheckboxListFieldAttribute.cs" />
    <Compile Include="Attribute\CustomDropdownListFieldAttribute.cs" />
    <Compile Include="Attribute\CustomRadioListFieldAttribute.cs" />
    <Compile Include="Attribute\DataViewFieldAttribute.cs" />
    <Compile Include="Attribute\DataViewsFieldAttribute.cs" />
    <Compile Include="Attribute\DateFieldAttribute.cs" />
    <Compile Include="Attribute\DateRangeFieldAttribute.cs" />
    <Compile Include="Attribute\DateTimeFieldAttribute.cs" />
    <Compile Include="Attribute\DayOfWeekFieldAttribute.cs" />
    <Compile Include="Attribute\DaysOfWeekFieldAttribute.cs" />
    <Compile Include="Attribute\DecimalFieldAttribute.cs" />
    <Compile Include="Attribute\DecimalRangeFieldAttribute.cs" />
    <Compile Include="Attribute\DefinedTypeFieldAttribute.cs" />
    <Compile Include="Attribute\DefinedValueFieldAttribute.cs" />
    <Compile Include="Attribute\DefinedValueRangeFieldAttribute.cs" />
    <Compile Include="Attribute\EmailFieldAttribute.cs" />
    <Compile Include="Attribute\GroupMemberFieldAttribute.cs" />
    <Compile Include="Attribute\IHasInheritedAttributes.cs" />
    <Compile Include="Attribute\MatrixFieldAttribute.cs" />
    <Compile Include="Attribute\SocialMediaAccountFieldAttribute.cs" />
    <Compile Include="Attribute\SSNFieldAttribute.cs" />
    <Compile Include="Attribute\UrlLinkFieldAttribute.cs" />
    <Compile Include="Attribute\WorkflowFieldAttribute.cs" />
    <Compile Include="Attribute\EncryptedTextFieldAttribute.cs" />
    <Compile Include="Attribute\EntityFieldAttribute.cs" />
    <Compile Include="Attribute\EntityTypeFieldAttribute.cs" />
    <Compile Include="Attribute\EnumFieldAttribute.cs" />
    <Compile Include="Attribute\EnumsFieldAttribute.cs" />
    <Compile Include="Attribute\EventCalendarFieldAttribute.cs" />
    <Compile Include="Attribute\EventItemFieldAttribute.cs" />
    <Compile Include="Attribute\FieldAttribute.cs" />
    <Compile Include="Attribute\FinancialGatewayFieldAttribute.cs" />
    <Compile Include="Attribute\GroupAndRoleFieldAttribute.cs" />
    <Compile Include="Attribute\GroupFieldAttribute.cs" />
    <Compile Include="Attribute\GroupLocationTypeFieldAttribute.cs" />
    <Compile Include="Attribute\GroupRoleFieldAttribute.cs" />
    <Compile Include="Attribute\GroupTypeFieldAttribute.cs" />
    <Compile Include="Attribute\GroupTypeGroupFieldAttribute.cs" />
    <Compile Include="Attribute\GroupTypesFieldAttribute.cs" />
    <Compile Include="Attribute\Helper.cs" />
    <Compile Include="Attribute\IHasAttributesWrapper.cs" />
    <Compile Include="Attribute\InheritedAttribute.cs" />
    <Compile Include="Attribute\IntegerFieldAttribute.cs" />
    <Compile Include="Attribute\IntegerRangeFieldAttribute.cs" />
    <Compile Include="Attribute\KeyValueListFieldAttribute.cs" />
    <Compile Include="Attribute\LavaCommandsFieldAttribute.cs" />
    <Compile Include="Attribute\LinkedPageAttribute.cs" />
    <Compile Include="Attribute\LocationFieldAttribute.cs" />
    <Compile Include="Attribute\MarkdownFieldAttribute.cs" />
    <Compile Include="Attribute\MemoFieldAttribute.cs" />
    <Compile Include="Attribute\MergeTemplateFieldAttribute.cs" />
    <Compile Include="Attribute\MetricCategoriesFieldAttribute.cs" />
    <Compile Include="Attribute\NoteTypeFieldAttribute.cs" />
    <Compile Include="Attribute\BadgesFieldAttribute.cs" />
    <Compile Include="Attribute\PersonFieldAttribute.cs" />
    <Compile Include="Attribute\PhoneNumberFieldAttribute.cs" />
    <Compile Include="Attribute\RemoteAuthsFieldAttribute.cs" />
    <Compile Include="Attribute\ScheduleFieldAttribute.cs" />
    <Compile Include="Attribute\SchedulesFieldAttribute.cs" />
    <Compile Include="Attribute\SecurityRoleFieldAttribute.cs" />
    <Compile Include="Attribute\SiteFieldAttribute.cs" />
    <Compile Include="Attribute\SlidingDateRangeFieldAttribute.cs" />
    <Compile Include="Attribute\SystemEmailFieldAttribute.cs" />
    <Compile Include="Attribute\TextFieldAttribute.cs" />
    <Compile Include="Attribute\TimeFieldAttribute.cs" />
    <Compile Include="Attribute\ValueListFieldAttribute.cs" />
    <Compile Include="Attribute\WorkflowActivityTypeAttribute.cs" />
    <Compile Include="Attribute\WorkflowAttributeAttribute.cs" />
    <Compile Include="Attribute\WorkflowTextOrAttributeAttribute.cs" />
    <Compile Include="Attribute\WorkflowTypeFieldAttribute.cs" />
    <Compile Include="Communication\VideoEmbed\VideoEmbedContainer.cs" />
    <Compile Include="Communication\VideoEmbed\VideoEmbedComponent.cs" />
    <Compile Include="Communication\VideoEmbed\VimeoVideoEmbed.cs" />
    <Compile Include="Communication\VideoEmbed\YoutubeEmbed.cs" />
    <Compile Include="Badge\BadgeComponent.cs" />
    <Compile Include="Badge\BadgeContainer.cs" />
    <Compile Include="Badge\Component\Achievement.cs" />
    <Compile Include="Badge\HighlightLabelBadge.cs" />
    <Compile Include="Badge\IconBadge.cs" />
    <Compile Include="Blocks\BlockActionAttribute.cs" />
    <Compile Include="Attribute\IconCssClassAttribute.cs" />
    <Compile Include="Blocks\RockMobileBlockType.cs" />
    <Compile Include="Blocks\Types\Mobile\Cms\Hero.cs" />
    <Compile Include="Blocks\Types\Mobile\Cms\StructuredContentView.cs" />
    <Compile Include="Blocks\Types\Mobile\Communication\CommunicationListSubscribe.cs" />
    <Compile Include="Blocks\Types\Mobile\Communication\CommunicationView.cs" />
    <Compile Include="Blocks\Types\Mobile\Events\CalendarEventItemOccurrenceView.cs" />
    <Compile Include="Blocks\Types\Mobile\Events\CalendarEventList.cs" />
    <Compile Include="Blocks\Types\Mobile\Events\CalendarView.cs" />
    <Compile Include="Blocks\Types\Mobile\Events\EventItemOccurrenceListByAudienceLava.cs" />
    <Compile Include="Blocks\Types\Mobile\Groups\GroupAttendanceEntry.cs" />
    <Compile Include="Blocks\Types\Mobile\Groups\GroupEdit.cs" />
    <Compile Include="Blocks\Types\Mobile\Groups\GroupMemberEdit.cs" />
    <Compile Include="Blocks\Types\Mobile\Groups\GroupMemberList.cs" />
    <Compile Include="Blocks\Types\Mobile\Groups\GroupMemberView.cs" />
    <Compile Include="Blocks\Types\Mobile\Groups\GroupView.cs" />
    <Compile Include="Blocks\Types\Mobile\Prayer\PrayerRequestDetails.cs" />
    <Compile Include="Blocks\Types\Mobile\Prayer\PrayerSession.cs" />
    <Compile Include="Blocks\Types\Mobile\Prayer\PrayerSessionSetup.cs" />
    <Compile Include="Bulk\BulkImport\InteractionsImport.cs" />
    <Compile Include="Bulk\BulkImport\InteractionImport.cs" />
    <Compile Include="Bus\Consumer\RockConsumer.cs" />
    <Compile Include="Bus\Consumer\RockDebugConsumer.cs" />
    <Compile Include="Bus\Message\WebFarmWasUpdatedMessage.cs" />
    <Compile Include="Bus\Message\IEventMessage.cs" />
    <Compile Include="Bus\Message\ICommandMessage.cs" />
    <Compile Include="Bus\Message\CacheWasUpdatedMessage.cs" />
    <Compile Include="Bus\Message\StartTaskMessage.cs" />
    <Compile Include="Bus\Message\RockMessage.cs" />
    <Compile Include="Bus\Message\EntityWasUpdatedMessage.cs" />
    <Compile Include="Bus\Statistics\StatLog.cs" />
    <Compile Include="Bus\Statistics\StatObserver.cs" />
    <Compile Include="Bus\Queue\CacheEventQueue.cs" />
    <Compile Include="Bus\Queue\WebFarmQueue.cs" />
    <Compile Include="Bus\Queue\PublishEventQueue.cs" />
    <Compile Include="Bus\Queue\SendCommandQueue.cs" />
    <Compile Include="Bus\Queue\StartTaskQueue.cs" />
    <Compile Include="Bus\Queue\EntityUpdateQueue.cs" />
    <Compile Include="Bus\Queue\RockQueue.cs" />
    <Compile Include="Bus\RockMessageBus.cs" />
    <Compile Include="Bus\Transport\Component\InMemory.cs" />
    <Compile Include="Bus\Transport\Component\AzureServiceBus.cs" />
    <Compile Include="Bus\Transport\Component\RabbitMq.cs" />
    <Compile Include="Bus\Transport\TransportComponent.cs" />
    <Compile Include="Bus\Transport\TransportContainer.cs" />
    <Compile Include="CheckIn\CheckinManagerHelper.cs" />
    <Compile Include="CheckIn\LocalDeviceConfiguration.cs" />
    <Compile Include="CheckIn\RosterAttendee.cs" />
    <Compile Include="Communication\CommunicationHelper.cs" />
    <Compile Include="Communication\IAsyncTransport.cs" />
    <Compile Include="Communication\IAsyncMediumComponent.cs" />
    <Compile Include="Communication\IRockMobilePush.cs" />
    <Compile Include="Communication\PushData.cs" />
    <Compile Include="Communication\CreateMessageResult.cs" />
    <Compile Include="Communication\Transport\EmailSendResponse.cs" />
    <Compile Include="Communication\EmailTransportComponent.cs" />
    <Compile Include="Communication\Transport\ThrottleHelper.cs" />
<<<<<<< HEAD
    <Compile Include="Store\StoreApiResult.cs" />
=======
    <Compile Include="Tasks\LaunchEntityChangeWorkflows.cs" />
    <Compile Include="Tasks\LaunchStepChangeWorkflows.cs" />
    <Compile Include="Tasks\ProcessRunJobNow.cs" />
    <Compile Include="Tasks\ProcessRebuildStreakType.cs" />
>>>>>>> 0c693188
    <Compile Include="Utility\MethodRetry.cs" />
    <Compile Include="Communication\Transport\RockMobilePush.cs" />
    <Compile Include="Communication\Transport\SafeSenderResult.cs" />
    <Compile Include="Communication\CommunicationTemplateHelper.cs" />
    <Compile Include="Data\DecimalPrecisionAttribute.cs" />
    <Compile Include="Data\DecimalPrecisionAttributeConvention.cs" />
    <Compile Include="Data\SaveChangesResult.cs" />
    <Compile Include="Data\SaveChangesArgs.cs" />
    <Compile Include="Field\Types\ConnectionRequestActivityFieldType.cs" />
    <Compile Include="Field\Types\LocationListFieldType.cs" />
    <Compile Include="Field\Types\StepFieldType.cs" />
    <Compile Include="Field\Types\InteractionChannelInteractionComponentFieldType.cs" />
    <Compile Include="Field\Types\AchievementTypeFieldType.cs" />
    <Compile Include="Jobs\AutoOpenLocations.cs" />
    <Compile Include="Jobs\CollectHostingMetrics.cs" />
    <Compile Include="Jobs\ContentChannelItemSelfUpdate.cs" />
    <Compile Include="Jobs\JobMigration.cs" />
    <Compile Include="Jobs\PostInstallDataMigrations.cs" />
    <Compile Include="Jobs\PostV110DataMigrationsResponseCodeIndex.cs" />
    <Compile Include="Jobs\PostV110DataMigrationsUpdateRelatedDataViewId.cs" />
    <Compile Include="Jobs\PostV12DataMigrationsAddStatusIndexToCommunicationRecipient.cs" />
    <Compile Include="Jobs\PostV12DataMigrationsAddIndexToCommunication.cs" />
    <Compile Include="Jobs\PostV12DataMigrationsAddInteractionIndexes.cs" />
    <Compile Include="Jobs\RockJobWarningException.cs" />
    <Compile Include="Jobs\CampaignManager.cs" />
    <Compile Include="Jobs\SendGroupAttendanceDigest.cs" />
    <Compile Include="Communication\SendMessageResult.cs" />
    <Compile Include="Jobs\PostV110DataMigrationsUpdateDateKeyValues.cs" />
    <Compile Include="Jobs\PostV103DataMigrationsSpiritualGifts.cs" />
    <Compile Include="Lava\Blocks\CalendarEventsLavaDataSource.cs" />
    <Compile Include="Lava\Blocks\EventScheduledInstance.cs" />
    <Compile Include="Lava\Blocks\InteractionWrite.cs" />
    <Compile Include="Lava\Blocks\InteractionContentChannelItemWrite.cs" />
    <Compile Include="Lava\Blocks\IRockLavaBlock.cs" />
    <Compile Include="Lava\Blocks\CalendarEvents.cs" />
    <Compile Include="Lava\LavaElementAttributes.cs" />
    <Compile Include="Lava\LavaFileSystem.cs" />
    <Compile Include="Logging\IRockLogReader.cs" />
    <Compile Include="Logging\RockLogEvent.cs" />
    <Compile Include="Logging\RockLogSystemSettings.cs" />
    <Compile Include="Logging\RockSerilogReader.cs" />
    <Compile Include="Model\AchievementAttemptService.Partial.cs" />
    <Compile Include="Model\CodeGenerated\WebFarmNodeLogService.cs" />
    <Compile Include="Model\CodeGenerated\WebFarmNodeMetricService.cs" />
    <Compile Include="Model\CodeGenerated\WebFarmNodeService.cs" />
    <Compile Include="Model\StepProgramService.Partial.cs" />
    <Compile Include="Model\WebFarmNodeMetric.cs" />
    <Compile Include="Model\FollowingSuggestedService.Partial.cs" />
    <Compile Include="Model\WebFarmNodeLog.cs" />
    <Compile Include="Model\WebFarmNode.cs" />
    <Compile Include="Model\AttendanceCheckInSession.cs" />
    <Compile Include="Model\AuthClaim.cs" />
    <Compile Include="Model\AuthClient.cs" />
    <Compile Include="Model\AuthClientService.Partial.cs" />
    <Compile Include="Model\AuthScope.cs" />
    <Compile Include="Model\CodeGenerated\AttendanceCheckInSessionService.cs" />
    <Compile Include="Model\CodeGenerated\AuthClaimService.cs" />
    <Compile Include="Model\CodeGenerated\AuthClientService.cs" />
    <Compile Include="Model\CodeGenerated\AuthScopeService.cs" />
    <Compile Include="Model\CodeGenerated\IdentityVerificationCodeService.cs" />
    <Compile Include="Model\CodeGenerated\IdentityVerificationService.cs" />
    <Compile Include="Model\ConnectionRequestService.Partial.cs" />
    <Compile Include="Model\DocumentService.Partial.cs" />
    <Compile Include="Model\FinancialPaymentDetailService.Partial.cs" />
    <Compile Include="Model\GroupSyncService.Partial.cs" />
    <Compile Include="Model\WebFarmNodeService.Partial.cs" />
    <Compile Include="Model\WebFarmNodeMetricService.Partial.cs" />
    <Compile Include="Plugin\HotFixes\139_ProfileEdit_RequireGender.cs" />
    <Compile Include="Plugin\HotFixes\138_MigrationRollupsFor11_4_1.cs" />
    <Compile Include="Plugin\HotFixes\137_MigrationRollupsFor11_4_0.cs" />
    <Compile Include="Plugin\HotFixes\136_MigrationRollupsFor11_3_0.cs" />
    <Compile Include="Plugin\HotFixes\135_MigrationRollupsFor11_2_0.cs" />
    <Compile Include="Plugin\HotFixes\134_AddDocumentsToPersonMerge.cs" />
    <Compile Include="Plugin\HotFixes\133_MigrationRollupsFor11_1_2.cs" />
    <Compile Include="Plugin\HotFixes\132_CheckinClientInstaller.cs" />
    <Compile Include="Reporting\DataFilter\Person\CreatedNotesFilter.cs" />
    <Compile Include="Reporting\DataSelect\Person\CreatedNotesCountSelect.cs" />
    <Compile Include="Reporting\ReportGetQueryableArgs.cs" />
    <Compile Include="Reporting\RockReportingException.cs" />
    <Compile Include="Plugin\HotFixes\131_MigrationRollupsFor11_1_1.cs" />
    <Compile Include="Plugin\HotFixes\130_ServerCheckinPrinterCutter.cs" />
    <Compile Include="Plugin\HotFixes\129_MigrationRollupsFor11_1_0.cs" />
    <Compile Include="Security\Authentication\ClaimExtensionMethods.cs" />
    <Compile Include="Security\Authentication\OidcClient.cs" />
    <Compile Include="SystemGuid\Badge.cs" />
    <Compile Include="SystemGuid\AuthScope.cs" />
    <Compile Include="SystemKey\DeviceAttributeKey.cs" />
    <Compile Include="SystemKey\TwilioAttributeKey.cs" />
    <Compile Include="Tasks\ProcessAchievements.cs" />
    <Compile Include="Tasks\AddPersonViewed.cs" />
    <Compile Include="Transactions\AchievementsProcessTransaction.cs" />
    <Compile Include="Tasks\BusStartedTask.cs" />
    <Compile Include="Utility\AsyncHelper.cs" />
    <Compile Include="Utility\Enums\PushOpenAction.cs" />
    <Compile Include="Utility\ExtensionMethods\DateKeyExtensions.cs" />
    <Compile Include="Utility\ExtensionMethods\AssemblyExtensions.cs" />
    <Compile Include="Utility\ExtensionMethods\StreamExtensions.cs" />
    <Compile Include="Utility\KeyHelper.cs" />
    <Compile Include="Utility\ExtensionMethods\Request.cs" />
    <Compile Include="Utility\TaskActivityMessageHub.cs" />
    <Compile Include="Utility\RockSerializableList.cs" />
    <Compile Include="Utility\RockSerializableDictionary.cs" />
    <Compile Include="Model\CampaignConnectionItem.cs" />
    <Compile Include="Model\IdentityVerification.cs" />
    <Compile Include="Model\IdentityVerificationCode.cs" />
    <Compile Include="Model\IdentityVerificationCodeService.Partial.cs" />
    <Compile Include="Model\IdentityVerificationService.Partial.cs" />
    <Compile Include="Plugin\HotFixes\105_PageParameterFilterBlock.cs" />
    <Compile Include="Plugin\HotFixes\104_MigrationRollupsFor10_3_0.cs" />
    <Compile Include="Plugin\HotFixes\117_FieldContainerXAMLMigration.cs" />
    <Compile Include="Plugin\HotFixes\116_MigrationRollupsFor10_3_4.cs" />
    <Compile Include="Plugin\HotFixes\115_RegistrationLinkage.cs" />
    <Compile Include="Plugin\HotFixes\109_DisableCommunicationPersonParameter.cs" />
    <Compile Include="Plugin\HotFixes\107_MigrationRollupsFor10_3_1.cs" />
    <Compile Include="Plugin\HotFixes\108_UpdateSpiritualGifts.cs" />
    <Compile Include="Reporting\DataFilter\IRelatedChildDataView.cs" />
    <Compile Include="Storage\AssetStorage\AzureCloudStorageComponent.cs" />
    <Compile Include="SystemGuid\Metric.cs" />
    <Compile Include="Transactions\RunReportTransaction.cs" />
    <Compile Include="Plugin\HotFixes\110_UpdateSpiritualGiftsResultsLava.cs" />
    <Compile Include="Plugin\HotFixes\113_MigrationRollupsFor10_3_2.cs" />
    <Compile Include="Plugin\HotFixes\112_XamlTemplateMigration.cs" />
    <Compile Include="Plugin\HotFixes\111_HideGiftsCategoriesWithNoGifts.cs" />
    <Compile Include="Transactions\PageRenameTransaction.cs" />
    <Compile Include="Logging\RockLogLevel.cs" />
    <Compile Include="Plugin\HotFixes\114_MigrationRollupsFor10_3_3.cs" />
    <Compile Include="Plugin\HotFixes\128_MigrationRollupsFor10_4_1.cs" />
    <Compile Include="Plugin\HotFixes\127_MigrationRollupsFor10_4_0.cs" />
    <Compile Include="Plugin\HotFixes\126_MigrationRollupsFor10_3_7.cs" />
    <Compile Include="Plugin\HotFixes\125_MobileTemplateUpdatesPostAlpha.cs" />
    <Compile Include="Plugin\HotFixes\123_MigrationRollupsFor10_3_6.cs" />
    <Compile Include="Plugin\HotFixes\122_FixContentChannelItemChildItemsOrder.cs" />
    <Compile Include="Plugin\HotFixes\121_MigrationRollupsFor10_3_5.cs" />
    <Compile Include="Plugin\HotFixes\120_StructuredContentTools.cs" />
    <Compile Include="Plugin\HotFixes\119_AddMobileGroupMemberListBlockTemplate.cs" />
    <Compile Include="Plugin\HotFixes\124_AddGroupAttendanceDigestSystemCommunication.cs" />
    <Compile Include="Reporting\DataFilter\Person\StepParticipantsByAttributeValueFilter.cs" />
    <Compile Include="Reporting\DataFilter\Step\StepsAttributeValuesFilter.cs" />
    <Compile Include="SystemKey\CampaignConnectionKey.cs" />
    <Compile Include="Utility\CampaignConnectionHelper.cs" />
    <Compile Include="Utility\Enums\RockCacheablityType.cs" />
    <Compile Include="Utility\Enums\TimeIntervalUnit.cs" />
    <Compile Include="Utility\ExtensionMethods\ICollectionExtensions.cs" />
    <Compile Include="Plugin\HotFixes\106_EnableLavaDefaultSetting.cs" />
    <Compile Include="Utility\Enums\IntervalTimeUnit.cs" />
    <Compile Include="Utility\GuidConverter.cs" />
    <Compile Include="Utility\RockCacheability.cs" />
    <Compile Include="Utility\Settings\RockInstanceConfig.cs" />
    <Compile Include="Utility\Settings\RockInstanceConfigurationService.cs" />
    <Compile Include="Utility\Settings\RockInstanceDatabaseConfiguration.cs" />
    <Compile Include="Utility\TimeInterval.cs" />
    <Compile Include="Utility\TimeIntervalSetting.cs" />
    <Compile Include="WebFarm\IntervalAction.cs" />
    <Compile Include="WebFarm\MessageBusConsumer.cs" />
    <Compile Include="WebFarm\RockWebFarm.cs" />
    <Compile Include="Web\Cache\Entities\BinaryFileTypeCache.cs" />
    <Compile Include="Web\Cache\Entities\StepTypeCache.cs" />
    <Compile Include="Web\Cache\Entities\StepProgramCache.cs" />
    <Compile Include="Web\Cache\Entities\ConnectionTypeCache.cs" />
    <Compile Include="Web\Cache\IIHasLifespan.cs" />
    <Compile Include="Logging\IRockLogConfiguration.cs" />
    <Compile Include="Logging\IRockLogger.cs" />
    <Compile Include="Logging\RockLogDomains.cs" />
    <Compile Include="Logging\RockLoggerSerilog.cs" />
    <Compile Include="Logging\RockLogger.cs" />
    <Compile Include="Logging\RockLogConfiguration.cs" />
    <Compile Include="Web\Cache\RockCacheConsumer.cs" />
    <Compile Include="Web\UI\Controls\IDoNotBlockValidate.cs" />
    <Compile Include="Web\UI\Controls\PageNavButtons.cs" />
    <Compile Include="Web\UI\Controls\Grid\PersonProfileLinkField.cs" />
    <Compile Include="Web\UI\Controls\LocationList.cs" />
    <Compile Include="Web\UI\Controls\Pickers\CacheabilityPicker.cs" />
    <Compile Include="Web\UI\Controls\Pickers\IntervalPicker.cs" />
    <Compile Include="Plugin\HotFixes\118_FixFailedPaymentCommunicationTemplate.cs" />
    <Compile Include="Web\UI\RegistrationInstanceBlock.cs">
      <SubType>ASPXCodeBehind</SubType>
    </Compile>
    <Compile Include="Bulk\BulkImport\AttendancesImport.cs" />
    <Compile Include="Bulk\BulkImport\AttendanceImport.cs" />
    <Compile Include="CheckIn\CheckinConfigurationHelper.cs" />
    <Compile Include="Data\ICampusFilterable.cs" />
    <Compile Include="Data\RelatedEntityHelper.cs" />
    <Compile Include="Field\Types\BlockTemplateFieldType.cs" />
    <Compile Include="Field\Types\ContentChannelsFieldType.cs" />
    <Compile Include="Field\Types\DataEntryRequirementLevelFieldType.cs" />
    <Compile Include="Field\Types\DocumentTypeFieldType.cs" />
    <Compile Include="Field\Types\MetricFieldType.cs" />
    <Compile Include="Field\Types\PersistedDatasetFieldType.cs" />
    <Compile Include="Field\Types\StepProgramStepStatusFieldType.cs" />
    <Compile Include="Field\Types\StepProgramStepTypeFieldType.cs" />
    <Compile Include="Blocks\Types\Mobile\Cms\ContentChannelItemView.cs" />
    <Compile Include="Blocks\Types\Mobile\Cms\LavaItemList.cs" />
    <Compile Include="Field\Types\StructureContentEditorFieldType.cs" />
    <Compile Include="Jobs\StepsAutomation.cs" />
    <Compile Include="Field\Types\SystemCommunicationFieldType.cs" />
    <Compile Include="Financial\HostedGatewayMode.cs" />
    <Compile Include="Jobs\ConnectionRequestWorkflowTriggers.cs" />
    <Compile Include="Jobs\DataViewToWorkflow.cs" />
    <Compile Include="Jobs\SendRsvpReminders.cs" />
    <Compile Include="Jobs\PostV100DataMigrationsSundayDate.cs" />
    <Compile Include="Jobs\PostV100DataMigrationsValueAsNumeric.cs" />
    <Compile Include="Jobs\SendPrayerComments.cs" />
    <Compile Include="Mobile\AdditionalBlockSettings.cs" />
    <Compile Include="Jobs\UpdatePersistedDatasets.cs" />
    <Compile Include="Mobile\AdditionalPageSettings.cs" />
    <Compile Include="Mobile\AdditionalSiteSettings.cs" />
    <Compile Include="Mobile\JsonFields\AttributeFormat.cs" />
    <Compile Include="Mobile\JsonFields\FieldFormat.cs" />
    <Compile Include="Mobile\JsonFields\FieldSetting.cs" />
    <Compile Include="Mobile\JsonFields\FieldSource.cs" />
    <Compile Include="Mobile\JsonFields\PropertyField.cs" />
    <Compile Include="Mobile\MobileExtensions.cs" />
    <Compile Include="Mobile\TabLocation.cs" />
    <Compile Include="Model\CodeGenerated\DocumentService.cs" />
    <Compile Include="Model\CodeGenerated\DocumentTypeService.cs" />
    <Compile Include="Model\CodeGenerated\EntityCampusFilterService.cs" />
    <Compile Include="Model\CodeGenerated\GroupDemographicTypeService.cs" />
    <Compile Include="Model\CodeGenerated\GroupDemographicValueService.cs" />
    <Compile Include="Model\CodeGenerated\PersistedDatasetService.cs" />
    <Compile Include="Model\CodeGenerated\SmsPipelineService.cs" />
    <Compile Include="Model\CodeGenerated\RegistrationTemplatePlacementService.cs" />
    <Compile Include="Model\CodeGenerated\RelatedEntityService.cs" />
    <Compile Include="Model\CodeGenerated\AchievementAttemptService.cs" />
    <Compile Include="Model\CodeGenerated\AchievementTypePrerequisiteService.cs" />
    <Compile Include="Model\CodeGenerated\AchievementTypeService.cs" />
    <Compile Include="Model\CodeGenerated\SystemCommunicationService.cs" />
    <Compile Include="Model\DocumentTypeService.Partial.cs" />
    <Compile Include="Model\EntityCampusFilter.cs" />
    <Compile Include="Model\RegistrationInstanceService.partial.cs" />
    <Compile Include="Model\RegistrationRegistrantService.partial.cs" />
    <Compile Include="Model\RegistrationTemplatePlacement.cs" />
    <Compile Include="Model\RegistrationTemplatePlacementService.partial.cs" />
    <Compile Include="Model\RelatedEntity.cs" />
    <Compile Include="Model\GroupDemographicType.cs" />
    <Compile Include="Model\GroupDemographicValue.cs" />
    <Compile Include="Model\PersistedDataset.cs" />
    <Compile Include="Model\Document.cs" />
    <Compile Include="Model\DocumentType.cs" />
    <Compile Include="Model\PersistedDatasetService.Partial.cs" />
    <Compile Include="Model\SmsPipeline.cs" />
    <Compile Include="Model\RelatedEntityService.Partial.cs" />
    <Compile Include="Model\StepTypeService.Partial.cs" />
    <Compile Include="Model\StepService.Partial.cs" />
    <Compile Include="Model\AchievementAttempt.cs" />
    <Compile Include="Model\AchievementTypePrerequisite.cs" />
    <Compile Include="Model\AchievementTypeService.Partial.cs" />
    <Compile Include="Model\AchievementType.cs" />
    <Compile Include="Model\SystemCommunication.cs" />
    <Compile Include="Net\ClientInformation.cs" />
    <Compile Include="Badge\Component\Steps.cs" />
    <Compile Include="Plugin\HotFixes\095_PrayerRequestCommentsNotificationEmailTemplate.cs" />
    <Compile Include="Plugin\HotFixes\094_AchievementPagesAndBlocks.cs" />
    <Compile Include="Plugin\HotFixes\093_UpdateRockShopUI.cs" />
    <Compile Include="Plugin\HotFixes\100_MigrationRollupsFor10_2_1.cs" />
    <Compile Include="Plugin\HotFixes\099_MigrationRollupsFor10_2_0.cs" />
    <Compile Include="Plugin\HotFixes\102_RapidAttendanceEntry.cs" />
    <Compile Include="Plugin\HotFixes\101_RegistrationInstanceGroupPlacement.cs" />
    <Compile Include="Plugin\HotFixes\103_GroupPlacementUpdates.cs" />
    <Compile Include="Reporting\DataFilter\Group\LocationDataViewFilter.cs" />
    <Compile Include="Reporting\DataFilter\RelatedDataViewFilterBase.cs" />
    <Compile Include="Reporting\DataFilter\Person\PrimaryCampusesFilter.cs" />
    <Compile Include="Reporting\DataFilter\Person\PrimaryCampusFilter.cs" />
    <Compile Include="Storage\AssetStorage\GoogleCloudStorageComponent.cs" />
    <Compile Include="Storage\Common\GoogleCloudStorage.cs" />
    <Compile Include="Storage\Provider\GoogleCloudStorageProvider.cs" />
    <Compile Include="SystemGuid\Person.cs" />
    <Compile Include="SystemGuid\SystemCommunication.cs" />
    <Compile Include="SystemKey\CountryAttributeKey.cs" />
    <Compile Include="Transactions\ITransactionWithProgress.cs" />
    <Compile Include="Transactions\RegisterControllersTransaction.cs" />
    <Compile Include="Transactions\RunDataViewTransaction.cs" />
    <Compile Include="Transactions\StreakTypeRebuildTransaction.cs" />
    <Compile Include="Transactions\StreakTypeExclusionChangeTransaction.cs" />
    <Compile Include="Transactions\AchievementAttemptChangeTransaction.cs" />
    <Compile Include="UniversalSearch\IndexModels\DocumentIndex.cs" />
    <Compile Include="Reporting\ReportOutputBuilder.cs" />
    <Compile Include="Reporting\ReportTemplateBuilder.cs" />
    <Compile Include="Utility\ExtensionMethods\ExpandoObjectExtensions.cs" />
    <Compile Include="Utility\ExtensionMethods\HttpContextExtensions.cs" />
    <Compile Include="Utility\ExtensionMethods\TypeExtensions.cs" />
    <Compile Include="Utility\LazyDictionary.cs" />
    <Compile Include="Utility\SingleOrArrayJsonConverter.cs" />
    <Compile Include="Web\Cache\Entities\AssessmentTypeCache.cs" />
    <Compile Include="Web\Cache\Entities\ContentChannelTypeCache.cs" />
    <Compile Include="Web\Cache\Entities\DocumentTypeCache.cs" />
    <Compile Include="Web\Cache\Entities\PersistedDatasetCache.cs" />
    <Compile Include="Web\Cache\Entities\Obsolete\PersonBadgeCache.cs" />
    <Compile Include="Web\Cache\Entities\AchievementTypePrerequisiteCache.cs" />
    <Compile Include="Web\Cache\Entities\AchievementTypeCache.cs" />
    <Compile Include="Web\Cache\NonEntities\EntityDocumentTypesCache.cs" />
    <Compile Include="Web\Cache\NonEntities\PersistedDatasetValueCache.cs" />
    <Compile Include="Web\RockCustomSettingsProvider.cs" />
    <Compile Include="Web\IRockCustomSettingsUserControl.cs" />
    <Compile Include="Blocks\IRockMobileBlockType.cs" />
    <Compile Include="Blocks\RockBlockType.cs" />
    <Compile Include="Blocks\BlockActionResult.cs" />
    <Compile Include="Web\RockCustomSettingsUserControlProvider.cs" />
    <Compile Include="Net\RockRequestContext.cs" />
    <Compile Include="Attribute\TargetTypeAttribute.cs" />
    <Compile Include="Blocks\Types\Mobile\Cms\Content.cs" />
    <Compile Include="Blocks\Types\Mobile\Cms\Login.cs" />
    <Compile Include="Blocks\Types\Mobile\Cms\ProfileDetails.cs" />
    <Compile Include="Blocks\Types\Mobile\Cms\Register.cs" />
    <Compile Include="Blocks\Types\Mobile\Cms\WorkflowEntry.cs" />
    <Compile Include="Communication\RockSMSMessageRecipient.cs" />
    <Compile Include="Communication\RockPushMessageRecipient.cs" />
    <Compile Include="Communication\RockEmailMessageRecipient.cs" />
    <Compile Include="Communication\RockMessageRecipient.cs" />
    <Compile Include="Chart\ChartJsTimeSeriesDataFactory.cs" />
    <Compile Include="Chart\FlotChartDataSet.cs" />
    <Compile Include="Chart\TimeSeriesChartDataPoint.cs" />
    <Compile Include="Communication\SmsActions\SmsActionComponent.cs" />
    <Compile Include="Communication\SmsActions\SmsActionContainer.cs" />
    <Compile Include="Communication\SmsActions\SmsActionLaunchWorkflow.cs" />
    <Compile Include="Communication\SmsActions\SmsActionReply.cs" />
    <Compile Include="Communication\SmsActions\SmsActionConversations.cs" />
    <Compile Include="Communication\SmsActions\SmsActionOutcome.cs" />
    <Compile Include="Communication\SmsActions\SmsMessage.cs" />
    <Compile Include="Crm\ConnectionStatusChangeReport\ConnectionStatusChangeReportBuilder.cs" />
    <Compile Include="Crm\ConnectionStatusChangeReport\ConnectionStatusChangeReportData.cs" />
    <Compile Include="Crm\ConnectionStatusChangeReport\ConnectionStatusChangeReportSettings.cs" />
    <Compile Include="Crm\ConnectionStatusChangeReport\ConnectionStatusChangeEventInfo.cs" />
    <Compile Include="Field\FieldVisibilityRules.cs" />
    <Compile Include="Field\Types\AssetFieldType.cs" />
    <Compile Include="Field\Types\AssetStorageProviderFieldType.cs" />
    <Compile Include="Field\Types\AssessmentTypesFieldType.cs" />
    <Compile Include="Field\Types\ConditionalScaleFieldType.cs" />
    <Compile Include="Jobs\RockTriggerListener.cs" />
    <Compile Include="Jobs\GroupLeaderAbsenceNotifications.cs" />
    <Compile Include="Jobs\PostV90DataMigrationsScheduledTransactionNotesToHistory.cs" />
    <Compile Include="Jobs\SendAssessmentReminders.cs" />
    <Compile Include="Field\Types\StreakTypeFieldType.cs" />
    <Compile Include="Jobs\SendGroupScheduleNotifications.cs" />
    <Compile Include="Lava\Blocks\JsonProperty.cs" />
    <Compile Include="Model\CodeGenerated\GroupMemberAssignmentService.cs" />
    <Compile Include="Model\CodeGenerated\GroupMemberScheduleTemplateService.cs" />
    <Compile Include="Field\EntitySingleSelectionListFieldTypeBase.cs" />
    <Compile Include="Field\Types\StepProgramFieldType.cs" />
    <Compile Include="Field\Types\RegistryEntryFieldType.cs" />
    <Compile Include="Field\Types\ValueFilterFieldType.cs" />
    <Compile Include="Financial\HostedPaymentInfoControlOptions.cs" />
    <Compile Include="Financial\IGatewayComponent.cs" />
    <Compile Include="Financial\IHostedGatewayComponent.cs" />
    <Compile Include="Financial\IHostedGatewayPaymentControlTokenEvent.cs" />
    <Compile Include="Jobs\PostV90DataMigrations.cs" />
    <Compile Include="Jobs\PostV90DataMigrationsForDISC.cs" />
    <Compile Include="Financial\IWebhookGatewayComponent.cs" />
    <Compile Include="Jobs\ChargeFutureTransactions.cs" />
    <Compile Include="Lava\Shortcodes\ScheduledContent.cs" />
    <Compile Include="Financial\AutomatedPaymentProcessor.cs" />
    <Compile Include="Financial\AutomatedPaymentArgs.cs" />
    <Compile Include="Financial\IAutomatedGatewayComponent.cs" />
    <Compile Include="Financial\IThreeStepGatewayComponent.cs" />
    <Compile Include="Model\Assessment.cs" />
    <Compile Include="Model\AssessmentService.Partial.cs" />
    <Compile Include="Model\AssessmentType.cs" />
    <Compile Include="Model\CodeGenerated\AssessmentService.cs" />
    <Compile Include="Model\CodeGenerated\AssessmentTypeService.cs" />
    <Compile Include="Model\AttendanceData.cs" />
    <Compile Include="Model\CodeGenerated\CommunicationResponseService.cs" />
    <Compile Include="Model\CodeGenerated\StreakService.cs" />
    <Compile Include="Model\CodeGenerated\StreakTypeExclusionService.cs" />
    <Compile Include="Model\CodeGenerated\StreakTypeService.cs" />
    <Compile Include="Model\CodeGenerated\SmsActionService.cs" />
    <Compile Include="Model\CodeGenerated\NoteAttachmentService.cs" />
    <Compile Include="Model\CodeGenerated\PersonScheduleExclusionService.cs" />
    <Compile Include="Model\CodeGenerated\StepWorkflowService.cs" />
    <Compile Include="Model\CodeGenerated\StepWorkflowTriggerService.cs" />
    <Compile Include="Model\StreakTypeExclusionService.Partial.cs" />
    <Compile Include="Model\StreakService.Partial.cs" />
    <Compile Include="Model\StreakTypeService.Partial.cs" />
    <Compile Include="Model\GroupLocationScheduleConfig.cs" />
    <Compile Include="Model\GroupMemberAssignment.cs" />
    <Compile Include="Model\GroupMemberAssignmentService.Partial.cs" />
    <Compile Include="Model\GroupMemberScheduleTemplate.cs" />
    <Compile Include="Model\CodeGenerated\RegistrationTemplateFeeItemService.cs" />
    <Compile Include="Model\CodeGenerated\StepProgramService.cs" />
    <Compile Include="Model\CodeGenerated\StepService.cs" />
    <Compile Include="Model\CodeGenerated\StepStatusService.cs" />
    <Compile Include="Model\CodeGenerated\StepTypePrerequisiteService.cs" />
    <Compile Include="Model\CodeGenerated\StepTypeService.cs" />
    <Compile Include="Model\CommunicationResponse.cs" />
    <Compile Include="Model\CommunicationResponseService.partial.cs" />
    <Compile Include="Model\ConflictProfileService.cs" />
    <Compile Include="Model\EQInventoryService.cs" />
    <Compile Include="Model\StreakType.cs" />
    <Compile Include="Model\StreakTypeExclusion.cs" />
    <Compile Include="Model\SmsAction.cs" />
    <Compile Include="Model\SmsActionService.Partial.cs" />
    <Compile Include="Model\GroupLocationHistoricalService.Partial.cs" />
    <Compile Include="Model\MotivatorService.cs" />
    <Compile Include="Model\NoteAttachment.cs" />
    <Compile Include="Model\PersonScheduleExclusionService.Partial.cs" />
    <Compile Include="Model\PersonScheduleExclusion.cs" />
    <Compile Include="Model\RegistrationTemplateFeeItem.cs" />
    <Compile Include="Model\SpiritualGiftsService.cs" />
    <Compile Include="Bulk\BulkExport\AttributesExport.cs" />
    <Compile Include="Bulk\BulkExport\FinancialTransactionExport.cs" />
    <Compile Include="Bulk\BulkExport\FinancialTransactionExportOptions.cs" />
    <Compile Include="Bulk\BulkExport\FinancialTransactionsExport.cs" />
    <Compile Include="Bulk\BulkExport\ModelExport.cs" />
    <Compile Include="Bulk\BulkExport\ExportOptions.cs" />
    <Compile Include="Bulk\BulkExport\LocationExport.cs" />
    <Compile Include="Bulk\BulkExport\ExportResult.cs" />
    <Compile Include="Bulk\BulkExport\PeopleExport.cs" />
    <Compile Include="Bulk\BulkExport\PersonExport.cs" />
    <Compile Include="CheckIn\CheckInEditFamilyBlock.cs">
      <SubType>ASPXCodeBehind</SubType>
    </Compile>
    <Compile Include="CheckIn\CheckInMessage.cs" />
    <Compile Include="CheckIn\CheckInSearchBlock.cs">
      <SubType>ASPXCodeBehind</SubType>
    </Compile>
    <Compile Include="CheckIn\Registration\FamilyRegistrationState.cs" />
    <Compile Include="Data\NoAttributeFilterExpression.cs" />
    <Compile Include="Field\ICachedEntitiesFieldType.cs" />
    <Compile Include="Field\Types\RegistrationTemplatesFieldType.cs" />
    <Compile Include="Jobs\NoRetryAggregateException.cs" />
    <Compile Include="Jobs\NoRetryException.cs" />
    <Compile Include="Jobs\PostV84DataMigrations.cs" />
    <Compile Include="Lava\Shortcodes\Scripturize.cs" />
    <Compile Include="Lava\Shortcodes\LavaShortcodeMetaDataAttribute.cs" />
    <Compile Include="Badge\Component\Assessment.cs" />
    <Compile Include="Model\Step.cs" />
    <Compile Include="Model\Streak.cs" />
    <Compile Include="Model\StepWorkflow.cs" />
    <Compile Include="Model\StepWorkflowTrigger.cs" />
    <Compile Include="Model\StepTypePrerequisite.cs" />
    <Compile Include="Model\StepType.cs" />
    <Compile Include="Model\StepStatus.cs" />
    <Compile Include="Model\StepProgram.cs" />
    <Compile Include="Model\StepWorkflowTriggerService.Partial.cs" />
    <Compile Include="Badge\Component\StreakEngagement.cs" />
    <Compile Include="Plugin\HotFixes\051_SparkData.cs" />
    <Compile Include="Model\AttributeMatrixService.Partial.cs" />
    <Compile Include="Plugin\HotFixes\052_MigrationRollupsForV8_1.cs" />
    <Compile Include="Plugin\HotFixes\053_DuplicateDataIntegrityReports.cs" />
    <Compile Include="Plugin\HotFixes\054_MigrationRollupsForV8_2.cs" />
    <Compile Include="Plugin\HotFixes\055_MigrationRollupsForV8_3.cs" />
    <Compile Include="Plugin\HotFixes\056_MigrationRollupsForV8_4.cs" />
    <Compile Include="Plugin\HotFixes\057_MigrationRollupsForV8_5.cs" />
    <Compile Include="Plugin\HotFixes\058_CheckinRegistration.cs" />
    <Compile Include="Plugin\HotFixes\059_MigrationRollupsForV8_5_2.cs" />
    <Compile Include="Plugin\HotFixes\060_MigrationRollupsForV8_6.cs" />
    <Compile Include="Plugin\HotFixes\061_MigrationRollupsForV8_6_2.cs" />
    <Compile Include="Plugin\HotFixes\062_MigrationRollupsForV8_7.cs" />
    <Compile Include="Plugin\HotFixes\063_WhitelistBlacklist.cs" />
    <Compile Include="Plugin\HotFixes\064_MigrationRollupsForV8_7_2.cs" />
    <Compile Include="Plugin\HotFixes\065_ThresholdValue.cs" />
    <Compile Include="Plugin\HotFixes\066_MigrationRollupsForV8_7_3.cs" />
    <Compile Include="Plugin\HotFixes\067_MigrationRollupsForV8_7_4.cs" />
    <Compile Include="Plugin\HotFixes\068_MigrationRollupsForV8_7_5.cs" />
    <Compile Include="Plugin\HotFixes\069_MigrationRollupsForV8_7_6.cs" />
    <Compile Include="Plugin\HotFixes\070_MigrationRollupsForV8_7_7.cs" />
    <Compile Include="Plugin\HotFixes\071_BlacklistBlankFix.cs" />
    <Compile Include="Plugin\HotFixes\072_RemoveDoNotDisturb.cs" />
    <Compile Include="Plugin\HotFixes\073_MigrationRollupsForV8_8.cs" />
    <Compile Include="Plugin\HotFixes\086_MigrationRollupsForV9_2_0.cs" />
    <Compile Include="Plugin\HotFixes\085_UpdateRegistrationRegistrantFeeIds.cs" />
    <Compile Include="Plugin\HotFixes\084_FixSpiritualGiftsAssessmentBadge.cs" />
    <Compile Include="Plugin\HotFixes\083_MigrationRollupsForV9_1_0.cs" />
    <Compile Include="Plugin\HotFixes\074_MigrationRollupsForV8_8_1.cs" />
    <Compile Include="Plugin\HotFixes\092_DiscProfileAttributeFix.cs" />
    <Compile Include="Plugin\HotFixes\091_SecureGetImpersonationParameter.cs" />
    <Compile Include="Plugin\HotFixes\090_FixNonCashCurrencyDefinedValue.cs" />
    <Compile Include="Plugin\HotFixes\089_MigrationRollupsForV9_3.cs" />
    <Compile Include="Plugin\HotFixes\088_FixAttributeQualifierMotivatorDefinedType.cs" />
    <Compile Include="Plugin\HotFixes\087_AddNonCashAssetTypes.cs" />
    <Compile Include="Plugin\HotFixes\098_FixContributionStatementLava.cs" />
    <Compile Include="Plugin\HotFixes\097_FamilyAnalyticsProcChange.cs" />
    <Compile Include="Plugin\HotFixes\096_MigrationRollupsForV9_5.cs" />
    <Compile Include="Plugin\HotFixes\HotFixMigrationResource.Designer.cs">
      <AutoGen>True</AutoGen>
      <DesignTime>True</DesignTime>
      <DependentUpon>HotFixMigrationResource.resx</DependentUpon>
    </Compile>
    <Compile Include="Reporting\DataFilter\BenevolenceRequest\BenevolenceResultDataViewFilter.cs" />
    <Compile Include="Reporting\DataFilter\BenevolenceResult\BenevolenceRequestDataViewFilter.cs" />
    <Compile Include="Reporting\DataFilter\Person\AttendanceDataViewFilter.cs" />
    <Compile Include="Reporting\DataFilter\Person\HasDuplicateEmailFilter.cs" />
    <Compile Include="Reporting\DataFilter\Person\HasDuplicatePhoneFilter.cs" />
    <Compile Include="Reporting\DataFilter\Person\StepsTakenFilter.cs" />
    <Compile Include="Reporting\DataFilter\Person\InteractionDataViewFilter.cs" />
    <Compile Include="Reporting\DataFilter\Person\InteractionsFilter.cs" />
    <Compile Include="Reporting\DataFilter\Person\StepDataViewFilter.cs" />
    <Compile Include="Reporting\DataSelect\Person\InteractionCountSelect.cs" />
    <Compile Include="Reporting\DataSelect\Person\InteractionDateSelect.cs" />
    <Compile Include="SystemGuid\AssessmentType.cs" />
    <Compile Include="SystemGuid\ContentChannelType.cs" />
    <Compile Include="SystemGuid\Layout.cs" />
    <Compile Include="SystemGuid\PageRoute.cs" />
    <Compile Include="Transactions\GroupScheduleCancellationTransaction.cs" />
    <Compile Include="Transactions\SaveHistoryTransaction.cs" />
    <Compile Include="Transactions\StepChangeTransaction.cs" />
    <Compile Include="Utility\TimePeriod.cs" />
    <Compile Include="Utility\EntityCoding\CodingHelper.cs" />
    <Compile Include="Utility\EntityCoding\EncodedEntity.cs" />
    <Compile Include="Utility\EntityCoding\EntityCoder.cs" />
    <Compile Include="Utility\EntityCoding\EntityDecoder.cs" />
    <Compile Include="Utility\EntityCoding\EntityPath.cs" />
    <Compile Include="Utility\EntityCoding\EntityPathComponent.cs" />
    <Compile Include="Utility\EntityCoding\EntityProcessor.cs" />
    <Compile Include="Utility\EntityCoding\ExportedEntitiesContainer.cs" />
    <Compile Include="Utility\EntityCoding\IEntityProcessor.cs" />
    <Compile Include="Utility\EntityCoding\IExporter.cs" />
    <Compile Include="Utility\EntityCoding\Processors\AttributeProcessor.cs" />
    <Compile Include="Utility\EntityCoding\Processors\AttributeValueProcessor.cs" />
    <Compile Include="Utility\EntityCoding\Processors\WorkflowActionFormProcessor.cs" />
    <Compile Include="Utility\EntityCoding\Processors\WorkflowActivityTypeProcessor.cs" />
    <Compile Include="Utility\EntityCoding\Processors\WorkflowTypeProcessor.cs" />
    <Compile Include="Utility\EntityCoding\QueuedEntity.cs" />
    <Compile Include="Utility\EntityCoding\Reference.cs" />
    <Compile Include="Utility\EntityCoding\WorkflowTypeExporter.cs" />
    <Compile Include="Utility\EnumOrderAttribute.cs" />
    <Compile Include="Utility\ExtensionMethods\DictionaryExtensions.cs" />
    <Compile Include="Utility\ExtensionMethods\DictionaryFieldExtensions.cs" />
    <Compile Include="Utility\ExtensionMethods\EnumUtilityExtensions.cs" />
    <Compile Include="Utility\ExtensionMethods\ScheduleExtensions.cs" />
    <Compile Include="Mobile\MobileHelper.cs" />
    <Compile Include="Utility\JsonInterfaceContractResolver.cs" />
    <Compile Include="Utility\DynamicPropertyMapContractResolver.cs" />
    <Compile Include="Utility\RockObsolete.cs" />
    <Compile Include="SystemGuid\SystemSetting.cs" />
    <Compile Include="SystemKey\GroupTypeAttributeKey.cs" />
    <Compile Include="Utility\RockColor.cs" />
    <Compile Include="Utility\RockDynamic.cs" />
    <Compile Include="Utility\Scripturize.cs" />
    <Compile Include="Utility\ExtensionMethods\StringRockExtensions.cs" />
    <Compile Include="Utility\WebRequestHelper.cs" />
    <Compile Include="Web\Cache\Entities\BlockCache.cs" />
    <Compile Include="Web\Cache\Entities\CampusCache.cs" />
    <Compile Include="Web\Cache\Entities\RegistrationTemplateFormFieldCache.cs" />
    <Compile Include="Web\Cache\Entities\ContentChannelCache.cs" />
    <Compile Include="Web\Cache\Entities\StreakTypeExclusionCache.cs" />
    <Compile Include="Web\Cache\Entities\StreakTypeCache.cs" />
    <Compile Include="Web\Cache\Entities\EventCalendarCache.cs" />
    <Compile Include="Web\Cache\Entities\GroupTypeCache.cs" />
    <Compile Include="Web\Cache\Entities\InteractionChannelCache.cs" />
    <Compile Include="Web\Cache\Entities\InteractionComponentCache.cs" />
    <Compile Include="Web\Cache\Entities\LavaShortcodeCache.cs" />
    <Compile Include="Web\Cache\Entities\NoteTypeCache.cs" />
    <Compile Include="Web\Cache\Entities\Obsolete\CachedEntity.cs" />
    <Compile Include="Web\Cache\Entities\Obsolete\CachedModel.cs" />
    <Compile Include="Web\Cache\Entities\Obsolete\RockMemoryCache.cs" />
    <Compile Include="Web\Cache\Entities\BadgeCache.cs" />
    <Compile Include="Web\Cache\Entities\RestActionCache.cs" />
    <Compile Include="Web\Cache\Entities\RestControllerCache.cs" />
    <Compile Include="Web\Cache\Entities\SignalTypeCache.cs" />
    <Compile Include="Web\Cache\Entities\SmsActionCache.cs" />
    <Compile Include="Web\Cache\Entities\WorkflowActionFormAttributeCache.cs" />
    <Compile Include="Web\Cache\Entities\WorkflowActionFormCache.cs" />
    <Compile Include="Web\Cache\Entities\WorkflowActionTypeCache.cs" />
    <Compile Include="Web\Cache\Entities\WorkflowActivityTypeCache.cs" />
    <Compile Include="Web\Cache\Entities\WorkflowTypeCache.cs" />
    <Compile Include="Web\Cache\ICacheable.cs" />
    <Compile Include="Web\Cache\IItemCache.cs" />
    <Compile Include="Web\Cache\EntityItemCache.cs" />
    <Compile Include="Web\Cache\NonEntities\EntityNoteTypesCache.cs" />
    <Compile Include="Web\Cache\NonEntities\IdFromGuidCache.cs" />
    <Compile Include="Web\Cache\NonEntities\WorkflowTriggersCache.cs" />
    <Compile Include="Web\Cache\RockCache.cs" />
    <Compile Include="Web\Cache\IRockCacheManager.cs" />
    <Compile Include="Web\Cache\ItemCache.cs" />
    <Compile Include="Web\Cache\EntityCache.cs" />
    <Compile Include="Web\Cache\IEntityCache.cs" />
    <Compile Include="Web\Cache\RockCacheManager.cs" />
    <Compile Include="Web\Cache\ModelCache.cs" />
    <Compile Include="Web\Cache\Entities\AttributeCache.cs" />
    <Compile Include="Web\Cache\Entities\BlockTypeCache.cs" />
    <Compile Include="Web\Cache\Entities\CategoryCache.cs" />
    <Compile Include="Web\Cache\Entities\DefinedTypeCache.cs" />
    <Compile Include="Web\Cache\Entities\DefinedValueCache.cs" />
    <Compile Include="Web\Cache\Entities\EntityTypeCache.cs" />
    <Compile Include="Web\Cache\Entities\FieldTypeCache.cs" />
    <Compile Include="Web\Cache\Entities\LayoutCache.cs" />
    <Compile Include="Web\Cache\Entities\PageCache.cs" />
    <Compile Include="Web\Cache\Entities\SiteCache.cs" />
    <Compile Include="Web\Cache\NonEntities\AttributeValueCache.cs" />
    <Compile Include="Web\Cache\NonEntities\EntityAttributesCache.cs" />
    <Compile Include="Web\Cache\NonEntities\GlobalAttributesCache.cs" />
    <Compile Include="Web\Cache\NonEntities\LavaTemplateCache.cs" />
    <Compile Include="Web\Cache\NonEntities\RoleCache.cs" />
    <Compile Include="Chart\ChartGroupBy.cs" />
    <Compile Include="Chart\IChartData.cs" />
    <Compile Include="Chart\SummaryData.cs" />
    <Compile Include="CheckIn\CheckInBlockMultiPerson.cs">
      <SubType>ASPXCodeBehind</SubType>
    </Compile>
    <Compile Include="CheckIn\CheckInBlock.cs">
      <SubType>ASPXCodeBehind</SubType>
    </Compile>
    <Compile Include="CheckIn\CheckInFamily.cs" />
    <Compile Include="CheckIn\CheckInGroup.cs" />
    <Compile Include="CheckIn\CheckInGroupType.cs" />
    <Compile Include="CheckIn\CheckInLabel.cs" />
    <Compile Include="CheckIn\CheckInLocation.cs" />
    <Compile Include="CheckIn\CheckOutPerson.cs" />
    <Compile Include="CheckIn\CheckInPerson.cs" />
    <Compile Include="CheckIn\CheckInSchedule.cs" />
    <Compile Include="CheckIn\CheckInState.cs" />
    <Compile Include="CheckIn\CheckInStatus.cs" />
    <Compile Include="CheckIn\CheckinType.cs" />
    <Compile Include="CheckIn\KioskDevice.cs" />
    <Compile Include="CheckIn\KioskGroup.cs" />
    <Compile Include="CheckIn\KioskGroupAttendance.cs" />
    <Compile Include="CheckIn\KioskGroupType.cs" />
    <Compile Include="CheckIn\KioskLabel.cs" />
    <Compile Include="CheckIn\KioskLocation.cs" />
    <Compile Include="CheckIn\KioskLocationAttendance.cs" />
    <Compile Include="CheckIn\KioskSchedule.cs" />
    <Compile Include="CheckIn\KioskScheduleAttendance.cs" />
    <Compile Include="Communication\BouncedEmail.cs" />
    <Compile Include="Communication\Email.cs" />
    <Compile Include="Communication\CommunicationDetails.cs" />
    <Compile Include="Communication\IEmailProvider.cs" />
    <Compile Include="Communication\ICommunicationDetails.cs" />
    <Compile Include="Communication\MediumComponent.cs" />
    <Compile Include="Communication\MediumContainer.cs" />
    <Compile Include="Communication\Medium\Email.cs" />
    <Compile Include="Communication\Medium\PushNotification.cs" />
    <Compile Include="Communication\Medium\Sms.cs" />
    <Compile Include="Communication\RecipientData.cs" />
    <Compile Include="Communication\RockEmailMessage.cs" />
    <Compile Include="Communication\RockMessage.cs" />
    <Compile Include="Communication\RockPushMessage.cs" />
    <Compile Include="Communication\RockSMSMessage.cs" />
    <Compile Include="Communication\Transport\SMTPComponent.cs" />
    <Compile Include="Communication\TransportComponent.cs" />
    <Compile Include="Communication\TransportContainer.cs" />
    <Compile Include="Communication\Transport\Firebase.cs" />
    <Compile Include="Communication\Transport\SMTP.cs" />
    <Compile Include="Communication\Transport\Twilio.cs" />
    <Compile Include="Configuration\AttributeValueConfig.cs" />
    <Compile Include="Configuration\AttributeValuesConfig.cs" />
    <Compile Include="Configuration\RockConfig.cs" />
    <Compile Include="Constants\DisplayStrings.cs" />
    <Compile Include="Constants\SystemSettingKeys.cs" />
    <Compile Include="Data\BoundFieldTypeAttribute.cs" />
    <Compile Include="Data\DbContext.cs" />
    <Compile Include="Data\DbService.cs" />
    <Compile Include="Data\DefinedValueAttribute.cs" />
    <Compile Include="Data\Entity.cs" />
    <Compile Include="Data\FieldTypeAttribute.cs" />
    <Compile Include="Data\AnalyticHistoryFieldAttribute.cs" />
    <Compile Include="Data\HideFromReportingAttribute.cs" />
    <Compile Include="Data\AnalyticsAttribute.cs" />
    <Compile Include="Data\ICategorized.cs" />
    <Compile Include="Data\IEntity.cs" />
    <Compile Include="Data\IFeed.cs" />
    <Compile Include="Data\IgnoreCanDelete.cs" />
    <Compile Include="Data\IgnoreModelErrorsAttribute.cs" />
    <Compile Include="Data\IHistoricalTracking.cs" />
    <Compile Include="Data\IMigration.cs" />
    <Compile Include="Data\IModel.cs" />
    <Compile Include="Data\IncludeForReportingAttribute.cs" />
    <Compile Include="Data\IncludeAsEntityProperty.cs" />
    <Compile Include="Data\Interception\QueryHintDbCommandInterceptor.cs" />
    <Compile Include="Data\Interception\QueryHintScope.cs" />
    <Compile Include="Data\IHasActiveFlag.cs" />
    <Compile Include="Data\IOrdered.cs" />
    <Compile Include="Data\IRockEntity.cs" />
    <Compile Include="Data\IService.cs" />
    <Compile Include="Data\LavaIgnoreAttribute.cs" />
    <Compile Include="Data\LavaIncludeAttribute.cs" />
    <Compile Include="Data\LinqRuntimeTypeBuilder.cs" />
    <Compile Include="Data\MigrationHelper.cs" />
    <Compile Include="Data\Model.cs" />
    <Compile Include="Data\NotAuditedAttribute.cs" />
    <Compile Include="Data\NotEmptyGuidAttribute.cs" />
    <Compile Include="Data\NotExportable.cs" />
    <Compile Include="Data\PreviewableAttribute.cs" />
    <Compile Include="Data\RockBulkUpdateExpressionVisitor.cs" />
    <Compile Include="Data\RockClientIncludeAttribute.cs" />
    <Compile Include="Data\RockContext.cs" />
    <Compile Include="Data\RockContextConfig.cs" />
    <Compile Include="Data\RockDomainAttribute.cs" />
    <Compile Include="Data\RockPluginDBInitializer.cs" />
    <Compile Include="Data\RouteAttribute.cs" />
    <Compile Include="Data\Service.cs" />
    <Compile Include="Data\Udf\DbMetadataExtensions.cs" />
    <Compile Include="Data\Udf\GetSpousePersonIdFromPersonIdStoreFunctionInjectionConvention.cs" />
    <Compile Include="Data\Udf\GetAddressStoreFunctionInjectionConvention.cs" />
    <Compile Include="Data\Udf\GetGeofencedGroupNamesStoreFunctionInjectionConvention.cs" />
    <Compile Include="Data\IRockStoreModelConvention.cs" />
    <Compile Include="Data\Udf\RockUdfHelper.cs" />
    <Compile Include="Extension\Component.cs" />
    <Compile Include="Extension\ComponentDescription.cs" />
    <Compile Include="Extension\Container.cs" />
    <Compile Include="Extension\FixedSizeList.cs" />
    <Compile Include="Extension\IComponentData.cs" />
    <Compile Include="Extension\IContainer.cs" />
    <Compile Include="Extension\SafeDirectoryCatalog.cs" />
    <Compile Include="Field\ConfigurationValue.cs" />
    <Compile Include="Field\FieldType.cs" />
    <Compile Include="Field\Helper.cs" />
    <Compile Include="Field\IEntityFieldType.cs" />
    <Compile Include="Field\IEntityQualifierFieldType.cs" />
    <Compile Include="Field\IFieldType.cs" />
    <Compile Include="Field\ILinkableFieldType.cs" />
    <Compile Include="Field\SelectFromListFieldType.cs" />
    <Compile Include="Field\Types\CheckListFieldType.cs" />
    <Compile Include="Field\Types\ContentChannelTypeFieldType.cs" />
    <Compile Include="Field\Types\ContentChannelItemFieldType.cs" />
    <Compile Include="Field\Types\BackgroundCheckFieldType.cs" />
    <Compile Include="Field\Types\MonthDayFieldType.cs" />
    <Compile Include="Field\Types\GenderFieldType.cs" />
    <Compile Include="Field\Types\InteractionChannelsFieldType.cs" />
    <Compile Include="Field\Types\LabelFieldType.cs" />
    <Compile Include="Field\Types\RegistrationInstanceFieldType.cs" />
    <Compile Include="Field\Types\RegistrationTemplateFieldType.cs" />
    <Compile Include="Field\Types\ReportFieldType.cs" />
    <Compile Include="Field\Types\TimeZoneFieldType.cs" />
    <Compile Include="Field\Types\GroupMemberFieldType.cs" />
    <Compile Include="Field\Types\InteractionChannelFieldType.cs" />
    <Compile Include="Field\Types\CommunicationPreferenceFieldType.cs" />
    <Compile Include="Field\Types\DataViewsFieldType.cs" />
    <Compile Include="Field\Types\LavaFieldType.cs" />
    <Compile Include="Field\Types\AccountFieldType.cs" />
    <Compile Include="Field\Types\AccountsFieldType.cs" />
    <Compile Include="Field\Types\AddressFieldType.cs" />
    <Compile Include="Field\Types\AttributeFieldType.cs" />
    <Compile Include="Field\Types\AudioFileFieldType.cs" />
    <Compile Include="Field\Types\AudioUrlFieldType.cs" />
    <Compile Include="Field\Types\BinaryFileFieldType.cs" />
    <Compile Include="Field\Types\BinaryFileTypeFieldType.cs" />
    <Compile Include="Field\Types\BinaryFileTypesFieldType.cs" />
    <Compile Include="Field\Types\BooleanFieldType.cs" />
    <Compile Include="Field\Types\CampusesFieldType.cs" />
    <Compile Include="Field\Types\CampusFieldType.cs" />
    <Compile Include="Field\Types\CategoriesFieldType.cs" />
    <Compile Include="Field\Types\CategoryFieldType.cs" />
    <Compile Include="Field\Types\CodeEditorFieldType.cs" />
    <Compile Include="Field\Types\ColorFieldType.cs" />
    <Compile Include="Field\Types\CommunicationTemplateFieldType.cs" />
    <Compile Include="Field\Types\ComparisonFieldType.cs" />
    <Compile Include="Field\Types\ComponentFieldType.cs" />
    <Compile Include="Field\Types\ComponentsFieldType.cs" />
    <Compile Include="Field\Types\ConnectionActivityTypeFieldType.cs" />
    <Compile Include="Field\Types\ConnectionOpportunityFieldType.cs" />
    <Compile Include="Field\Types\BenevolenceRequestFieldType.cs" />
    <Compile Include="Field\Types\ConnectionRequestFieldType.cs" />
    <Compile Include="Field\Types\ConnectionStateFieldType.cs" />
    <Compile Include="Field\Types\ConnectionStatusFieldType.cs" />
    <Compile Include="Field\Types\ConnectionTypeFieldType.cs" />
    <Compile Include="Field\Types\ConnectionTypesFieldType.cs" />
    <Compile Include="Field\Types\ContentChannelFieldType.cs" />
    <Compile Include="Field\Types\ContentChannelTypesFieldType.cs" />
    <Compile Include="Field\Types\CurrencyFieldType.cs" />
    <Compile Include="Field\Types\DataViewFieldType.cs" />
    <Compile Include="Field\Types\DateFieldType.cs" />
    <Compile Include="Field\Types\DateRangeFieldType.cs" />
    <Compile Include="Field\Types\DateTimeFieldType.cs" />
    <Compile Include="Field\Types\DayOfWeekFieldType.cs" />
    <Compile Include="Field\Types\DaysOfWeekFieldType.cs" />
    <Compile Include="Field\Types\DecimalFieldType.cs" />
    <Compile Include="Field\Types\DecimalRangeFieldType.cs" />
    <Compile Include="Field\Types\DefinedTypeFieldType.cs" />
    <Compile Include="Field\Types\DefinedValueFieldType.cs" />
    <Compile Include="Field\Types\DefinedValueRangeFieldType.cs" />
    <Compile Include="Field\Types\EmailFieldType.cs" />
    <Compile Include="Field\Types\MatrixFieldType.cs" />
    <Compile Include="Field\Types\SocialMediaAccountFieldType.cs" />
    <Compile Include="Field\Types\SSNFieldType.cs" />
    <Compile Include="Field\Types\WorkflowFieldType.cs" />
    <Compile Include="Field\Types\EncryptedTextFieldType.cs" />
    <Compile Include="Field\Types\EntityFieldType.cs" />
    <Compile Include="Field\Types\EntityTypeFieldType.cs" />
    <Compile Include="Field\Types\EnumFieldType.cs" />
    <Compile Include="Field\Types\EventCalendarFieldType.cs" />
    <Compile Include="Field\Types\EventItemFieldType.cs" />
    <Compile Include="Field\Types\FileFieldType.cs" />
    <Compile Include="Field\Types\FinancialGatewayFieldType.cs" />
    <Compile Include="Field\Types\GroupAndRoleFieldType.cs" />
    <Compile Include="Field\Types\GroupFieldType.cs" />
    <Compile Include="Field\Types\GroupLocationTypeFieldType.cs" />
    <Compile Include="Field\Types\GroupRoleFieldType.cs" />
    <Compile Include="Field\Types\GroupTypeFieldType.cs" />
    <Compile Include="Field\Types\GroupTypeGroupFieldType.cs" />
    <Compile Include="Field\Types\GroupTypesFieldType.cs" />
    <Compile Include="Field\Types\HtmlFieldType.cs" />
    <Compile Include="Field\Types\ImageFieldType.cs" />
    <Compile Include="Field\Types\IntegerFieldType.cs" />
    <Compile Include="Field\Types\IntegerRangeFieldType.cs" />
    <Compile Include="Field\Types\KeyValueListFieldType.cs" />
    <Compile Include="Field\Types\LavaCommandsFieldType.cs" />
    <Compile Include="Field\Types\LocationFieldType.cs" />
    <Compile Include="Field\Types\MarkdownFieldType.cs" />
    <Compile Include="Field\Types\MemoFieldType.cs" />
    <Compile Include="Field\Types\MergeTemplateFieldType.cs" />
    <Compile Include="Field\Types\MetricCategoriesFieldType.cs" />
    <Compile Include="Field\Types\NoteTypeFieldType.cs" />
    <Compile Include="Field\Types\NoteTypesFieldType.cs" />
    <Compile Include="Field\Types\PageReferenceFieldType.cs" />
    <Compile Include="Field\Types\BadgesFieldType.cs" />
    <Compile Include="Field\Types\PersonFieldType.cs" />
    <Compile Include="Field\Types\PhoneNumberFieldType.cs" />
    <Compile Include="Field\Types\RangeSliderFieldType.cs" />
    <Compile Include="Field\Types\RatingFieldType.cs" />
    <Compile Include="Field\Types\RemoteAuthsFieldType.cs" />
    <Compile Include="Field\Types\ScheduleFieldType.cs" />
    <Compile Include="Field\Types\SchedulesFieldType.cs" />
    <Compile Include="Field\Types\SecurityRoleFieldType.cs" />
    <Compile Include="Field\Types\SelectMultiFieldType.cs" />
    <Compile Include="Field\Types\SelectSingleFieldType.cs" />
    <Compile Include="Field\Types\SiteFieldType.cs" />
    <Compile Include="Field\Types\SlidingDateRangeFieldType.cs" />
    <Compile Include="Field\Types\SystemEmailFieldType.cs" />
    <Compile Include="Field\Types\TextFieldType.cs" />
    <Compile Include="Field\Types\TimeFieldType.cs" />
    <Compile Include="Field\Types\UrlLinkFieldType.cs" />
    <Compile Include="Field\Types\ValueListFieldType.cs" />
    <Compile Include="Field\Types\VideoFileFieldType.cs" />
    <Compile Include="Field\Types\VideoUrlFieldType.cs" />
    <Compile Include="Field\Types\WorkflowActivityTypeFieldType.cs" />
    <Compile Include="Field\Types\WorkflowAttributeFieldType.cs" />
    <Compile Include="Field\Types\WorkflowTextOrAttributeFieldType.cs" />
    <Compile Include="Field\Types\WorkflowTypeFieldType.cs" />
    <Compile Include="Field\Types\WorkflowTypesFieldType.cs" />
    <Compile Include="Financial\ACHPaymentInfo.cs" />
    <Compile Include="Financial\CreditCardPaymentInfo.cs" />
    <Compile Include="Financial\GatewayComponent.cs" />
    <Compile Include="Financial\GatewayContainer.cs" />
    <Compile Include="Financial\ITransactionDetail.cs" />
    <Compile Include="Financial\Payment.cs" />
    <Compile Include="Financial\PaymentInfo.cs" />
    <Compile Include="Financial\PaymentSchedule.cs" />
    <Compile Include="Financial\ReferencePaymentInfo.cs" />
    <Compile Include="Financial\SwipePaymentInfo.cs" />
    <Compile Include="Financial\TestGateway.cs" />
    <Compile Include="Financial\ThreeStepGatewayComponent.cs" />
    <Compile Include="Follow\EventComponent.cs" />
    <Compile Include="Follow\EventContainer.cs" />
    <Compile Include="Follow\Event\PersonAnniversary.cs" />
    <Compile Include="Follow\Event\PersonPrayerRequest.cs" />
    <Compile Include="Follow\Event\PersonBaptized.cs" />
    <Compile Include="Follow\Event\PersonBirthday.cs" />
    <Compile Include="Follow\Event\PersonFirstAttendedGroupType.cs" />
    <Compile Include="Follow\Event\PersonFirstJoinedGroupType.cs" />
    <Compile Include="Follow\Event\PersonHistory.cs" />
    <Compile Include="Follow\SuggestionComponent.cs" />
    <Compile Include="Follow\SuggestionContainer.cs" />
    <Compile Include="Follow\Suggestion\InFollowedGroup.cs" />
    <Compile Include="Follow\Suggestion\InGroupTogether.cs" />
    <Compile Include="Jobs\CalculateFamilyAnalytics.cs" />
    <Compile Include="Jobs\CalculatePersonSignals.cs" />
    <Compile Include="Jobs\CommunicationQueueAlert.cs" />
    <Compile Include="Jobs\DatabaseMaintenance.cs" />
    <Compile Include="Jobs\GetNcoa.cs" />
    <Compile Include="Jobs\IndexRockSite.cs" />
    <Compile Include="Jobs\MigrateFamilyAlternateId.cs" />
    <Compile Include="Jobs\MigrateAttendanceOccurrenceData.cs" />
    <Compile Include="Jobs\MigrateHistorySummaryData.cs" />
    <Compile Include="Jobs\PostV80DataMigrations.cs" />
    <Compile Include="Jobs\PostV74DataMigrations.cs" />
    <Compile Include="Jobs\ProcessBIAnalytics.cs" />
    <Compile Include="Jobs\PbxCdrDownload.cs" />
    <Compile Include="Jobs\DataAutomation.cs" />
    <Compile Include="Jobs\ProcessGroupHistory.cs" />
    <Compile Include="Jobs\SendCreditCardExpirationNotices.cs" />
    <Compile Include="Jobs\IndexEntities.cs" />
    <Compile Include="Jobs\SendDataViewEmail.cs" />
    <Compile Include="Jobs\CalculateGroupRequirements.cs" />
    <Compile Include="Jobs\CalculateMetrics.cs" />
    <Compile Include="Jobs\GetScheduledPayments.cs" />
    <Compile Include="Jobs\GroupLeaderPendingNotifications.cs" />
    <Compile Include="Jobs\GroupSync.cs" />
    <Compile Include="Jobs\JobLoadFailedException.cs" />
    <Compile Include="Jobs\JobPulse.cs" />
    <Compile Include="Jobs\LaunchWorkflow.cs">
      <SubType>ASPXCodeBehind</SubType>
    </Compile>
    <Compile Include="Jobs\LocationServicesVerify.cs" />
    <Compile Include="Jobs\ProcessSignatureDocuments.cs" />
    <Compile Include="Jobs\ProcessWorkflows.cs" />
    <Compile Include="Jobs\RockCleanup.cs" />
    <Compile Include="Jobs\RockJobListener.cs" />
    <Compile Include="Jobs\CompleteWorkflows.cs" />
    <Compile Include="Jobs\RunSQL.cs" />
    <Compile Include="Jobs\SendAttendanceReminders.cs" />
    <Compile Include="Jobs\SendBirthdayEmail.cs" />
    <Compile Include="Jobs\SendCommunications.cs" />
    <Compile Include="Jobs\SendFollowingEvents.cs" />
    <Compile Include="Jobs\SendFollowingSuggestions.cs" />
    <Compile Include="Jobs\SendGroupEmail.cs" />
    <Compile Include="Jobs\SendGroupRequirementsNotification.cs" />
    <Compile Include="Jobs\SendNoteNotifications.cs" />
    <Compile Include="Jobs\SendRegistrationPaymentReminders.cs" />
    <Compile Include="Jobs\SparkLink.cs" />
    <Compile Include="Jobs\SendRegistrationReminders.cs" />
    <Compile Include="Jobs\UpdatePersistedDataviews.cs" />
    <Compile Include="Lava\Blocks\Execute.cs" />
    <Compile Include="Lava\Blocks\RockEntity.cs" />
    <Compile Include="Lava\Blocks\RockLavaBlockBase.cs" />
    <Compile Include="Lava\Blocks\Search.cs" />
    <Compile Include="Lava\Blocks\Javascript.cs" />
    <Compile Include="Lava\Blocks\Cache.cs" />
    <Compile Include="Lava\Blocks\TagList.cs" />
    <Compile Include="Lava\Blocks\Stylesheet.cs" />
    <Compile Include="Lava\Blocks\WebRequest.cs" />
    <Compile Include="Lava\Blocks\Sql.cs" />
    <Compile Include="Lava\Blocks\WorkflowActivate.cs" />
    <Compile Include="Lava\CommonMergeFieldsOptions.cs" />
    <Compile Include="Lava\ILiquidizable.cs" />
    <Compile Include="Lava\LavaHelper.cs" />
    <Compile Include="Lava\LavaSupportLevel.cs" />
    <Compile Include="Lava\LegacyLavaSyntaxDetectedException.cs" />
    <Compile Include="Lava\LegacyLavaUpdater.cs" />
    <Compile Include="Lava\RockFilters.cs" />
    <Compile Include="Lava\Shortcodes\DynamicShortcodeBlock.cs" />
    <Compile Include="Lava\Shortcodes\DynamicShortcodeInline.cs" />
    <Compile Include="Lava\Shortcodes\IRockShortcode.cs" />
    <Compile Include="Lava\Shortcodes\RockLavaShortcodeBlockBase.cs" />
    <Compile Include="Lava\Shortcodes\RockLavaShortcodeBase.cs" />
    <Compile Include="Lava\Shortcodes\BootstrapAlert.cs" />
    <Compile Include="MergeTemplates\HtmlMergeTemplateType.cs" />
    <Compile Include="MergeTemplates\MergeTemplateType.cs" />
    <Compile Include="MergeTemplates\MergeTemplateTypeContainer.cs" />
    <Compile Include="MergeTemplates\WordDocumentMergeTemplateType.cs" />
    <Compile Include="Model\AnalyticsDimAttendanceLocation.cs" />
    <Compile Include="Model\AnalyticsDimCampus.cs" />
    <Compile Include="Model\AnalyticsSourceCampus.cs" />
    <Compile Include="Model\AnalyticsDimFinancialAccount.cs" />
    <Compile Include="Model\AnalyticsDimFinancialBatch.cs" />
    <Compile Include="Model\AnalyticsDimFamilyHistorical.cs" />
    <Compile Include="Model\AnalyticsDimFamilyCurrent.cs" />
    <Compile Include="Model\AnalyticsDimFamilyHeadOfHousehold.cs" />
    <Compile Include="Model\AnalyticsDimPersonHistorical.cs" />
    <Compile Include="Model\AnalyticsDimPersonCurrent.cs" />
    <Compile Include="Model\AnalyticsSourceDate.cs" />
    <Compile Include="Model\AnalyticsFactAttendance.cs" />
    <Compile Include="Model\AnalyticsSourceAttendance.cs" />
    <Compile Include="Model\AnalyticsSourceFamilyHistorical.cs" />
    <Compile Include="Model\AnalyticsSourcePersonHistorical.cs" />
    <Compile Include="Model\AnalyticsFactFinancialTransaction.cs" />
    <Compile Include="Model\AnalyticsSourceFinancialTransaction.cs" />
    <Compile Include="Model\AssetStorageProvider.cs" />
    <Compile Include="Model\AssetStorageProviderService.Partial.cs" />
    <Compile Include="Model\CodeGenerated\AssetStorageProviderService.cs" />
    <Compile Include="Model\CodeGenerated\ServiceJobHistoryService.cs" />
    <Compile Include="Model\ConnectionTypeService.Partial.cs" />
    <Compile Include="Model\AttendanceOccurrence.cs" />
    <Compile Include="Model\Attendance.cs" />
    <Compile Include="Model\AttendanceCode.cs" />
    <Compile Include="Model\AttendanceOccurrenceService.Partial.cs" />
    <Compile Include="Model\AttributeMatrix.cs" />
    <Compile Include="Model\AttributeMatrixItem.cs" />
    <Compile Include="Model\AttributeMatrixTemplate.cs" />
    <Compile Include="Model\AttributeValueHistorical.cs" />
    <Compile Include="Model\CodeGenerated\AnalyticsDimCampusService.cs" />
    <Compile Include="Model\CodeGenerated\AnalyticsDimFamilyCurrentService.cs" />
    <Compile Include="Model\CodeGenerated\AnalyticsDimFamilyHeadOfHouseholdService.cs" />
    <Compile Include="Model\CodeGenerated\AnalyticsDimFamilyHistoricalService.cs" />
    <Compile Include="Model\CodeGenerated\AnalyticsFactAttendanceService.cs" />
    <Compile Include="Model\CodeGenerated\AnalyticsSourceAttendanceService.cs" />
    <Compile Include="Model\CodeGenerated\AnalyticsSourceCampusService.cs" />
    <Compile Include="Model\CodeGenerated\AnalyticsSourceFamilyHistoricalService.cs" />
    <Compile Include="Model\AttributeMatrixTemplateService.partial.cs" />
    <Compile Include="Model\CodeGenerated\AttendanceOccurrenceService.cs" />
    <Compile Include="Model\CodeGenerated\AttributeValueHistoricalService.cs" />
    <Compile Include="Model\CodeGenerated\CommunicationAttachmentService.cs" />
    <Compile Include="Model\CodeGenerated\CommunicationTemplateAttachmentService.cs" />
    <Compile Include="Model\CodeGenerated\GroupHistoricalService.cs" />
    <Compile Include="Model\CodeGenerated\GroupLocationHistoricalScheduleService.cs" />
    <Compile Include="Model\CodeGenerated\GroupLocationHistoricalService.cs" />
    <Compile Include="Model\CodeGenerated\GroupMemberHistoricalService.cs" />
    <Compile Include="Model\CodeGenerated\ContentChannelItemSlugService.cs" />
    <Compile Include="Model\CodeGenerated\GroupSyncService.cs" />
    <Compile Include="Model\CodeGenerated\LavaShortcodeService.cs" />
    <Compile Include="Model\CodeGenerated\MetaFirstNameGenderLookupService.cs" />
    <Compile Include="Model\CodeGenerated\MetaLastNameLookupService.cs" />
    <Compile Include="Model\CodeGenerated\MetaNickNameLookupService.cs" />
    <Compile Include="Model\CodeGenerated\NcoaHistoryService.cs" />
    <Compile Include="Model\CodeGenerated\NoteWatchService.cs" />
    <Compile Include="Model\CodeGenerated\PersonalDeviceService.cs" />
    <Compile Include="Model\CodeGenerated\AttributeMatrixItemService.cs" />
    <Compile Include="Model\CodeGenerated\AttributeMatrixService.cs" />
    <Compile Include="Model\CodeGenerated\AttributeMatrixTemplateService.cs" />
    <Compile Include="Model\CodeGenerated\PersonSearchKeyService.cs" />
    <Compile Include="Model\CodeGenerated\PersonSignalService.cs" />
    <Compile Include="Model\CodeGenerated\SignalTypeService.cs" />
    <Compile Include="Model\CommunicationTemplateAttachment.cs" />
    <Compile Include="Model\CommunicationAttachment.cs" />
    <Compile Include="Model\CodeGenerated\PageShortLinkService.cs" />
    <Compile Include="Model\CodeGenerated\PersonTokenService.cs" />
    <Compile Include="Model\ContentChannelItemSlug.cs" />
    <Compile Include="Model\ContentChannelItemSlugService.Partial.cs" />
    <Compile Include="Model\DataViewPersistedValue.cs" />
    <Compile Include="Model\ContentChannelItemService.Partial.cs" />
    <Compile Include="Model\FinancialAccountService.Partial.cs" />
    <Compile Include="Data\IAnalyticsAddresses.cs" />
    <Compile Include="Model\GroupLocationHistoricalSchedule.cs" />
    <Compile Include="Model\GroupLocationHistorical.cs" />
    <Compile Include="Model\GroupMemberHistorical.cs" />
    <Compile Include="Model\GroupHistorical.cs" />
    <Compile Include="Model\GroupSync.cs" />
    <Compile Include="Model\GroupMemberHistoricalService.Partial.cs" />
    <Compile Include="Model\InteractionComponentService.Partial.cs" />
    <Compile Include="Model\InteractionService.Partial.cs" />
    <Compile Include="Model\MetaFirstNameGenderLookup.cs" />
    <Compile Include="Model\MetaLastNameLookup.cs" />
    <Compile Include="Model\MetaNickNameLookup.cs" />
    <Compile Include="Model\MetricService.Partial.cs" />
    <Compile Include="Model\AttendanceCodeService.Partial.cs" />
    <Compile Include="Model\AttendanceService.Partial.cs" />
    <Compile Include="Model\Attribute.cs" />
    <Compile Include="Model\AttributeQualifier.cs" />
    <Compile Include="Model\AttributeQualifierService.Partial.cs" />
    <Compile Include="Model\AttributeService.Partial.cs" />
    <Compile Include="Model\AttributeValue.cs" />
    <Compile Include="Model\AttributeValueService.Partial.cs" />
    <Compile Include="Model\Audit.cs" />
    <Compile Include="Model\AuditDetail.cs" />
    <Compile Include="Model\Auth.cs" />
    <Compile Include="Model\AuthService.Partial.cs" />
    <Compile Include="Model\BackgroundCheck.cs" />
    <Compile Include="Model\BenevolenceRequestDocument.cs" />
    <Compile Include="Model\BenevolenceRequest.cs" />
    <Compile Include="Model\BenevolenceResult.cs" />
    <Compile Include="Model\BinaryFile.cs" />
    <Compile Include="Model\BinaryFileData.cs" />
    <Compile Include="Model\BinaryFileService.Partial.cs" />
    <Compile Include="Model\BinaryFileType.cs" />
    <Compile Include="Model\Block.cs" />
    <Compile Include="Model\BlockService.Partial.cs" />
    <Compile Include="Model\BlockType.cs" />
    <Compile Include="Model\BlockTypeService.Partial.cs" />
    <Compile Include="Model\Campus.cs" />
    <Compile Include="Model\CampusService.partial.cs" />
    <Compile Include="Model\Category.cs" />
    <Compile Include="Model\CategoryService.Partial.cs" />
    <Compile Include="Model\CodeGenerated\AnalyticsDimFinancialAccountService.cs" />
    <Compile Include="Model\CodeGenerated\AnalyticsDimFinancialBatchService.cs" />
    <Compile Include="Model\CodeGenerated\AnalyticsDimPersonCurrentService.cs" />
    <Compile Include="Model\CodeGenerated\AnalyticsDimPersonHistoricalService.cs" />
    <Compile Include="Model\CodeGenerated\AnalyticsFactFinancialTransactionService.cs" />
    <Compile Include="Model\CodeGenerated\AnalyticsSourceFinancialTransactionService.cs" />
    <Compile Include="Model\CodeGenerated\AnalyticsSourcePersonHistoricalService.cs" />
    <Compile Include="Model\CodeGenerated\AttendanceCodeService.cs" />
    <Compile Include="Model\CodeGenerated\AttendanceService.cs" />
    <Compile Include="Model\CodeGenerated\AttributeQualifierService.cs" />
    <Compile Include="Model\CodeGenerated\AttributeService.cs" />
    <Compile Include="Model\CodeGenerated\AttributeValueService.cs" />
    <Compile Include="Model\CodeGenerated\AuditDetailService.cs" />
    <Compile Include="Model\CodeGenerated\AuditService.cs" />
    <Compile Include="Model\CodeGenerated\AuthService.cs" />
    <Compile Include="Model\CodeGenerated\BackgroundCheckService.cs" />
    <Compile Include="Model\CodeGenerated\BenevolenceRequestDocumentService.cs" />
    <Compile Include="Model\CodeGenerated\BenevolenceRequestService.cs" />
    <Compile Include="Model\CodeGenerated\BenevolenceResultService.cs" />
    <Compile Include="Model\CodeGenerated\BinaryFileDataService.cs" />
    <Compile Include="Model\CodeGenerated\BinaryFileService.cs" />
    <Compile Include="Model\CodeGenerated\BinaryFileTypeService.cs" />
    <Compile Include="Model\CodeGenerated\BlockService.cs" />
    <Compile Include="Model\CodeGenerated\BlockTypeService.cs" />
    <Compile Include="Model\CodeGenerated\CampusService.cs" />
    <Compile Include="Model\CodeGenerated\CategoryService.cs" />
    <Compile Include="Model\CodeGenerated\CommunicationRecipientService.cs" />
    <Compile Include="Model\CodeGenerated\CommunicationService.cs" />
    <Compile Include="Model\CodeGenerated\CommunicationTemplateService.cs" />
    <Compile Include="Model\CodeGenerated\ConnectionActivityTypeService.cs" />
    <Compile Include="Model\CodeGenerated\ConnectionOpportunityCampusService.cs" />
    <Compile Include="Model\CodeGenerated\ConnectionOpportunityConnectorGroupService.cs" />
    <Compile Include="Model\CodeGenerated\ConnectionOpportunityGroupConfigService.cs" />
    <Compile Include="Model\CodeGenerated\ConnectionOpportunityGroupService.cs" />
    <Compile Include="Model\CodeGenerated\ConnectionOpportunityService.cs" />
    <Compile Include="Model\CodeGenerated\ConnectionRequestActivityService.cs" />
    <Compile Include="Model\CodeGenerated\ConnectionRequestService.cs" />
    <Compile Include="Model\CodeGenerated\ConnectionRequestWorkflowService.cs" />
    <Compile Include="Model\CodeGenerated\ConnectionStatusService.cs" />
    <Compile Include="Model\CodeGenerated\ConnectionTypeService.cs" />
    <Compile Include="Model\CodeGenerated\ConnectionWorkflowService.cs" />
    <Compile Include="Model\CodeGenerated\ContentChannelItemAssociationService.cs" />
    <Compile Include="Model\CodeGenerated\ContentChannelItemService.cs" />
    <Compile Include="Model\CodeGenerated\ContentChannelService.cs" />
    <Compile Include="Model\CodeGenerated\ContentChannelTypeService.cs" />
    <Compile Include="Model\CodeGenerated\DataViewFilterService.cs" />
    <Compile Include="Model\CodeGenerated\DataViewService.cs" />
    <Compile Include="Model\CodeGenerated\DefinedTypeService.cs" />
    <Compile Include="Model\CodeGenerated\DefinedValueService.cs" />
    <Compile Include="Model\CodeGenerated\DeviceService.cs" />
    <Compile Include="Model\CodeGenerated\EntitySetItemService.cs" />
    <Compile Include="Model\CodeGenerated\EntitySetService.cs" />
    <Compile Include="Model\CodeGenerated\EntityTypeService.cs" />
    <Compile Include="Model\CodeGenerated\EventCalendarContentChannelService.cs" />
    <Compile Include="Model\CodeGenerated\EventCalendarItemService.cs" />
    <Compile Include="Model\CodeGenerated\EventCalendarService.cs" />
    <Compile Include="Model\CodeGenerated\EventItemAudienceService.cs" />
    <Compile Include="Model\CodeGenerated\EventItemOccurrenceChannelItemService.cs" />
    <Compile Include="Model\CodeGenerated\EventItemOccurrenceGroupMapService.cs" />
    <Compile Include="Model\CodeGenerated\EventItemOccurrenceService.cs" />
    <Compile Include="Model\CodeGenerated\EventItemService.cs" />
    <Compile Include="Model\CodeGenerated\ExceptionLogService.cs" />
    <Compile Include="Model\CodeGenerated\FieldTypeService.cs" />
    <Compile Include="Model\CodeGenerated\FinancialAccountService.cs" />
    <Compile Include="Model\CodeGenerated\FinancialBatchService.cs" />
    <Compile Include="Model\CodeGenerated\FinancialGatewayService.cs" />
    <Compile Include="Model\CodeGenerated\FinancialPaymentDetailService.cs" />
    <Compile Include="Model\CodeGenerated\FinancialPersonBankAccountService.cs" />
    <Compile Include="Model\CodeGenerated\FinancialPersonSavedAccountService.cs" />
    <Compile Include="Model\CodeGenerated\FinancialPledgeService.cs" />
    <Compile Include="Model\CodeGenerated\FinancialScheduledTransactionDetailService.cs" />
    <Compile Include="Model\CodeGenerated\FinancialScheduledTransactionService.cs" />
    <Compile Include="Model\CodeGenerated\FinancialTransactionDetailService.cs" />
    <Compile Include="Model\CodeGenerated\FinancialTransactionImageService.cs" />
    <Compile Include="Model\CodeGenerated\FinancialTransactionRefundService.cs" />
    <Compile Include="Model\CodeGenerated\FinancialTransactionService.cs" />
    <Compile Include="Model\CodeGenerated\FollowingEventNotificationService.cs" />
    <Compile Include="Model\CodeGenerated\FollowingEventSubscriptionService.cs" />
    <Compile Include="Model\CodeGenerated\FollowingEventTypeService.cs" />
    <Compile Include="Model\CodeGenerated\FollowingService.cs" />
    <Compile Include="Model\CodeGenerated\FollowingSuggestedService.cs" />
    <Compile Include="Model\CodeGenerated\FollowingSuggestionTypeService.cs" />
    <Compile Include="Model\CodeGenerated\GroupLocationService.cs" />
    <Compile Include="Model\CodeGenerated\GroupMemberRequirementService.cs" />
    <Compile Include="Model\CodeGenerated\GroupMemberService.cs" />
    <Compile Include="Model\CodeGenerated\GroupMemberWorkflowTriggerService.cs" />
    <Compile Include="Model\CodeGenerated\GroupRequirementService.cs" />
    <Compile Include="Model\CodeGenerated\GroupRequirementTypeService.cs" />
    <Compile Include="Model\CodeGenerated\GroupScheduleExclusionService.cs" />
    <Compile Include="Model\CodeGenerated\GroupService.cs" />
    <Compile Include="Model\CodeGenerated\GroupTypeRoleService.cs" />
    <Compile Include="Model\CodeGenerated\GroupTypeService.cs" />
    <Compile Include="Model\CodeGenerated\HistoryService.cs" />
    <Compile Include="Model\CodeGenerated\HtmlContentService.cs" />
    <Compile Include="Model\CodeGenerated\InteractionChannelService.cs" />
    <Compile Include="Model\CodeGenerated\InteractionComponentService.cs" />
    <Compile Include="Model\CodeGenerated\InteractionDeviceTypeService.cs" />
    <Compile Include="Model\CodeGenerated\InteractionService.cs" />
    <Compile Include="Model\CodeGenerated\InteractionSessionService.cs" />
    <Compile Include="Model\CodeGenerated\LayoutService.cs" />
    <Compile Include="Model\CodeGenerated\LocationService.cs" />
    <Compile Include="Model\CodeGenerated\MergeTemplateService.cs" />
    <Compile Include="Model\CodeGenerated\MetricCategoryService.cs" />
    <Compile Include="Model\CodeGenerated\MetricPartitionService.cs" />
    <Compile Include="Model\CodeGenerated\MetricService.cs" />
    <Compile Include="Model\CodeGenerated\MetricValuePartitionService.cs" />
    <Compile Include="Model\CodeGenerated\MetricValueService.cs" />
    <Compile Include="Model\CodeGenerated\NoteService.cs" />
    <Compile Include="Model\CodeGenerated\NoteTypeService.cs" />
    <Compile Include="Model\CodeGenerated\NotificationRecipientService.cs" />
    <Compile Include="Model\CodeGenerated\NotificationService.cs" />
    <Compile Include="Model\CodeGenerated\PageContextService.cs" />
    <Compile Include="Model\CodeGenerated\PageRouteService.cs" />
    <Compile Include="Model\CodeGenerated\PageService.cs" />
    <Compile Include="Model\CodeGenerated\PersonAliasService.cs" />
    <Compile Include="Model\CodeGenerated\BadgeService.cs" />
    <Compile Include="Model\CodeGenerated\PersonDuplicateService.cs" />
    <Compile Include="Model\CodeGenerated\PersonPreviousNameService.cs" />
    <Compile Include="Model\CodeGenerated\PersonService.cs" />
    <Compile Include="Model\CodeGenerated\PersonViewedService.cs" />
    <Compile Include="Model\CodeGenerated\PhoneNumberService.cs" />
    <Compile Include="Model\CodeGenerated\PluginMigrationService.cs" />
    <Compile Include="Model\CodeGenerated\PrayerRequestService.cs" />
    <Compile Include="Model\CodeGenerated\RegistrationInstanceService.cs" />
    <Compile Include="Model\CodeGenerated\RegistrationRegistrantFeeService.cs" />
    <Compile Include="Model\CodeGenerated\RegistrationRegistrantService.cs" />
    <Compile Include="Model\CodeGenerated\RegistrationService.cs" />
    <Compile Include="Model\CodeGenerated\RegistrationTemplateDiscountService.cs" />
    <Compile Include="Model\CodeGenerated\RegistrationTemplateFeeService.cs" />
    <Compile Include="Model\CodeGenerated\RegistrationTemplateFormFieldService.cs" />
    <Compile Include="Model\CodeGenerated\RegistrationTemplateFormService.cs" />
    <Compile Include="Model\CodeGenerated\RegistrationTemplateService.cs" />
    <Compile Include="Model\CodeGenerated\ReportFieldService.cs" />
    <Compile Include="Model\CodeGenerated\ReportService.cs" />
    <Compile Include="Model\CodeGenerated\RestActionService.cs" />
    <Compile Include="Model\CodeGenerated\RestControllerService.cs" />
    <Compile Include="Model\CodeGenerated\ScheduleCategoryExclusionService.cs" />
    <Compile Include="Model\CodeGenerated\ScheduleService.cs" />
    <Compile Include="Model\CodeGenerated\ServiceJobService.cs" />
    <Compile Include="Model\CodeGenerated\ServiceLogService.cs" />
    <Compile Include="Model\CodeGenerated\SignatureDocumentService.cs" />
    <Compile Include="Model\CodeGenerated\SignatureDocumentTemplateService.cs" />
    <Compile Include="Model\CodeGenerated\SiteDomainService.cs" />
    <Compile Include="Model\CodeGenerated\SiteService.cs" />
    <Compile Include="Model\CodeGenerated\SystemEmailService.cs" />
    <Compile Include="Model\SystemEmailService.Partial.cs" />
    <Compile Include="Model\CodeGenerated\TaggedItemService.cs" />
    <Compile Include="Model\CodeGenerated\TagService.cs" />
    <Compile Include="Model\CodeGenerated\UserLoginService.cs" />
    <Compile Include="Model\CodeGenerated\WorkflowActionFormAttributeService.cs" />
    <Compile Include="Model\CodeGenerated\WorkflowActionFormService.cs" />
    <Compile Include="Model\CodeGenerated\WorkflowActionService.cs" />
    <Compile Include="Model\CodeGenerated\WorkflowActionTypeService.cs" />
    <Compile Include="Model\CodeGenerated\WorkflowActivityService.cs" />
    <Compile Include="Model\CodeGenerated\WorkflowActivityTypeService.cs" />
    <Compile Include="Model\CodeGenerated\WorkflowService.cs" />
    <Compile Include="Model\CodeGenerated\WorkflowTriggerService.cs" />
    <Compile Include="Model\CodeGenerated\WorkflowTypeService.cs" />
    <Compile Include="Model\Communication.cs" />
    <Compile Include="Model\CommunicationRecipient.cs" />
    <Compile Include="Model\CommunicationRecipientService.Partial.cs" />
    <Compile Include="Model\CommunicationService.Partial.cs" />
    <Compile Include="Model\CommunicationTemplate.cs" />
    <Compile Include="Model\ConnectionActivityType.cs" />
    <Compile Include="Model\ConnectionOpportunityGroupConfig.cs" />
    <Compile Include="Model\ConnectionOpportunity.cs" />
    <Compile Include="Model\ConnectionOpportunityCampus.cs" />
    <Compile Include="Model\ConnectionOpportunityConnectorGroup.cs" />
    <Compile Include="Model\ConnectionOpportunityGroup.cs" />
    <Compile Include="Model\ConnectionRequest.cs" />
    <Compile Include="Model\ConnectionRequestActivity.cs" />
    <Compile Include="Model\ConnectionRequestWorkflow.cs" />
    <Compile Include="Model\ConnectionStatus.cs" />
    <Compile Include="Model\ConnectionType.cs" />
    <Compile Include="Model\ConnectionWorkflow.cs" />
    <Compile Include="Model\ConnectionWorkflowService.Partial.cs" />
    <Compile Include="Model\ContentChannel.cs" />
    <Compile Include="Model\ContentChannelItem.cs" />
    <Compile Include="Model\ContentChannelType.cs" />
    <Compile Include="Model\DataView.cs" />
    <Compile Include="Model\DataViewFilter.cs" />
    <Compile Include="Model\DataViewService.Partial.cs" />
    <Compile Include="Model\DbGeographyConverter.cs" />
    <Compile Include="Model\DefinedType.cs" />
    <Compile Include="Model\DefinedTypeService.Partial.cs" />
    <Compile Include="Model\DefinedValue.cs" />
    <Compile Include="Model\DefinedValueService.Partial.cs" />
    <Compile Include="Model\Device.cs" />
    <Compile Include="Model\DeviceService.Partial.cs" />
    <Compile Include="Model\DiscService.cs" />
    <Compile Include="Model\EntitySet.cs" />
    <Compile Include="Model\EntitySetItem.cs" />
    <Compile Include="Model\EntitySetItemService.Partial.cs" />
    <Compile Include="Model\EntitySetService.Partial.cs" />
    <Compile Include="Model\EntityType.cs" />
    <Compile Include="Model\EntityTypeService.Partial.cs" />
    <Compile Include="Model\EventCalendar.cs" />
    <Compile Include="Model\EventCalendarContentChannel.cs" />
    <Compile Include="Model\EventCalendarItem.cs" />
    <Compile Include="Model\EventItem.cs" />
    <Compile Include="Model\EventItemAudience.cs" />
    <Compile Include="Model\EventItemOccurrence.cs" />
    <Compile Include="Model\EventItemOccurrenceChannelItem.cs" />
    <Compile Include="Model\EventItemOccurrenceGroupMap.cs" />
    <Compile Include="Model\ExceptionLog.cs" />
    <Compile Include="Model\ExceptionLogService.Partial.cs" />
    <Compile Include="Model\FieldType.cs" />
    <Compile Include="Model\FieldTypeService.Partial.cs" />
    <Compile Include="Model\FinancialAccount.cs" />
    <Compile Include="Model\FinancialBatch.cs" />
    <Compile Include="Model\FinancialBatchService.Partial.cs" />
    <Compile Include="Model\FinancialGateway.cs" />
    <Compile Include="Model\FinancialPaymentDetail.cs" />
    <Compile Include="Model\FinancialPersonBankAccount.cs" />
    <Compile Include="Model\FinancialPersonBankAccountService.Partial.cs" />
    <Compile Include="Model\FinancialPersonSavedAccount.cs" />
    <Compile Include="Model\FinancialPersonSavedAccountService.Partial.cs" />
    <Compile Include="Model\FinancialPledge.cs" />
    <Compile Include="Model\FinancialPledgeService.Partial.cs" />
    <Compile Include="Model\FinancialScheduledTransaction.cs" />
    <Compile Include="Model\FinancialScheduledTransactionDetail.cs" />
    <Compile Include="Model\FinancialScheduledTransactionService.Partial.cs" />
    <Compile Include="Model\FinancialTransaction.cs" />
    <Compile Include="Model\FinancialTransactionDetail.cs" />
    <Compile Include="Model\FinancialTransactionDetailService.Partial.cs" />
    <Compile Include="Model\ContentChannelItemAssociation.cs" />
    <Compile Include="Model\FinancialTransactionImage.cs" />
    <Compile Include="Model\FinancialTransactionRefund.cs" />
    <Compile Include="Model\FinancialTransactionService.Partial.cs" />
    <Compile Include="Model\Following.cs" />
    <Compile Include="Model\FollowingEventNotification.cs" />
    <Compile Include="Model\FollowingEventSubscription.cs" />
    <Compile Include="Model\FollowingEventType.cs" />
    <Compile Include="Model\FollowingService.partial.cs" />
    <Compile Include="Model\FollowingSuggested.cs" />
    <Compile Include="Model\FollowingSuggestionType.cs" />
    <Compile Include="Model\Group.cs" />
    <Compile Include="Model\GroupLocation.cs" />
    <Compile Include="Model\GroupLocationService.Partial.cs" />
    <Compile Include="Model\GroupMember.cs" />
    <Compile Include="Model\GroupMemberRequirement.cs" />
    <Compile Include="Model\GroupMemberService.Partial.cs" />
    <Compile Include="Model\GroupMemberWorkflowTrigger.cs" />
    <Compile Include="Model\GroupMemberWorkflowTrigger.Partial.cs" />
    <Compile Include="Model\GroupRequirement.cs" />
    <Compile Include="Model\GroupRequirementType.cs" />
    <Compile Include="Model\GroupScheduleExclusion.cs" />
    <Compile Include="Model\GroupService.Partial.cs" />
    <Compile Include="Model\GroupType.cs" />
    <Compile Include="Model\GroupTypeLocationType.cs" />
    <Compile Include="Model\GroupTypeRole.cs" />
    <Compile Include="Model\GroupTypeRoleService.Partial.cs" />
    <Compile Include="Model\ContentChannelService.Partial.cs" />
    <Compile Include="Model\GroupTypeService.Partial.cs" />
    <Compile Include="Model\History.cs" />
    <Compile Include="Model\HistoryService.Partial.cs" />
    <Compile Include="Model\HtmlContent.cs" />
    <Compile Include="Model\HtmlContentService.Partial.cs" />
    <Compile Include="Model\Interaction.cs" />
    <Compile Include="Model\InteractionChannel.cs" />
    <Compile Include="Model\InteractionComponent.cs" />
    <Compile Include="Model\InteractionDeviceType.cs" />
    <Compile Include="Model\InteractionSession.cs" />
    <Compile Include="Model\Layout.cs" />
    <Compile Include="Model\LayoutService.Partial.cs" />
    <Compile Include="Model\Location.cs" />
    <Compile Include="Model\LocationService.Partial.cs" />
    <Compile Include="Model\MergeTemplate.cs" />
    <Compile Include="Model\Metaphone.cs" />
    <Compile Include="Model\Metric.cs" />
    <Compile Include="Model\MetricCategory.cs" />
    <Compile Include="Model\MetricPartition.cs" />
    <Compile Include="Model\MetricValue.cs" />
    <Compile Include="Model\MetricValuePartition.cs" />
    <Compile Include="Model\NcoaHistory.cs" />
    <Compile Include="Model\NcoaHistoryService.Partial.cs" />
    <Compile Include="Model\Note.cs" />
    <Compile Include="Model\NoteService.Partial.cs" />
    <Compile Include="Model\NoteType.cs" />
    <Compile Include="Model\NoteTypeService.Partial.cs" />
    <Compile Include="Model\NoteWatch.cs" />
    <Compile Include="Model\Notification.cs" />
    <Compile Include="Model\NotificationRecipient.cs" />
    <Compile Include="Model\Page.cs" />
    <Compile Include="Model\PageContext.cs" />
    <Compile Include="Model\PageContextService.Partial.cs" />
    <Compile Include="Model\PageRoute.cs" />
    <Compile Include="Model\PageRouteService.Partial.cs" />
    <Compile Include="Model\PageService.Partial.cs" />
    <Compile Include="Model\Person.cs" />
    <Compile Include="Model\PersonalDevice.cs" />
    <Compile Include="Model\PersonAlias.cs" />
    <Compile Include="Model\PersonalDeviceService.Partial.cs" />
    <Compile Include="Model\PersonAliasService.Partial.cs" />
    <Compile Include="Model\Badge.cs" />
    <Compile Include="Model\BadgeService.partial.cs" />
    <Compile Include="Model\PersonDuplicate.cs" />
    <Compile Include="Model\PersonPreviousName.cs" />
    <Compile Include="Model\PersonSearchKey.cs" />
    <Compile Include="Model\PersonSearchKeyService.Partial.cs" />
    <Compile Include="Model\PersonService.Partial.cs" />
    <Compile Include="Model\PersonSignal.cs" />
    <Compile Include="Model\PersonToken.cs" />
    <Compile Include="Model\PersonTokenService.Partial.cs" />
    <Compile Include="Model\PersonViewed.cs" />
    <Compile Include="Model\PersonViewedService.Partial.cs" />
    <Compile Include="Model\PhoneNumber.cs" />
    <Compile Include="Model\PhoneNumberService.Partial.cs" />
    <Compile Include="Model\PluginMigration.cs" />
    <Compile Include="Model\PrayerRequest.cs" />
    <Compile Include="Model\PrayerRequestService.partial.cs" />
    <Compile Include="Model\RangeValue.cs" />
    <Compile Include="Model\Registration.cs" />
    <Compile Include="Model\RegistrationInstance.cs" />
    <Compile Include="Model\RegistrationRegistrant.cs" />
    <Compile Include="Model\RegistrationRegistrantFee.cs" />
    <Compile Include="Model\RegistrationService.partial.cs" />
    <Compile Include="Model\RegistrationTemplate.cs" />
    <Compile Include="Model\RegistrationTemplateDiscount.cs" />
    <Compile Include="Model\RegistrationTemplateFee.cs" />
    <Compile Include="Model\RegistrationTemplateDiscountService.Partial.cs" />
    <Compile Include="Model\RegistrationTemplateForm.cs" />
    <Compile Include="Model\RegistrationTemplateFormField.cs" />
    <Compile Include="Model\Report.cs" />
    <Compile Include="Model\ScheduleCategoryExclusion.cs" />
    <Compile Include="Model\ReportField.cs" />
    <Compile Include="Model\ReportService.partial.cs" />
    <Compile Include="Model\RestAction.cs" />
    <Compile Include="Model\RestActionService.partial.cs" />
    <Compile Include="Model\RestController.cs" />
    <Compile Include="Model\RestControllerService.Partial.cs" />
    <Compile Include="Model\Schedule.cs" />
    <Compile Include="Model\ScheduleService.Partial.cs" />
    <Compile Include="Model\ServiceJobHistory.cs" />
    <Compile Include="Model\ServiceJobHistoryService.Partial.cs" />
    <Compile Include="Model\SignalType.cs" />
    <Compile Include="Model\SiteDomain.cs" />
    <Compile Include="Model\LavaShortCode.cs" />
    <Compile Include="Model\PageShortLinkService.Partial.cs" />
    <Compile Include="Model\WorkflowActionService.Partial.cs" />
    <Compile Include="Pbx\CdrRecord.cs" />
    <Compile Include="Pbx\PbxComponent.cs" />
    <Compile Include="Pbx\PbxContainer.cs" />
    <Compile Include="Badge\Component\Giving.cs" />
    <Compile Include="Badge\Component\GroupTypeAttendance.cs" />
    <Compile Include="Badge\Component\InDataView.cs" />
    <Compile Include="Badge\Component\TopPersonSignal.cs" />
    <Compile Include="Badge\Component\PersonalDevice.cs" />
    <Compile Include="Badge\Component\InteractionsInRange.cs" />
    <Compile Include="Plugin\HotFixes\038_LabelFieldType.cs" />
    <Compile Include="Plugin\HotFixes\046_EnableSmartyStreetsIfNoActiveLocationSrv.cs" />
    <Compile Include="Plugin\HotFixes\045_FamilyRegistration.cs" />
    <Compile Include="Plugin\HotFixes\044_EnsureCommunicationMigration.cs" />
    <Compile Include="Plugin\HotFixes\043_MoreMigrationRollupsForV7_3.cs" />
    <Compile Include="Plugin\HotFixes\041_MigrationRollupsForV7_3.cs" />
    <Compile Include="Plugin\HotFixes\040_BusinessTransactionDetailLinks.cs" />
    <Compile Include="Plugin\HotFixes\039_MigrationRollupsForV7_2.cs" />
    <Compile Include="Plugin\HotFixes\042_FixShortLinkUrlInteractionChannel.cs" />
    <Compile Include="Plugin\HotFixes\048_InteractionSessionPerformance.cs" />
    <Compile Include="Plugin\HotFixes\047_DataAutomation.cs" />
    <Compile Include="Plugin\HotFixes\049_UpdateGivingAnalyticsAccounts.cs" />
    <Compile Include="Reporting\DataFilter\Person\AttendanceCampusFilter.cs" />
    <Compile Include="Plugin\HotFixes\050_MigrationRollupsForV7_4.cs" />
    <Compile Include="Reporting\DataFilter\FinancialScheduledTransactionDetail\AccountFilter.cs" />
    <Compile Include="Reporting\DataFilter\BenevolenceRequest\CampusActiveFilter.cs" />
    <Compile Include="Reporting\DataFilter\BenevolenceRequest\CampusesActiveFilter.cs" />
    <Compile Include="Reporting\DataFilter\BenevolenceRequest\CampusesFilter.cs" />
    <Compile Include="Reporting\DataFilter\BenevolenceRequest\CampusFilter.cs" />
    <Compile Include="Reporting\DataFilter\BenevolenceRequest\TotalBenevolenceFilter.cs" />
    <Compile Include="Reporting\DataFilter\Person\BenevolenceRequestDataViewFilter.cs" />
    <Compile Include="Reporting\DataFilter\Person\CommunicationStatusFilter.cs" />
    <Compile Include="Reporting\DataFilter\Person\ConnectionRequestDataViewFilter.cs" />
    <Compile Include="Reporting\DataFilter\Person\FinancialPledgeDataViewFilter.cs" />
    <Compile Include="Reporting\DataFilter\Person\FinancialScheduledTransactionDataViewFilter.cs" />
    <Compile Include="Reporting\DataFilter\Person\FinancialTransactionDataViewFilter.cs" />
    <Compile Include="Reporting\DataFilter\Person\HasPhoneFilter.cs" />
    <Compile Include="Reporting\DataFilter\Person\HasSignalFilter.cs" />
    <Compile Include="Reporting\DataFilter\Person\InRegistrationInstanceRegistrationTemplateFilter.cs" />
    <Compile Include="Reporting\DataFilter\Person\InLocationGeofenceFilter.cs" />
    <Compile Include="Reporting\DataFilter\Person\LocationFilter.cs" />
    <Compile Include="Reporting\DataFilter\Person\PersonalDeviceDataViewFilter.cs" />
    <Compile Include="Reporting\DataFilter\Person\PostalCodeFilter.cs" />
    <Compile Include="Reporting\DataFilter\Person\HasNoteFilter.cs" />
    <Compile Include="Reporting\DataFilter\Person\PrayerRequestDataViewFilter.cs" />
    <Compile Include="Reporting\DataFilter\Person\UserLoginDataViewFilter.cs" />
    <Compile Include="Reporting\DataFilter\PrayerRequest\CampusActiveFilter.cs" />
    <Compile Include="Reporting\DataFilter\PrayerRequest\CampusesActiveFilter.cs" />
    <Compile Include="Reporting\DataFilter\PrayerRequest\CampusesFilter.cs" />
    <Compile Include="Reporting\DataFilter\PrayerRequest\CampusFilter.cs" />
    <Compile Include="Reporting\DataFilter\PrayerRequest\ContainsPeopleFilter.cs" />
    <Compile Include="Reporting\DataFilter\UserLogin\LoginTypeFilter.cs" />
    <Compile Include="Reporting\DataSelect\BenevolenceRequest\CampusSelect.cs" />
    <Compile Include="Reporting\DataSelect\BenevolenceRequest\TotalBenevolenceSelect.cs" />
    <Compile Include="Reporting\DataSelect\FormattedFieldSelect.cs" />
    <Compile Include="Reporting\DataSelect\GroupMember\GroupLinkSelect.cs" />
    <Compile Include="Reporting\DataSelect\GroupMember\GroupAttributeSelect.cs" />
    <Compile Include="Reporting\DataSelect\Group\GroupFormattedFieldSelect.cs" />
    <Compile Include="Reporting\DataSelect\Group\ScheduleSelect.cs" />
    <Compile Include="Reporting\DataSelect\Person\PersonFormattedFieldSelect.cs" />
    <Compile Include="Reporting\DataSelect\Person\SignalSelect.cs" />
    <Compile Include="Reporting\DataSelect\PrayerRequest\CampusSelect.cs" />
    <Compile Include="Reporting\DataSelect\PrayerRequest\CategorySelect.cs" />
    <Compile Include="Reporting\DataSelect\PrayerRequest\PersonLinkSelect.cs" />
    <Compile Include="Reporting\DataTransform\Person\FamilyMembersTransform.cs" />
    <Compile Include="Reporting\DataTransform\Person\FatherTransform.cs" />
    <Compile Include="Reporting\DataTransform\Person\GrandchildTransform.cs" />
    <Compile Include="Reporting\DataTransform\Person\GrandparentTransform.cs" />
    <Compile Include="Reporting\DataTransform\Person\MotherTransform.cs" />
    <Compile Include="Reporting\DataTransform\Person\SpouseTransform.cs" />
    <Compile Include="Reporting\IRecipientDataSelect.cs" />
    <Compile Include="Reporting\PowerBiUtilities.cs" />
    <Compile Include="Search\Other\Universal.cs" />
    <Compile Include="Reporting\DataFilter\Person\InRegistrationInstanceFilter.cs" />
    <Compile Include="Security\Role.cs" />
    <Compile Include="SqlServerTypes\Loader.cs" />
    <Compile Include="Storage\AssetStorage\AmazonS3Component.cs" />
    <Compile Include="Storage\AssetStorage\Asset.cs" />
    <Compile Include="Storage\AssetStorage\AssetStorageComponent.cs" />
    <Compile Include="Storage\AssetStorage\AssetStorageContainer.cs" />
    <Compile Include="Storage\AssetStorage\FileSystemComponent.cs" />
    <Compile Include="SystemGuid\Block.cs" />
    <Compile Include="SystemGuid\Communication.cs" />
    <Compile Include="SystemGuid\InteractionChannel.cs" />
    <Compile Include="SystemGuid\WorkflowType.cs" />
    <Compile Include="SystemKey\SystemSetting.cs" />
    <Compile Include="SystemKey\UserPreference.cs" />
    <Compile Include="Transactions\DeleteIndexEntityTransaction.cs" />
    <Compile Include="Transactions\IndexEntityTransaction.cs" />
    <Compile Include="Transactions\BulkIndexEntityTypeTransaction.cs" />
    <Compile Include="Transactions\LaunchWorkflowsTransaction.cs" />
    <Compile Include="Transactions\InteractionTransaction.cs" />
    <Compile Include="Transactions\ShortLinkTransaction.cs" />
    <Compile Include="Transactions\SendPaymentReceipts.cs" />
    <Compile Include="Transactions\UpdatePersonsTopSignal.cs" />
    <Compile Include="UniversalSearch\Crawler\Crawler.cs" />
    <Compile Include="UniversalSearch\Crawler\CrawledPage.cs" />
    <Compile Include="UniversalSearch\Crawler\RobotsTxt\AccessRule.cs" />
    <Compile Include="UniversalSearch\Crawler\RobotsTxt\CrawlDelayRule.cs" />
    <Compile Include="UniversalSearch\Crawler\RobotsTxt\Enums\AllowRuleImplementation.cs" />
    <Compile Include="UniversalSearch\Crawler\RobotsTxt\Enums\LineType.cs" />
    <Compile Include="UniversalSearch\Crawler\RobotsTxt\Helpers\EnumHelper.cs" />
    <Compile Include="UniversalSearch\Crawler\RobotsTxt\Line.cs" />
    <Compile Include="UniversalSearch\Crawler\RobotsTxt\Robots.cs" />
    <Compile Include="UniversalSearch\Crawler\RobotsTxt\Rule.cs" />
    <Compile Include="UniversalSearch\Crawler\RobotsTxt\Sitemap.cs" />
    <Compile Include="Net\RockWebRequest.cs" />
    <Compile Include="Badge\Component\GeofencedByGroup.cs" />
    <Compile Include="Plugin\HotFixes\001_FixPhoneCountryCode.cs" />
    <Compile Include="Reporting\ComparisonHelper.cs" />
    <Compile Include="Reporting\DataFilter\NotInOtherDataViewFilter.cs" />
    <Compile Include="Reporting\DataFilter\GroupMembers\GroupMemberAttributesFilter.cs" />
    <Compile Include="Model\ServiceJob.cs" />
    <Compile Include="Model\ServiceJobService.Partial.cs" />
    <Compile Include="Model\ServiceLog.cs" />
    <Compile Include="Model\SignatureDocument.cs" />
    <Compile Include="Model\SignatureDocumentService.Partial.cs" />
    <Compile Include="Model\SignatureDocumentTemplate.cs" />
    <Compile Include="Model\SignatureDocumentTemplateService.Partial.cs" />
    <Compile Include="Model\Site.cs" />
    <Compile Include="Model\PageShortLink.cs" />
    <Compile Include="Model\SiteDomainService.Partial.cs" />
    <Compile Include="Model\SiteService.Partial.cs" />
    <Compile Include="Model\SystemEmail.cs" />
    <Compile Include="Model\Tag.cs" />
    <Compile Include="Model\TaggedItem.cs" />
    <Compile Include="Model\TaggedItemService.Partial.cs" />
    <Compile Include="Model\TagService.Partial.cs" />
    <Compile Include="Model\UserLogin.cs" />
    <Compile Include="Model\UserLoginService.Partial.cs" />
    <Compile Include="Model\Workflow.cs" />
    <Compile Include="Model\WorkflowAction.cs" />
    <Compile Include="Model\WorkflowActionForm.cs" />
    <Compile Include="Model\WorkflowActionFormAttribute.cs" />
    <Compile Include="Model\WorkflowActionType.cs" />
    <Compile Include="Model\WorkflowActivity.cs" />
    <Compile Include="Model\WorkflowActivityType.cs" />
    <Compile Include="Model\WorkflowLog.cs" />
    <Compile Include="Model\WorkflowService.Partial.cs" />
    <Compile Include="Model\WorkflowTrigger.cs" />
    <Compile Include="Model\WorkflowTriggerService.Partial.cs" />
    <Compile Include="Model\WorkflowType.cs" />
    <Compile Include="PersonProfile\BadgeComponent.cs" />
    <Compile Include="PersonProfile\BadgeContainer.cs" />
    <Compile Include="Badge\Component\AlertNote.cs" />
    <Compile Include="Badge\Component\AttendingDuration.cs" />
    <Compile Include="Badge\Component\Campus.cs" />
    <Compile Include="Badge\Component\DISC.cs" />
    <Compile Include="Badge\Component\FamilyAttendance.cs" />
    <Compile Include="Badge\Component\FamilyWeeksAttendedInDuration.cs" />
    <Compile Include="Badge\Component\InGroupOfType.cs" />
    <Compile Include="Badge\Component\InGroupWithPurpose.cs" />
    <Compile Include="Badge\Component\LastVisitOnSite.cs" />
    <Compile Include="Badge\Component\Liquid.cs" />
    <Compile Include="PersonProfile\HighlightLabelBadge.cs" />
    <Compile Include="PersonProfile\IconBadge.cs" />
    <Compile Include="Plugin\HotFixes\002_CheckinGradeRequired.cs" />
    <Compile Include="Plugin\HotFixes\003_FixSystemEmailQuote.cs" />
    <Compile Include="Plugin\HotFixes\004_FixGradeRequiredAttribute.cs" />
    <Compile Include="Plugin\HotFixes\005_FixCheckinAdminRoute.cs" />
    <Compile Include="Plugin\HotFixes\006_FixCheckinPrevPages.cs" />
    <Compile Include="Plugin\HotFixes\023_SecurityCodeLength.cs" />
    <Compile Include="Plugin\HotFixes\022_Fundraising.cs" />
    <Compile Include="Plugin\HotFixes\017_FixBackgroundCheckOptionalCampus.cs" />
    <Compile Include="Plugin\HotFixes\016_SetInactiveFamilies.cs" />
    <Compile Include="Plugin\HotFixes\015_CheckinByBirthdate.cs" />
    <Compile Include="Plugin\HotFixes\009_FixCheckinAttributes.cs" />
    <Compile Include="Plugin\HotFixes\008_FamilyAnalyticsUpdate.cs" />
    <Compile Include="Plugin\HotFixes\007_FixGroupAndBenevolenceSecurity.cs" />
    <Compile Include="Plugin\HotFixes\014_FixEraGiveAttribValues.cs" />
    <Compile Include="Plugin\HotFixes\013_FixSystemEmailTo_1828.cs" />
    <Compile Include="Plugin\HotFixes\012_FixAttendanceAnalyticsScript.cs" />
    <Compile Include="Plugin\HotFixes\011_FixNameProfileChangeRequest.cs" />
    <Compile Include="Plugin\HotFixes\010_FixGetSpouse.cs" />
    <Compile Include="Plugin\HotFixes\020_FixCommunicationTemplate.cs" />
    <Compile Include="Plugin\HotFixes\021_UpdateCheckInMergefieldDebugInfo.cs" />
    <Compile Include="Plugin\HotFixes\019_FixIpadClientPrinting.cs" />
    <Compile Include="Plugin\HotFixes\018_RestrictGroupRegistrationGroupTypes.cs" />
    <Compile Include="Plugin\HotFixes\024_PrayerRequestAttributes.cs" />
    <Compile Include="Plugin\HotFixes\030_MyConnectionOpportunitiesLava.cs" />
    <Compile Include="Plugin\HotFixes\031_AttendanceAnalyticsGivingId.cs" />
    <Compile Include="Plugin\HotFixes\032_MigrationRollupsForV6_9.cs" />
    <Compile Include="Plugin\HotFixes\029_BatchDetailReopenBatchSecurity.cs" />
    <Compile Include="Plugin\HotFixes\025_PersonGivingEnvelopeAttribute.cs" />
    <Compile Include="Plugin\HotFixes\026_PersonEditConnectionRecordStatus.cs" />
    <Compile Include="Plugin\HotFixes\027_AddCheckinFeatures.cs" />
    <Compile Include="Plugin\HotFixes\028_CheckinTextSettings.cs" />
    <Compile Include="Plugin\HotFixes\033_ConnectionOpportunityCounts.cs" />
    <Compile Include="Plugin\HotFixes\034_FinancialSecurityActions.cs" />
    <Compile Include="Plugin\HotFixes\035_TransactionListSummary.cs" />
    <Compile Include="Plugin\HotFixes\036_PrayerRequestFollowingEvent.cs" />
    <Compile Include="Plugin\HotFixes\037_MigrationRollupsForV6_10.cs" />
    <Compile Include="Plugin\Migration.cs" />
    <Compile Include="Plugin\VersionAttribute.cs" />
    <Compile Include="Properties\AssemblyInfo.cs" />
    <Compile Include="Reporting\Dashboard\DashboardWidget.cs">
      <SubType>ASPXCodeBehind</SubType>
    </Compile>
    <Compile Include="Reporting\Dashboard\LineBarPointsChartDashboardWidget.cs">
      <SubType>ASPXCodeBehind</SubType>
    </Compile>
    <Compile Include="Reporting\DataComponentSettingsHelper.cs" />
    <Compile Include="Reporting\DataFilterComponent.cs" />
    <Compile Include="Reporting\DataFilterContainer.cs" />
    <Compile Include="Reporting\DataFilter\BaseAccountFilter.cs" />
    <Compile Include="Reporting\DataFilter\ContentChannelItem\ContentChannel.cs" />
    <Compile Include="Reporting\DataFilter\ContentChannelItem\ContentChannelItemAttributesFilter.cs" />
    <Compile Include="Reporting\DataFilter\ContentChannelItem\ContentChannelType.cs" />
    <Compile Include="Reporting\DataFilter\EntityFieldFilter.cs" />
    <Compile Include="Reporting\DataFilter\FinancialPledge\AccountFilter.cs" />
    <Compile Include="Reporting\DataFilter\FinancialTransactionDetail\AccountFilter.cs" />
    <Compile Include="Reporting\DataFilter\FinancialTransaction\TotalAmountFilter.cs" />
    <Compile Include="Reporting\DataFilter\GroupMembers\ContainsPeopleFilter.cs" />
    <Compile Include="Reporting\DataFilter\GroupMembers\GroupDataViewFilter.cs" />
    <Compile Include="Reporting\DataFilter\Group\CampusFilter.cs" />
    <Compile Include="Reporting\DataFilter\Group\ContainsGroupMembersFilter.cs" />
    <Compile Include="Reporting\DataFilter\Group\ContainsPeopleFilter.cs" />
    <Compile Include="Reporting\DataFilter\Group\DistanceFromFilter.cs" />
    <Compile Include="Reporting\DataFilter\Group\GroupAttributesFilter.cs" />
    <Compile Include="Reporting\DataFilter\Group\GroupBranchFilter.cs" />
    <Compile Include="Reporting\DataFilter\Group\GroupTypeDataViewFilter.cs" />
    <Compile Include="Reporting\DataFilter\Group\GroupTypeFilter.cs" />
    <Compile Include="Reporting\DataFilter\Group\MemberCountFilter.cs" />
    <Compile Include="Reporting\DataFilter\Group\SimpleMemberCountFilter.cs" />
    <Compile Include="Reporting\DataFilter\IUpdateSelectionFromPageParameters.cs" />
    <Compile Include="Reporting\DataFilter\OtherDataViewFilter.cs" />
    <Compile Include="Reporting\DataFilter\Person\AgeFilter.cs" />
    <Compile Include="Reporting\DataFilter\Person\CampusesActiveFilter.cs" />
    <Compile Include="Reporting\DataFilter\Person\CampusesFilter.cs" />
    <Compile Include="Reporting\DataFilter\Person\CampusActiveFilter.cs" />
    <Compile Include="Reporting\DataFilter\Person\CampusFilter.cs" />
    <Compile Include="Reporting\DataFilter\Person\DistanceFromFilter.cs" />
    <Compile Include="Reporting\DataFilter\Person\FirstContributionDateFilter.cs" />
    <Compile Include="Reporting\DataFilter\Person\GivingAmountFilter.cs" />
    <Compile Include="Reporting\DataFilter\Person\GradeFilter.cs" />
    <Compile Include="Reporting\DataFilter\Person\GroupAttendanceFilter.cs" />
    <Compile Include="Reporting\DataFilter\Person\GroupDataViewFilter.cs" />
    <Compile Include="Reporting\DataFilter\Person\GroupMemberDataViewFilter.cs" />
    <Compile Include="Reporting\DataFilter\Person\GroupTypeAttendanceFilter.cs" />
    <Compile Include="Reporting\DataFilter\Person\HasPictureFilter.cs" />
    <Compile Include="Reporting\DataFilter\Person\HistoryDataViewFilter.cs" />
    <Compile Include="Reporting\DataFilter\Person\InGroupFilter.cs" />
    <Compile Include="Reporting\DataFilter\Person\InGroupGeofenceFilter.cs" />
    <Compile Include="Reporting\DataFilter\Person\InGroupGroupTypeFilter.cs" />
    <Compile Include="Reporting\DataFilter\Person\InGroupSimpleFilter.cs" />
    <Compile Include="Reporting\DataFilter\Person\LocationDataViewFilter.cs" />
    <Compile Include="Reporting\DataFilter\Person\NotInGroupFilter.cs" />
    <Compile Include="Reporting\DataFilter\Person\NotInGroupGroupTypeFilter.cs" />
    <Compile Include="Reporting\DataFilter\Person\TagFilter.cs" />
    <Compile Include="Reporting\DataFilter\PropertyFilter.cs" />
    <Compile Include="Reporting\DataFilter\Workflow\WorkflowAttributesFilter.cs" />
    <Compile Include="Reporting\DataFilter\Workflow\WorkflowTypeFilter.cs" />
    <Compile Include="Reporting\DataSelectComponent.cs" />
    <Compile Include="Reporting\DataSelectContainer.cs" />
    <Compile Include="Reporting\DataSelect\FinancialTransaction\TotalAmountSelect.cs" />
    <Compile Include="Reporting\DataSelect\GroupMember\GroupCampus.cs" />
    <Compile Include="Reporting\DataSelect\GroupMember\GroupMemberAttributeSelect.cs" />
    <Compile Include="Reporting\DataSelect\GroupMember\GroupRoleSelect.cs" />
    <Compile Include="Reporting\DataSelect\GroupMember\GroupStatusSelect.cs" />
    <Compile Include="Reporting\DataSelect\GroupMember\PersonLinkSelect.cs" />
    <Compile Include="Reporting\DataSelect\Group\CampusSelect.cs" />
    <Compile Include="Reporting\DataSelect\Group\DistanceFromSelect.cs" />
    <Compile Include="Reporting\DataSelect\Group\GroupLinkSelect.cs" />
    <Compile Include="Reporting\DataSelect\Group\GroupTypeSelect.cs" />
    <Compile Include="Reporting\DataSelect\Group\LocationSelect.cs" />
    <Compile Include="Reporting\DataSelect\Group\MemberCountSelect.cs" />
    <Compile Include="Reporting\DataSelect\Group\MemberListSelect.cs" />
    <Compile Include="Reporting\DataSelect\Group\ParentGroupMemberListSelect.cs" />
    <Compile Include="Reporting\DataSelect\Group\ParentGroupSelect.cs" />
    <Compile Include="Reporting\DataSelect\Group\ParticipationRateSelect.cs" />
    <Compile Include="Reporting\DataSelect\LiquidSelect.cs" />
    <Compile Include="Reporting\DataSelect\Person\AddressSelect.cs" />
    <Compile Include="Reporting\DataSelect\Person\AgeSelect.cs" />
    <Compile Include="Reporting\DataSelect\Person\CampusSelect.cs" />
    <Compile Include="Reporting\DataSelect\Person\ChildNamesSelect.cs" />
    <Compile Include="Reporting\DataSelect\Person\DistanceFromSelect.cs" />
    <Compile Include="Reporting\DataSelect\Person\FamilyNameSelect.cs" />
    <Compile Include="Reporting\DataSelect\Person\FirstLastContributionSelect.cs" />
    <Compile Include="Reporting\DataSelect\Person\GradeSelect.cs" />
    <Compile Include="Reporting\DataSelect\Person\GroupParticipationSelect.cs" />
    <Compile Include="Reporting\DataSelect\Person\InGroupGeofenceGroupTypeSelect.cs" />
    <Compile Include="Reporting\DataSelect\Person\InGroupGroupTypeSelect.cs" />
    <Compile Include="Reporting\DataSelect\Person\LastAttendedGroupOfType.cs" />
    <Compile Include="Reporting\DataSelect\Person\LastLoginSelect.cs" />
    <Compile Include="Reporting\DataSelect\Person\LastNoteSelect.cs" />
    <Compile Include="Reporting\DataSelect\Person\ParentEmailSelect.cs" />
    <Compile Include="Reporting\DataSelect\Person\ParentPhoneNumberSelect.cs" />
    <Compile Include="Reporting\DataSelect\Person\ParentsNamesSelect.cs" />
    <Compile Include="Reporting\DataSelect\Person\PersonLinkSelect.cs" />
    <Compile Include="Reporting\DataSelect\Person\PhoneNumberSelect.cs" />
    <Compile Include="Reporting\DataSelect\Person\PhotoSelect.cs" />
    <Compile Include="Reporting\DataSelect\Person\RelatedPeopleSelect.cs" />
    <Compile Include="Reporting\DataSelect\Person\SpouseNameSelect.cs" />
    <Compile Include="Reporting\DataSelect\Person\TotalGivingAmountSelect.cs" />
    <Compile Include="Reporting\DataTransformComponent.cs" />
    <Compile Include="Reporting\DataTransformContainer.cs" />
    <Compile Include="Reporting\DataTransform\Person\ChildrenTransform.cs" />
    <Compile Include="Reporting\DataTransform\Person\ParentTransform.cs" />
    <Compile Include="Reporting\EntityHelper.cs" />
    <Compile Include="Reporting\FilterExpressionExtractor.cs" />
    <Compile Include="Reporting\IDataFilterWithOverrides.cs" />
    <Compile Include="Reporting\ReportingHelper.cs" />
    <Compile Include="Reporting\SelectExpressionExtractor.cs" />
    <Compile Include="Scripting.evaluator.cs" />
    <Compile Include="Scripting.Extensions.cs" />
    <Compile Include="Scripting.native.cs" />
    <Compile Include="Search\Group\Name.cs" />
    <Compile Include="Search\Person\Address.cs" />
    <Compile Include="Search\Person\BirthDate.cs" />
    <Compile Include="Search\Person\BusinessName.cs" />
    <Compile Include="Security\Authentication\Twitter.cs" />
    <Compile Include="Transactions\SaveCommunicationTransaction.cs" />
    <Compile Include="UniversalSearch\FormattedSearchResult.cs" />
    <Compile Include="UniversalSearch\IndexComponents\Elasticsearch.cs" />
    <Compile Include="UniversalSearch\IndexComponents\Lucene.cs" />
    <Compile Include="UniversalSearch\IndexContainer.cs" />
    <Compile Include="UniversalSearch\IndexComponent.cs" />
    <Compile Include="UniversalSearch\IndexModels\Attributes\RockIndexField.cs" />
    <Compile Include="UniversalSearch\IndexModels\BusinessIndex.cs" />
    <Compile Include="UniversalSearch\IndexModels\PersonIndex.cs" />
    <Compile Include="UniversalSearch\IndexModels\ContentChannelItemIndex.cs" />
    <Compile Include="UniversalSearch\IndexModels\IndexModelBase.cs" />
    <Compile Include="UniversalSearch\IndexModels\GroupIndex.cs" />
    <Compile Include="UniversalSearch\IndexModels\SitePageIndex.cs" />
    <Compile Include="UniversalSearch\IndexModels\StringAttribute.cs" />
    <Compile Include="UniversalSearch\IRockIndexable.cs" />
    <Compile Include="UniversalSearch\SearchFieldCriteria.cs" />
    <Compile Include="UniversalSearch\ModelFieldFilterConfig.cs" />
    <Compile Include="UniversalSearch\SearchResultModel.cs" />
    <Compile Include="Utility\Async.cs" />
    <Compile Include="Utility\DebugHelper.cs" />
    <Compile Include="Utility\ExcelHelper.cs" />
    <Compile Include="Utility\ExtensionMethods\DataTable.cs" />
    <Compile Include="Utility\ExtensionMethods\IntegerExtensions.cs" />
    <Compile Include="Utility\ExtensionMethods\IRockTransactionExtensions.cs" />
    <Compile Include="Utility\ExtensionMethods\QuartzExtensions.cs" />
    <Compile Include="Utility\FileUtilities.cs" />
    <Compile Include="Utility\FontAwesomeHelper.cs" />
    <Compile Include="Utility\IRockOwinStartup.cs" />
    <Compile Include="Utility\Ncoa.cs" />
    <Compile Include="Utility\SparkDataApi\PersonAddressItem.cs" />
    <Compile Include="Utility\SparkDataApi\NcoaApi.cs" />
    <Compile Include="Utility\SparkDataApi\NcoaReturnRecord.cs" />
    <Compile Include="Utility\SparkDataApi\NcoaResponse.cs" />
    <Compile Include="Utility\SparkDataApi\GroupNameTransactionKey.cs" />
    <Compile Include="Utility\SparkDataApi\UsernamePassword.cs" />
    <Compile Include="Utility\Settings\DataAutomation\InactivatePeople.cs" />
    <Compile Include="Utility\Settings\DataAutomation\InteractionItem.cs" />
    <Compile Include="Utility\Settings\DataAutomation\MoveAdultChildren.cs" />
    <Compile Include="Utility\Settings\DataAutomation\ReactivatePeople.cs" />
    <Compile Include="Utility\Settings\DataAutomation\UpdateFamilyStatus.cs" />
    <Compile Include="Utility\Settings\DataAutomation\UpdatePersonConnectionStatus.cs" />
    <Compile Include="Utility\Settings\DataAutomation\UpdateFamilyCampus.cs" />
    <Compile Include="Utility\Settings\SparkData\NcoaSettings.cs" />
    <Compile Include="Utility\Settings\SparkData\SparkDataConfig.cs" />
    <Compile Include="Utility\SparkDataApi\SparkDataApi.cs" />
    <Compile Include="Utility\TextToWorkflow.cs" />
    <Compile Include="Utility\ZebraPrint.cs" />
    <Compile Include="Web\HttpModules\ResponseHeaders.cs" />
    <Compile Include="Web\HttpModules\HttpModuleComponent.cs" />
    <Compile Include="Web\HttpModules\HttpModuleContainer.cs" />
    <Compile Include="Blocks\IRockBlockType.cs" />
    <Compile Include="Web\UI\Adapters\ListControlAdaptor.cs" />
    <Compile Include="Web\UI\Adapters\CheckBoxListAdapter.cs" />
    <Compile Include="Web\UI\Controls\Badges\PersonProfileBadgeList.cs" />
    <Compile Include="Web\UI\Controls\Badges\PersonProfileBadge.cs" />
    <Compile Include="Web\UI\Controls\Grid\CustomActionConfig.cs" />
    <Compile Include="Web\UI\Controls\DefinedValueEditor.cs" />
    <Compile Include="Web\UI\Controls\Pickers\DefinedValuePickerWithAdd.cs" />
    <Compile Include="Web\UI\Controls\Pickers\DefinedValuePickerWithAddSingleSelect.cs" />
    <Compile Include="Web\UI\Controls\JsonFieldsBuilder.cs" />
    <Compile Include="Web\UI\Controls\PersonBasicEditor.cs" />
    <Compile Include="Web\UI\Controls\Pickers\BadgeComponentPicker.cs" />
    <Compile Include="Web\UI\Controls\Pickers\AssessmentTypePicker.cs" />
    <Compile Include="Web\UI\Controls\Pickers\BlockTemplatePicker.cs" />
    <Compile Include="Web\UI\Controls\Pickers\DefinedValuePickerWithAddMultipleSelect.cs" />
    <Compile Include="Web\UI\Controls\Pickers\MetricItemPicker.cs" />
    <Compile Include="Web\UI\Controls\Pickers\InteractionChannelPicker.cs" />
    <Compile Include="Web\UI\Controls\Pickers\InteractionComponentPicker.cs" />
    <Compile Include="Web\UI\Controls\Pickers\InteractionChannelInteractionComponentPicker.cs" />
    <Compile Include="Web\UI\Controls\Pickers\AchievementTypePicker.cs" />
    <Compile Include="Web\UI\Controls\Pickers\StreakTypePicker.cs" />
    <Compile Include="Web\UI\Controls\Pickers\StepProgramStepStatusPicker.cs" />
    <Compile Include="Web\UI\Controls\Pickers\StepProgramStepTypePicker.cs" />
    <Compile Include="Web\UI\Controls\Pickers\StepProgramPicker.cs" />
    <Compile Include="Web\UI\Controls\Pickers\StepTypePicker.cs" />
    <Compile Include="Web\UI\Controls\StructureContentEditor.cs" />
    <Compile Include="Web\UI\Controls\Switch.cs">
      <SubType>Code</SubType>
    </Compile>
    <Compile Include="Web\UI\RockBlockNotificationManager.cs" />
    <Compile Include="Web\UI\Controls\AccordionPanel.cs" />
    <Compile Include="Web\UI\Controls\AttributeValuesContainer.cs" />
    <Compile Include="Web\UI\Controls\CampusAccountAmountPicker.cs" />
    <Compile Include="Web\UI\Controls\FieldVisibilityWrapper.cs" />
    <Compile Include="Web\UI\Controls\Captcha.cs" />
    <Compile Include="Web\UI\Controls\Communication\PushNotification.cs" />
    <Compile Include="Web\UI\Controls\AttributeMatrixEditor.cs" />
    <Compile Include="Web\UI\Controls\DynamicPlaceholder.cs" />
    <Compile Include="Web\UI\Controls\FieldVisibilityRulesEditor.cs" />
    <Compile Include="Web\UI\Controls\Grid\PersonMergeField.cs" />
    <Compile Include="Web\UI\Controls\ScreenKeyboard.cs" />
    <Compile Include="Web\UI\Controls\Pickers\SingleEntityPicker.cs" />
    <Compile Include="Web\UI\Controls\Pickers\StepStatusPicker.cs" />
    <Compile Include="Web\UI\Controls\RegistryEntry.cs" />
    <Compile Include="Web\UI\Controls\ValueFilter.cs" />
    <Compile Include="Web\UI\Controls\Grid\EncryptedField.cs" />
    <Compile Include="Web\UI\Controls\Grid\HtmlField.cs" />
    <Compile Include="Web\UI\Controls\Grid\LavaField.cs" />
    <Compile Include="Web\UI\Controls\HiddenFieldRangeValidator.cs" />
    <Compile Include="Web\UI\Controls\HiddenFieldWithValidationProperty.cs" />
    <Compile Include="Web\UI\Controls\IHasRequired.cs" />
    <Compile Include="Web\UI\Controls\IRockChangeHandlerControl.cs" />
    <Compile Include="Web\UI\Controls\NewFamily\AdvanceInfo.cs" />
    <Compile Include="Web\UI\Controls\NewFamily\AdvanceInfoRow.cs" />
    <Compile Include="Web\UI\Controls\NoteEditor.cs" />
    <Compile Include="Web\UI\Controls\NoteOptions.cs" />
    <Compile Include="Web\UI\Controls\ControlMirror.cs" />
    <Compile Include="Web\UI\Controls\Lava.cs" />
    <Compile Include="Web\UI\Controls\ListItems.cs" />
    <Compile Include="Web\UI\Controls\NumberBoxBase.cs" />
    <Compile Include="Web\UI\Controls\NumberUpDownGroup.cs" />
    <Compile Include="Web\UI\Controls\Pickers\AssetStorageProviderPicker.cs" />
    <Compile Include="Web\UI\Controls\Pickers\ContentChannelItemPicker.cs" />
    <Compile Include="Web\UI\Controls\Pickers\ItemFromBlockPicker.cs" />
    <Compile Include="Web\UI\Controls\Pickers\ReportPicker.cs" />
    <Compile Include="Web\UI\Controls\Pickers\DataViewItemPicker.cs" />
    <Compile Include="Web\UI\Controls\Pickers\RegistrationInstancePicker.cs" />
    <Compile Include="Web\UI\Controls\PreRegistration\Children.cs" />
    <Compile Include="Web\UI\Controls\PreRegistration\ChildRow.cs" />
    <Compile Include="Web\UI\Controls\Pickers\DataViewsPicker.cs" />
    <Compile Include="Web\UI\Controls\Pickers\DatePartsPicker.cs" />
    <Compile Include="Web\UI\Controls\Pickers\FieldTypePicker.cs" />
    <Compile Include="Web\UI\Controls\Pickers\GroupMemberPicker.cs" />
    <Compile Include="Web\UI\Controls\Pickers\GroupMembersPicker.cs" />
    <Compile Include="Web\UI\Controls\Pickers\LavaCommandsPicker.cs" />
    <Compile Include="Web\UI\Controls\BackgroundCheckDocument.cs" />
    <Compile Include="Web\UI\Controls\SSNBox.cs" />
    <Compile Include="Web\UI\Controls\ButtonGroup.cs" />
    <Compile Include="Web\UI\ICustomGridColumns.cs" />
    <Compile Include="Web\UI\ICustomGridOptions.cs" />
    <Compile Include="Web\UI\IPickerBlock.cs" />
    <Compile Include="Web\UI\IIdleRedirectBlock.cs" />
    <Compile Include="Web\UI\RockBlockTypeWrapper.cs">
      <SubType>ASPXCodeBehind</SubType>
    </Compile>
    <Compile Include="Web\UI\RockHiddenFieldPageStatePersister.cs" />
    <Compile Include="Web\UI\Controls\Grid\LavaBoundField.cs" />
    <Compile Include="Web\UI\Controls\Pickers\DefinedValuesPickerEnhanced.cs" />
    <Compile Include="Web\UI\Controls\Pickers\RegistrationTemplatePicker.cs" />
    <Compile Include="Web\UI\Controls\RockListBox.cs" />
    <Compile Include="Web\UI\IDynamicAttributesBlock.cs" />
    <Compile Include="Web\UI\RockTheme.cs" />
    <Compile Include="Web\UI\Controls\WarningBlock.cs" />
    <Compile Include="Web\UI\Controls\Pickers\WorkflowActionTypePicker.cs" />
    <Compile Include="Web\UI\Controls\Pickers\ConnectionRequestPicker.cs" />
    <Compile Include="Web\UI\Controls\RangeSlider.cs" />
    <Compile Include="Security\Authentication\Facebook.cs">
      <SubType>Code</SubType>
    </Compile>
    <Compile Include="Search\Person\Email.cs" />
    <Compile Include="Search\Person\Name.cs" />
    <Compile Include="Search\Person\Phone.cs" />
    <Compile Include="Search\SearchComponent.cs" />
    <Compile Include="Search\SearchContainer.cs" />
    <Compile Include="Security\AuthenticationComponent.cs" />
    <Compile Include="Security\AuthenticationContainer.cs" />
    <Compile Include="Security\Authentication\ActiveDirectory.cs" />
    <Compile Include="Security\Authentication\Database.cs" />
    <Compile Include="Security\Authentication\Google.cs" />
    <Compile Include="Security\Authentication\PINAuthentication.cs" />
    <Compile Include="Security\Authorization.cs" />
    <Compile Include="Security\BackgroundCheckComponent.cs" />
    <Compile Include="Security\BackgroundCheckContainer.cs" />
    <Compile Include="Security\BackgroundCheck\ProtectMyMinistry.cs" />
    <Compile Include="Security\DigitalSignatureComponent.cs" />
    <Compile Include="Security\DigitalSignatureContainer.cs" />
    <Compile Include="Security\Encryption.cs" />
    <Compile Include="Security\GlobalDefault.cs" />
    <Compile Include="Security\ISecured.cs" />
    <Compile Include="Security\LoginParameters.cs" />
    <Compile Include="Security\SecurityActionAttribute.cs" />
    <Compile Include="Service References\MelissaData.AddressCheck\Reference.cs">
      <SubType>code</SubType>
    </Compile>
    <Compile Include="Service References\ServiceObjects.GeoCoder\Reference.cs" />
    <Compile Include="Services\NuGet\NuGetExtensionsMethods.cs" />
    <Compile Include="Services\NuGet\PackageService.cs" />
    <Compile Include="Services\NuGet\RockPackagePathResolver.cs" />
    <Compile Include="Services\NuGet\RockProjectManager.cs" />
    <Compile Include="Services\NuGet\WebProjectManager.cs" />
    <Compile Include="Services\NuGet\WebProjectSystem.cs" />
    <Compile Include="Storage\ProviderComponent.cs" />
    <Compile Include="Storage\ProviderContainer.cs" />
    <Compile Include="Storage\Provider\Database.cs" />
    <Compile Include="Storage\Provider\FileSystem.cs" />
    <Compile Include="Store\InstalledPackage.cs" />
    <Compile Include="Store\InstalledPackageService.cs" />
    <Compile Include="Store\Organization.cs" />
    <Compile Include="Store\OrganizationService.cs" />
    <Compile Include="Store\Package.cs" />
    <Compile Include="Store\PackageCategory.cs" />
    <Compile Include="Store\PackageCategoryService.cs" />
    <Compile Include="Store\PackageInstallStep.cs" />
    <Compile Include="Store\PackageService.cs" />
    <Compile Include="Store\PackageVersion.cs" />
    <Compile Include="Store\PackageVersionRating.cs" />
    <Compile Include="Store\PackageVersionRatingService.cs" />
    <Compile Include="Store\PackageVersionService.cs" />
    <Compile Include="Store\Promo.cs" />
    <Compile Include="Store\PromoService.cs" />
    <Compile Include="Store\PurchaseResponse.cs" />
    <Compile Include="Store\StoreImage.cs" />
    <Compile Include="Store\StoreModel.cs" />
    <Compile Include="Store\StoreService.cs" />
    <Compile Include="Store\StoreServiceBase.cs" />
    <Compile Include="SystemGuid\Attribute.cs" />
    <Compile Include="SystemGuid\BinaryFileType.cs" />
    <Compile Include="SystemGuid\BlockType.cs" />
    <Compile Include="SystemGuid\Category.cs" />
    <Compile Include="SystemGuid\ConnectionActivityType.cs" />
    <Compile Include="SystemGuid\DefinedType.cs" />
    <Compile Include="SystemGuid\DefinedValue.cs" />
    <Compile Include="SystemGuid\EntityType.cs" />
    <Compile Include="SystemGuid\FieldType.cs" />
    <Compile Include="SystemGuid\FinancialAccount.cs" />
    <Compile Include="SystemGuid\Group.cs" />
    <Compile Include="SystemGuid\GroupRole.cs" />
    <Compile Include="SystemGuid\GroupType.cs" />
    <Compile Include="SystemGuid\NoteType.cs" />
    <Compile Include="SystemGuid\Page.cs" />
    <Compile Include="SystemGuid\ServiceJob.cs" />
    <Compile Include="SystemGuid\Site.cs" />
    <Compile Include="SystemGuid\SystemEmail.cs" />
    <Compile Include="Transactions\AuditTransaction.cs" />
    <Compile Include="Transactions\ConnectionRequestActivityChangeTransaction.cs" />
    <Compile Include="Transactions\ConnectionRequestChangeTransaction.cs" />
    <Compile Include="Transactions\DeleteAttributeBinaryFile.cs" />
    <Compile Include="Transactions\GroupAttendedTransaction.cs" />
    <Compile Include="Transactions\GroupMemberChangeTransaction.cs" />
    <Compile Include="Transactions\GroupMemberPlacedElsewhereTransaction.cs" />
    <Compile Include="Transactions\ITransaction.cs" />
    <Compile Include="Transactions\LaunchWorkflowTransaction.cs" />
    <Compile Include="Transactions\PageViewTransaction.cs" />
    <Compile Include="Transactions\PersonViewTransaction.cs" />
    <Compile Include="Transactions\RockQueue.cs" />
    <Compile Include="Transactions\RunJobNowTransaction.cs" />
    <Compile Include="Transactions\SaveMetaphoneTransaction.cs" />
    <Compile Include="Transactions\SendCommunicationApprovalEmail.cs" />
    <Compile Include="Transactions\SendCommunicationTransaction.cs" />
    <Compile Include="Transactions\UpdateDigitalSignatureDocumentTransaction.cs" />
    <Compile Include="Transactions\SendDigitalSignatureRequestTransaction.cs" />
    <Compile Include="Transactions\SendRegistrationConfirmationTransaction.cs" />
    <Compile Include="Transactions\SendRegistrationNotificationTransaction.cs" />
    <Compile Include="Transactions\UpdateFacebookFriends.cs" />
    <Compile Include="Transactions\UpdatePaymentStatusTransaction.cs" />
    <Compile Include="Transactions\UserLastActivityTransaction.cs" />
    <Compile Include="Transactions\WorkflowTriggerTransaction.cs" />
    <Compile Include="Utility\AttributeCacheJsonConverter.cs" />
    <Compile Include="Utility\AttributeValueJsonConverter.cs" />
    <Compile Include="Utility\BlockStateContractResolver.cs" />
    <Compile Include="Utility\DateRange.cs" />
    <Compile Include="Utility\DoubleMetaphone.cs" />
    <Compile Include="Utility\EnumAsStringJsonConverter.cs" />
    <Compile Include="Utility\ExpressionHelper.cs" />
    <Compile Include="Utility\ExtensionMethods\AttributesExtensions.cs" />
    <Compile Include="Utility\ExtensionMethods\BooleanExtensions.cs" />
    <Compile Include="Utility\ExtensionMethods\ColorExtensions.cs" />
    <Compile Include="Utility\ExtensionMethods\ControlExtensions.cs" />
    <Compile Include="Utility\ExtensionMethods\CurrencyExtensions.cs" />
    <Compile Include="Utility\ExtensionMethods\DateTimeExtensions.cs" />
    <Compile Include="Utility\ExtensionMethods\DecimalExtensions.cs" />
    <Compile Include="Utility\ExtensionMethods\DefinedValueExtensions.cs" />
    <Compile Include="Utility\ExtensionMethods\EntityExtensions.cs" />
    <Compile Include="Utility\ExtensionMethods\EnumExtensions.cs" />
    <Compile Include="Utility\ExtensionMethods\ExceptionExtensions.cs" />
    <Compile Include="Utility\ExtensionMethods\GridExtensions.cs" />
    <Compile Include="Utility\ExtensionMethods\JsonExtensions.cs" />
    <Compile Include="Utility\ExtensionMethods\LavaExtensions.cs" />
    <Compile Include="Utility\ExtensionMethods\LinqExtensions.cs" />
    <Compile Include="Utility\ExtensionMethods\LocationExtensions.cs" />
    <Compile Include="Utility\ExtensionMethods\ObjectExtensions.cs" />
    <Compile Include="Utility\ExtensionMethods\PageRouteExtensions.cs" />
    <Compile Include="Utility\ExtensionMethods\ReportingExtensions.cs" />
    <Compile Include="Utility\ExtensionMethods\StringExtensions.cs" />
    <Compile Include="Utility\ExtensionMethods\StringHtmlExtensions.cs" />
    <Compile Include="Utility\ExtensionMethods\StringHumanizerExtensions.cs" />
    <Compile Include="Utility\ExtensionMethods\StringPluralizationExtensions.cs" />
    <Compile Include="Utility\IgnoreUrlEncodedKeyContractResolver.cs" />
    <Compile Include="Utility\IRockStartup.cs" />
    <Compile Include="Utility\NotNullJsonConverter.cs" />
    <Compile Include="Utility\Reflection.cs" />
    <Compile Include="Utility\RockDateTime.cs" />
    <Compile Include="Utility\RockJsonMediaTypeFormatter.cs" />
    <Compile Include="Utility\RockJsonTextReader.cs" />
    <Compile Include="Utility\RockJsonTextWriter.cs" />
    <Compile Include="Utility\RockSemanticVersion.cs" />
    <Compile Include="Utility\SettingsStringBase.cs" />
    <Compile Include="Utility\SimpleModeJsonConverter.cs" />
    <Compile Include="Utility\SparkLinkHelper.cs" />
    <Compile Include="Utility\StringAsLiteralJavascriptJsonConverter.cs" />
    <Compile Include="Web\DescriptionList.cs" />
    <Compile Include="Web\FileUploadException.cs" />
    <Compile Include="Web\Fingerprint.cs" />
    <Compile Include="Web\FingerprintExpressionBuilder.cs" />
    <Compile Include="Web\HttpModule.cs" />
    <Compile Include="Web\InternalContext.cs" />
    <Compile Include="Web\PageReference.cs" />
    <Compile Include="Web\RequestValidator.cs" />
    <Compile Include="Web\RockRouteHandler.cs" />
    <Compile Include="Web\SystemSettings.cs" />
    <Compile Include="Web\UI\Adapters\CheckBoxAdapter.cs" />
    <Compile Include="Web\UI\Adapters\DropDownListAdapter.cs" />
    <Compile Include="Web\UI\Adapters\RadioButtonAdapter.cs" />
    <Compile Include="Web\UI\Adapters\RadioButtonListAdapter.cs" />
    <Compile Include="Web\UI\BreadCrumb.cs" />
    <Compile Include="Web\UI\ContextAttribute.cs" />
    <Compile Include="Web\UI\Controls\AddressControl.cs" />
    <Compile Include="Web\UI\Controls\AttributeEditor.cs" />
    <Compile Include="Web\UI\Controls\Badge.cs" />
    <Compile Include="Web\UI\Controls\BootstrapButton.cs" />
    <Compile Include="Web\UI\Controls\ButtonDropDownList.cs" />
    <Compile Include="Web\UI\Controls\Chart\BarChart.cs" />
    <Compile Include="Web\UI\Controls\Chart\ChartClickArgs.cs" />
    <Compile Include="Web\UI\Controls\Chart\ChartOptions.cs" />
    <Compile Include="Web\UI\Controls\Chart\ChartStyle.cs" />
    <Compile Include="Web\UI\Controls\Chart\FlotChart.cs" />
    <Compile Include="Web\UI\Controls\Chart\LineChart.cs" />
    <Compile Include="Web\UI\Controls\Chart\PieChart.cs" />
    <Compile Include="Web\UI\Controls\Checkin Configuration Controls\CheckinArea.cs" />
    <Compile Include="Web\UI\Controls\Checkin Configuration Controls\CheckinAreaRow.cs" />
    <Compile Include="Web\UI\Controls\Checkin Configuration Controls\CheckinGroup.cs" />
    <Compile Include="Web\UI\Controls\Checkin Configuration Controls\CheckinGroupRow.cs" />
    <Compile Include="Web\UI\Controls\CodeEditor.cs" />
    <Compile Include="Web\UI\Controls\ColorPicker.cs" />
    <Compile Include="Web\UI\Controls\Communication\ChannelControl.cs" />
    <Compile Include="Web\UI\Controls\Communication\Email.cs" />
    <Compile Include="Web\UI\Controls\Communication\Sms.cs" />
    <Compile Include="Web\UI\Controls\ConfirmPageUnload.cs" />
    <Compile Include="Web\UI\Controls\CurrencyBox.cs" />
    <Compile Include="Web\UI\Controls\Data Fields\DataDropDownList.cs" />
    <Compile Include="Web\UI\Controls\Data Fields\DataTextBox.cs" />
    <Compile Include="Web\UI\Controls\Data View Filters\FilterField.cs" />
    <Compile Include="Web\UI\Controls\Data View Filters\FilterGroup.cs" />
    <Compile Include="Web\UI\Controls\DynamicControlsHtmlGenericControl.cs" />
    <Compile Include="Web\UI\Controls\DynamicControlsPanel.cs" />
    <Compile Include="Web\UI\Controls\EmailBox.cs" />
    <Compile Include="Web\UI\Controls\Event\RegistrationInstanceEditor.cs" />
    <Compile Include="Web\UI\Controls\Event\RegistrationTemplateFormEditor.cs" />
    <Compile Include="Web\UI\Controls\FileUploader.cs" />
    <Compile Include="Web\UI\Controls\FollowingsHelper.cs" />
    <Compile Include="Web\UI\Controls\Grid\AttributeField.cs" />
    <Compile Include="Web\UI\Controls\Grid\BadgeField.cs" />
    <Compile Include="Web\UI\Controls\Grid\BoolField.cs" />
    <Compile Include="Web\UI\Controls\Grid\BoolFromArrayField.cs" />
    <Compile Include="Web\UI\Controls\Grid\CallbackField.cs" />
    <Compile Include="Web\UI\Controls\Grid\CampusField.cs" />
    <Compile Include="Web\UI\Controls\Grid\CheckBoxEditableField.cs" />
    <Compile Include="Web\UI\Controls\Grid\ColorField.cs" />
    <Compile Include="Web\UI\Controls\Grid\CurrencyField.cs" />
    <Compile Include="Web\UI\Controls\Grid\DateField.cs" />
    <Compile Include="Web\UI\Controls\Grid\DateTimeField.cs" />
    <Compile Include="Web\UI\Controls\Grid\DefinedValueField.cs" />
    <Compile Include="Web\UI\Controls\Grid\DeleteField.cs" />
    <Compile Include="Web\UI\Controls\Grid\EditField.cs" />
    <Compile Include="Web\UI\Controls\Grid\EnumField.cs" />
    <Compile Include="Web\UI\Controls\Grid\FieldTypeField.cs" />
    <Compile Include="Web\UI\Controls\Grid\Grid.cs" />
    <Compile Include="Web\UI\Controls\Grid\GridActions.cs" />
    <Compile Include="Web\UI\Controls\Grid\GridFilter.cs" />
    <Compile Include="Web\UI\Controls\Grid\GroupPickerField.cs" />
    <Compile Include="Web\UI\Controls\Grid\INotRowSelectedField.cs" />
    <Compile Include="Web\UI\Controls\Grid\IPriorityColumn.cs" />
    <Compile Include="Web\UI\Controls\Grid\IRockGridField.cs" />
    <Compile Include="Web\UI\Controls\Grid\LinkButtonField.cs" />
    <Compile Include="Web\UI\Controls\Grid\ListDelimitedField.cs" />
    <Compile Include="Web\UI\Controls\Grid\PersonField.cs" />
    <Compile Include="Web\UI\Controls\Grid\MergePersonField.cs" />
    <Compile Include="Web\UI\Controls\Grid\PhoneNumbersField.cs" />
    <Compile Include="Web\UI\Controls\Grid\ReorderField.cs" />
    <Compile Include="Web\UI\Controls\Grid\RockBoundField.cs" />
    <Compile Include="Web\UI\Controls\Grid\RockLiteralField.cs" />
    <Compile Include="Web\UI\Controls\Grid\RockTemplateField.cs" />
    <Compile Include="Web\UI\Controls\Grid\RockTemplateFieldUnselected.cs" />
    <Compile Include="Web\UI\Controls\Grid\RowEventArgs.cs" />
    <Compile Include="Web\UI\Controls\Grid\SecurityField.cs" />
    <Compile Include="Web\UI\Controls\Grid\SelectField.cs" />
    <Compile Include="Web\UI\Controls\Grid\TimeField.cs" />
    <Compile Include="Web\UI\Controls\Grid\ToggleField.cs" />
    <Compile Include="Web\UI\Controls\HelpBlock.cs" />
    <Compile Include="Web\UI\Controls\HiddenFieldValidator.cs" />
    <Compile Include="Web\UI\Controls\HiddenFieldWithClass.cs" />
    <Compile Include="Web\UI\Controls\HighlightLabel.cs" />
    <Compile Include="Web\UI\Controls\HtmlEditor.cs" />
    <Compile Include="Web\UI\Controls\HtmlGenericContainer.cs" />
    <Compile Include="Web\UI\Controls\IDisplayRequiredIndicator.cs" />
    <Compile Include="Web\UI\Controls\IHasValidationGroup.cs" />
    <Compile Include="Web\UI\Controls\ImageEditor.cs" />
    <Compile Include="Web\UI\Controls\ImageUploader.cs" />
    <Compile Include="Web\UI\Controls\IRockControl.cs" />
    <Compile Include="Web\UI\Controls\IRockControlAdditionalRendering.cs" />
    <Compile Include="Web\UI\Controls\KeyValueList.cs" />
    <Compile Include="Web\UI\Controls\MarkdownEditor.cs" />
    <Compile Include="Web\UI\Controls\ModalAlert.cs" />
    <Compile Include="Web\UI\Controls\ModalDialog.cs" />
    <Compile Include="Web\UI\Controls\ModalIFrameDialog.cs" />
    <Compile Include="Web\UI\Controls\NewFamily\Attributes.cs" />
    <Compile Include="Web\UI\Controls\NewFamily\AttributesRow.cs" />
    <Compile Include="Web\UI\Controls\NewFamily\ContactInfo.cs" />
    <Compile Include="Web\UI\Controls\NewFamily\ContactInfoRow.cs" />
    <Compile Include="Web\UI\Controls\NewFamily\Members.cs" />
    <Compile Include="Web\UI\Controls\NewFamily\MembersRow.cs" />
    <Compile Include="Web\UI\Controls\NoteContainer.cs" />
    <Compile Include="Web\UI\Controls\NoteControl.cs" />
    <Compile Include="Web\UI\Controls\NotificationBox.cs" />
    <Compile Include="Web\UI\Controls\NumberBox.cs" />
    <Compile Include="Web\UI\Controls\NumberRangeEditor.cs" />
    <Compile Include="Web\UI\Controls\NumberUpDown.cs" />
    <Compile Include="Web\UI\Controls\PageBreadCrumbs.cs" />
    <Compile Include="Web\UI\Controls\PageDescription.cs" />
    <Compile Include="Web\UI\Controls\PageIcon.cs" />
    <Compile Include="Web\UI\Controls\PageTitle.cs" />
    <Compile Include="Web\UI\Controls\PanelDrawer.cs" />
    <Compile Include="Web\UI\Controls\PanelWidget.cs" />
    <Compile Include="Web\UI\Controls\PersonLink.cs" />
    <Compile Include="Web\UI\Controls\Badges\BadgeControl.cs" />
    <Compile Include="Web\UI\Controls\Badges\BadgeListControl.cs" />
    <Compile Include="Web\UI\Controls\PhoneNumberBox.cs" />
    <Compile Include="Web\UI\Controls\Pickers\AccountPicker.cs" />
    <Compile Include="Web\UI\Controls\Pickers\BinaryFilePicker.cs" />
    <Compile Include="Web\UI\Controls\Pickers\BinaryFileTypePicker.cs" />
    <Compile Include="Web\UI\Controls\Pickers\BirthdayPicker.cs" />
    <Compile Include="Web\UI\Controls\Pickers\CampusesPicker.cs" />
    <Compile Include="Web\UI\Controls\Pickers\CampusPicker.cs" />
    <Compile Include="Web\UI\Controls\Pickers\CategoryPicker.cs" />
    <Compile Include="Web\UI\Controls\Pickers\ComponentPicker.cs" />
    <Compile Include="Web\UI\Controls\Pickers\ComponentsPicker.cs" />
    <Compile Include="Web\UI\Controls\Pickers\DataViewPicker.cs" />
    <Compile Include="Web\UI\Controls\Pickers\DatePicker.cs" />
    <Compile Include="Web\UI\Controls\Pickers\DateRangePicker.cs" />
    <Compile Include="Web\UI\Controls\Pickers\DateTimePicker.cs" />
    <Compile Include="Web\UI\Controls\Pickers\DayOfWeekPicker.cs" />
    <Compile Include="Web\UI\Controls\Pickers\DaysOfWeekPicker.cs" />
    <Compile Include="Web\UI\Controls\Pickers\DefinedValuePicker.cs" />
    <Compile Include="Web\UI\Controls\Pickers\DefinedValuesPicker.cs" />
    <Compile Include="Web\UI\Controls\Pickers\EntityPicker.cs" />
    <Compile Include="Web\UI\Controls\Pickers\EntityTypePicker.cs" />
    <Compile Include="Web\UI\Controls\Pickers\EventCalendarPicker.cs" />
    <Compile Include="Web\UI\Controls\Pickers\EventItemPicker.cs" />
    <Compile Include="Web\UI\Controls\Pickers\FinancialGatewayPicker.cs" />
    <Compile Include="Web\UI\Controls\Pickers\GeoPicker.cs" />
    <Compile Include="Web\UI\Controls\Pickers\GradePicker.cs" />
    <Compile Include="Web\UI\Controls\Pickers\GroupAndRolePicker.cs" />
    <Compile Include="Web\UI\Controls\Pickers\GroupPicker.cs" />
    <Compile Include="Web\UI\Controls\Pickers\WorkflowPicker.cs" />
    <Compile Include="Web\UI\Controls\Pickers\GroupRolePicker.cs" />
    <Compile Include="Web\UI\Controls\Pickers\GroupTypeGroupPicker.cs" />
    <Compile Include="Web\UI\Controls\Pickers\GroupTypePicker.cs" />
    <Compile Include="Web\UI\Controls\Pickers\GroupTypesPicker.cs" />
    <Compile Include="Web\UI\Controls\Pickers\ItemPicker.cs" />
    <Compile Include="Web\UI\Controls\Pickers\LocationAddressPicker.cs" />
    <Compile Include="Web\UI\Controls\Pickers\LocationItemPicker.cs" />
    <Compile Include="Web\UI\Controls\Pickers\LocationPicker.cs" />
    <Compile Include="Web\UI\Controls\Pickers\MergeFieldPicker.cs" />
    <Compile Include="Web\UI\Controls\Pickers\MergeTemplatePicker.cs" />
    <Compile Include="Web\UI\Controls\Pickers\MetricCategoryPicker.cs" />
    <Compile Include="Web\UI\Controls\Pickers\MonthDayPicker.cs" />
    <Compile Include="Web\UI\Controls\Pickers\MonthYearPicker.cs" />
    <Compile Include="Web\UI\Controls\Pickers\PagePicker.cs" />
    <Compile Include="Web\UI\Controls\Pickers\PersonPicker.cs" />
    <Compile Include="Web\UI\Controls\Pickers\RemoteAuthsPicker.cs" />
    <Compile Include="Web\UI\Controls\Pickers\SchedulePicker.cs" />
    <Compile Include="Web\UI\Controls\Pickers\SlidingDateRangePicker.cs" />
    <Compile Include="Web\UI\Controls\Pickers\TimePicker.cs" />
    <Compile Include="Web\UI\Controls\Pickers\TreeViewItem.cs" />
    <Compile Include="Web\UI\Controls\Pickers\WorkflowTypePicker.cs" />
    <Compile Include="Web\UI\Controls\Pickers\YearPicker.cs" />
    <Compile Include="Web\UI\Controls\RockBulletedList.cs" />
    <Compile Include="Web\UI\Controls\RockCheckBox.cs" />
    <Compile Include="Web\UI\Controls\RockCheckBoxList.cs" />
    <Compile Include="Web\UI\Controls\RockControlHelper.cs" />
    <Compile Include="Web\UI\Controls\RockControlWrapper.cs" />
    <Compile Include="Web\UI\Controls\RockDropDownList.cs" />
    <Compile Include="Web\UI\Controls\RockLiteral.cs" />
    <Compile Include="Web\UI\Controls\RockRadioButton.cs" />
    <Compile Include="Web\UI\Controls\RockRadioButtonList.cs" />
    <Compile Include="Web\UI\Controls\RockRating.cs" />
    <Compile Include="Web\UI\Controls\RockTextBox.cs" />
    <Compile Include="Web\UI\Controls\RockTextOrDropDownList.cs" />
    <Compile Include="Web\UI\Controls\RockUpdatePanel.cs" />
    <Compile Include="Web\UI\Controls\ScheduleBuilder.cs" />
    <Compile Include="Web\UI\Controls\SearchField.cs" />
    <Compile Include="Web\UI\Controls\SecurityButton.cs" />
    <Compile Include="Web\UI\Controls\StateDropDownList.cs" />
    <Compile Include="Web\UI\Controls\TagList.cs" />
    <Compile Include="Web\UI\Controls\TermDescription.cs" />
    <Compile Include="Web\UI\Controls\Toggle.cs" />
    <Compile Include="Web\UI\Controls\UrlLinkBox.cs" />
    <Compile Include="Web\UI\Controls\ValueList.cs" />
    <Compile Include="Web\UI\Controls\Workflow Controls\WorkflowActionEditor.cs" />
    <Compile Include="Web\UI\Controls\Workflow Controls\WorkflowActionTypeEditor.cs" />
    <Compile Include="Web\UI\Controls\Workflow Controls\WorkflowActivityEditor.cs" />
    <Compile Include="Web\UI\Controls\Workflow Controls\WorkflowActivityTypeEditor.cs" />
    <Compile Include="Web\UI\Controls\Workflow Controls\WorkflowFormActionList.cs" />
    <Compile Include="Web\UI\Controls\Workflow Controls\WorkflowFormAttributeRow.cs" />
    <Compile Include="Web\UI\Controls\Workflow Controls\WorkflowFormEditor.cs" />
    <Compile Include="Web\UI\Controls\Zone.cs" />
    <Compile Include="Web\UI\DialogPage.cs">
      <SubType>ASPXCodeBehind</SubType>
    </Compile>
    <Compile Include="Web\UI\IDetailBlock.cs" />
    <Compile Include="Web\UI\ISecondaryBlock.cs" />
    <Compile Include="Web\UI\PersonBlock.cs">
      <SubType>ASPXCodeBehind</SubType>
    </Compile>
    <Compile Include="Web\UI\ContextEntityBlock.cs">
      <SubType>ASPXCodeBehind</SubType>
    </Compile>
    <Compile Include="Web\UI\RockBlock.cs">
      <SubType>ASPXCodeBehind</SubType>
    </Compile>
    <Compile Include="Web\UI\RockBlockCustomSettings.cs">
      <SubType>ASPXCodeBehind</SubType>
    </Compile>
    <Compile Include="Web\UI\RockBlockWrapper.cs" />
    <Compile Include="Web\UI\RockMasterPage.cs">
      <SubType>ASPXCodeBehind</SubType>
    </Compile>
    <Compile Include="Web\UI\RockPage.cs">
      <SubType>ASPXCodeBehind</SubType>
    </Compile>
    <Compile Include="Web\UI\RouteUtils.cs" />
    <Compile Include="Web\UI\Validation\DataAnnotationValidator.cs" />
    <Compile Include="Web\Utilities\HtmlSanitizer.cs" />
    <Compile Include="Web\Utilities\RockUpdateHelper.cs" />
    <Compile Include="Web\Utilities\WebControlHelper.cs" />
    <Compile Include="Web\BrowserClient.cs" />
    <Compile Include="Workflow\ActionCategoryAttribute.cs" />
    <Compile Include="Workflow\ActionComponent.cs" />
    <Compile Include="Workflow\ActionContainer.cs" />
    <Compile Include="Workflow\Action\Assessments\CreateAssessmentRequest.cs" />
    <Compile Include="Workflow\Action\BackgroundCheck\BackgroundCheckRequest.cs" />
    <Compile Include="Workflow\Action\CheckIn\CalculateLastAttended.cs" />
    <Compile Include="Workflow\Action\CheckIn\CheckInActionComponent.cs" />
    <Compile Include="Workflow\Action\CheckIn\CreateCheckoutLabels.cs" />
    <Compile Include="Workflow\Action\CheckIn\CreateLabels.cs" />
    <Compile Include="Workflow\Action\CheckIn\FilterActiveLocations.cs" />
    <Compile Include="Workflow\Action\CheckIn\FilterByAge.cs" />
    <Compile Include="Workflow\Action\CheckIn\FilterByGrade.cs" />
    <Compile Include="Workflow\Action\CheckIn\FilterGroupsByAbilityLevel.cs" />
    <Compile Include="Workflow\Action\CheckIn\FilterGroupsByAge.cs" />
    <Compile Include="Workflow\Action\CheckIn\FilterGroupsByDataView.cs" />
    <Compile Include="Workflow\Action\CheckIn\FilterGroupsByGrade.cs" />
    <Compile Include="Workflow\Action\CheckIn\FilterGroupsByGradeAndAge.cs" />
    <Compile Include="Workflow\Action\CheckIn\FilterGroupsByGender.cs" />
    <Compile Include="Workflow\Action\CheckIn\FilterGroupsByLastName.cs" />
    <Compile Include="Workflow\Action\CheckIn\FilterGroupsBySpecialNeeds.cs" />
    <Compile Include="Workflow\Action\CheckIn\FilterLocationsBySchedule.cs" />
    <Compile Include="Workflow\Action\CheckIn\FilterByPreviousCheckin.cs" />
    <Compile Include="Workflow\Action\CheckIn\FilterLocationsByThreshold.cs" />
    <Compile Include="Workflow\Action\CheckIn\FindFamilies.cs" />
    <Compile Include="Workflow\Action\CheckIn\FindFamilyMembers.cs" />
    <Compile Include="Workflow\Action\CheckIn\FindRelationships.cs" />
    <Compile Include="Workflow\Action\CheckIn\LoadGroups.cs" />
    <Compile Include="Workflow\Action\CheckIn\LoadGroupTypes.cs" />
    <Compile Include="Workflow\Action\CheckIn\LoadLocations.cs" />
    <Compile Include="Workflow\Action\CheckIn\LoadSchedules.cs" />
    <Compile Include="Workflow\Action\CheckIn\ParseZebraLabel.cs" />
    <Compile Include="Workflow\Action\CheckIn\PreSelectRecentAttendance.cs" />
    <Compile Include="Workflow\Action\CheckIn\RemoveEmptyGroups.cs" />
    <Compile Include="Workflow\Action\CheckIn\RemoveEmptyGroupTypes.cs" />
    <Compile Include="Workflow\Action\CheckIn\RemoveEmptyLocations.cs" />
    <Compile Include="Workflow\Action\CheckIn\RemoveEmptyPeople.cs" />
    <Compile Include="Workflow\Action\CheckIn\SaveAttendance.cs" />
    <Compile Include="Workflow\Action\CheckIn\SetAvailableSchedules.cs" />
    <Compile Include="Workflow\Action\Cms\AddContentChannelItem.cs" />
    <Compile Include="Workflow\Action\Communications\SmsCommunicationProcessResponse.cs" />
    <Compile Include="Workflow\Action\Communications\SendEmail.cs" />
    <Compile Include="Workflow\Action\Communications\SendEmailWithEvents.cs" />
    <Compile Include="Workflow\Action\Communications\SendNotification.cs" />
    <Compile Include="Workflow\Action\Communications\SendSms.cs" />
    <Compile Include="Workflow\Action\Communications\SendSystemEmail.cs" />
    <Compile Include="Workflow\Action\Connections\AddConnectionRequestActivity.cs" />
    <Compile Include="Workflow\Action\Connections\CreateConnectionRequest.cs" />
    <Compile Include="Workflow\Action\Connections\SetConnectionRequestState.cs" />
    <Compile Include="Workflow\Action\Connections\SetConnectionRequestConnector.cs" />
    <Compile Include="Workflow\Action\Connections\SetConnectionRequestStatus.cs" />
    <Compile Include="Workflow\Action\Connections\TransferConnectionRequest.cs" />
    <Compile Include="Workflow\Action\Entity\EntityDocumentAdd.cs" />
    <Compile Include="Workflow\Action\Finance\GetSavedAccount.cs" />
    <Compile Include="Workflow\Action\Finance\ProcessPayment.cs" />
    <Compile Include="Workflow\Action\Finance\BenevolenceRequestAdd.cs" />
    <Compile Include="Workflow\Action\Finance\BenevolenceRequestAddDocument.cs" />
    <Compile Include="Workflow\Action\Finance\BenevolenceRequestSetAttribute.cs" />
    <Compile Include="Workflow\Action\Finance\BenevolenceResultAdd.cs" />
    <Compile Include="Workflow\Action\Groups\AddNoteToGroupMember.cs" />
    <Compile Include="Workflow\Action\Groups\AddPersonToGroup.cs" />
    <Compile Include="Workflow\Action\Groups\AddPersonToGroupAttribute.cs" />
    <Compile Include="Workflow\Action\Groups\GroupGetChildGroupForCampus.cs" />
    <Compile Include="Workflow\Action\Groups\PostAttendanceToGroup.cs" />
    <Compile Include="Workflow\Action\Groups\RemovePersonFromGroup.cs" />
    <Compile Include="Workflow\Action\Groups\RemovePersonFromGroupAttribute.cs" />
    <Compile Include="Workflow\Action\Groups\SetAttributeToRandomGroupMember.cs" />
    <Compile Include="Workflow\Action\Groups\SetGroupAttribute.cs" />
    <Compile Include="Workflow\Action\Groups\SetGroupMemberAttribute.cs" />
    <Compile Include="Workflow\Action\Groups\SetGroupMemberNote.cs" />
    <Compile Include="Workflow\Action\Groups\UpdateGroupMemberStatus.cs" />
    <Compile Include="Workflow\Action\People\AddPersonToFamily.cs" />
    <Compile Include="Workflow\Action\People\GetPersonFromFields.cs" />
    <Compile Include="Workflow\Action\People\InactivateFamily.cs" />
    <Compile Include="Workflow\Action\People\PersonAddressUpdate.cs" />
    <Compile Include="Workflow\Action\People\PersonFollowAdd.cs" />
    <Compile Include="Workflow\Action\People\PersonGetCampusTeamMember.cs" />
    <Compile Include="Workflow\Action\People\PersonGetHeadOfHousehold.cs" />
    <Compile Include="Workflow\Action\People\PersonGetSpouse.cs" />
    <Compile Include="Workflow\Action\People\PersonInDataView.cs" />
    <Compile Include="Workflow\Action\People\PersonNoteAdd.cs" />
    <Compile Include="Workflow\Action\People\PersonPhoneUpdate.cs" />
    <Compile Include="Workflow\Action\People\PersonPropertyUpdate.cs" />
    <Compile Include="Workflow\Action\People\PersonTagAdd.cs" />
    <Compile Include="Workflow\Action\People\PersonTagRemove.cs" />
    <Compile Include="Workflow\Action\People\PrayerRequestAdd.cs" />
    <Compile Include="Workflow\Action\People\SetPersonAttribute.cs" />
    <Compile Include="Workflow\Action\Registrations\GenerateDiscountCode.cs" />
    <Compile Include="Workflow\Action\Registrations\UpdateDiscountCode.cs" />
    <Compile Include="Workflow\Action\People\AddStep.cs" />
    <Compile Include="Workflow\Action\Utility\InteractionAdd.cs" />
    <Compile Include="Workflow\Action\Utility\CreateShortLink.cs" />
    <Compile Include="Workflow\Action\Utility\LavaRun.cs" />
    <Compile Include="Workflow\Action\Entity\SetEntityAttribute.cs" />
    <Compile Include="Workflow\Action\Entity\SetEntityProperty.cs" />
    <Compile Include="Workflow\Action\WorkflowAttributes\SetFileAttributeFromLava.cs" />
    <Compile Include="Workflow\Action\WorkflowControl\Redirect.cs" />
    <Compile Include="Workflow\Action\Utility\RunJob.cs" />
    <Compile Include="Workflow\Action\Utility\RunSQL.cs" />
    <Compile Include="Workflow\Action\WorkflowControl\ShowHtml.cs" />
    <Compile Include="Workflow\Action\WorkflowAttributes\SetAttributeFromEntity.cs" />
    <Compile Include="Workflow\Action\WorkflowAttributes\SetAttributeFromPerson.cs" />
    <Compile Include="Workflow\Action\WorkflowAttributes\SetAttributeToCurrentPerson.cs" />
    <Compile Include="Workflow\Action\WorkflowAttributes\SetAttributeToGroupLeader.cs" />
    <Compile Include="Workflow\Action\WorkflowAttributes\SetAttributeToInitiator.cs" />
    <Compile Include="Workflow\Action\WorkflowAttributes\SetAttributeValue.cs" />
    <Compile Include="Workflow\Action\WorkflowControl\SetStatusInOtherWorkflow.cs" />
    <Compile Include="Workflow\Action\WorkflowControl\ActivateActivityinOtherWorkflow.cs" />
    <Compile Include="Workflow\Action\WorkflowControl\ActivateActivityInOtherWorkflowOnMatch.cs" />
    <Compile Include="Workflow\Action\WorkflowControl\ActivateWorkflow.cs" />
    <Compile Include="Workflow\Action\WorkflowControl\ActivateActions.cs" />
    <Compile Include="Workflow\Action\WorkflowControl\ActivateActivity.cs" />
    <Compile Include="Workflow\Action\WorkflowControl\AddWorkflowNote.cs" />
    <Compile Include="Workflow\Action\WorkflowControl\AssignActivityFromAttributeValue.cs" />
    <Compile Include="Workflow\Action\WorkflowControl\AssignActivityToGroup.cs" />
    <Compile Include="Workflow\Action\WorkflowControl\AssignActivityToPerson.cs" />
    <Compile Include="Workflow\Action\WorkflowControl\AssignActivityToSecurityRole.cs" />
    <Compile Include="Workflow\Action\WorkflowControl\CompleteActivity.cs" />
    <Compile Include="Workflow\Action\WorkflowControl\CompleteWorkflow.cs" />
    <Compile Include="Workflow\Action\WorkflowControl\Delay.cs" />
    <Compile Include="Workflow\Action\WorkflowControl\DeleteWorkflow.cs" />
    <Compile Include="Workflow\Action\WorkflowControl\LogError.cs" />
    <Compile Include="Workflow\Action\WorkflowControl\PersistWorkflow.cs" />
    <Compile Include="Workflow\Action\WorkflowControl\SetInitiatorFromAttribute.cs" />
    <Compile Include="Workflow\Action\WorkflowControl\SetStatus.cs" />
    <Compile Include="Workflow\Action\WorkflowControl\SetWorkflowName.cs" />
    <Compile Include="Workflow\Action\WorkflowControl\UserForm.cs" />
    <Compile Include="Workflow\Action\Utility\WebRequest.cs" />
    <Compile Include="Workflow\Action\WorkflowControl\WriteToLog.cs" />
    <Compile Include="Workflow\TriggerCache.cs" />
  </ItemGroup>
  <ItemGroup>
    <Content Include="..\packages\Microsoft.SqlServer.Types.11.0.2\nativeBinaries\x64\msvcr100.dll">
      <Link>SqlServerTypes\x64\msvcr100.dll</Link>
      <CopyToOutputDirectory>PreserveNewest</CopyToOutputDirectory>
    </Content>
    <Content Include="..\packages\Microsoft.SqlServer.Types.11.0.2\nativeBinaries\x64\SqlServerSpatial110.dll">
      <Link>SqlServerTypes\x64\SqlServerSpatial110.dll</Link>
      <CopyToOutputDirectory>PreserveNewest</CopyToOutputDirectory>
    </Content>
    <Content Include="..\packages\Microsoft.SqlServer.Types.11.0.2\nativeBinaries\x86\msvcr100.dll">
      <Link>SqlServerTypes\x86\msvcr100.dll</Link>
      <CopyToOutputDirectory>PreserveNewest</CopyToOutputDirectory>
    </Content>
    <Content Include="..\packages\Microsoft.SqlServer.Types.11.0.2\nativeBinaries\x86\SqlServerSpatial110.dll">
      <Link>SqlServerTypes\x86\SqlServerSpatial110.dll</Link>
      <CopyToOutputDirectory>PreserveNewest</CopyToOutputDirectory>
    </Content>
    <Content Include="LICENSE.txt" />
    <Content Include="Plugin\HotFixes\039_MigrationRollupsForV7_2_UpdateCheckInMergefieldDebugInfo.sql">
      <DependentUpon>039_MigrationRollupsForV7_2.cs</DependentUpon>
    </Content>
    <Content Include="Plugin\HotFixes\041_MigrationRollupsForV7_3_UpdateWizardCommunicationDetailApprovers.sql">
      <DependentUpon>041_MigrationRollupsForV7_3.cs</DependentUpon>
    </Content>
    <Content Include="Plugin\HotFixes\043_MoreMigrationRollupsForV7_3_spCrm_PersonDuplicateFinder.sql">
      <DependentUpon>043_MoreMigrationRollupsForV7_3.cs</DependentUpon>
    </Content>
    <Content Include="Plugin\HotFixes\043_MoreMigrationRollupsForV7_3_ufnUtility_CsvToTable.sql">
      <DependentUpon>043_MoreMigrationRollupsForV7_3.cs</DependentUpon>
    </Content>
    <Content Include="Plugin\HotFixes\047_DataAutomation_FixBenevolenceCaseWorker.sql">
      <DependentUpon>047_DataAutomation.cs</DependentUpon>
    </Content>
    <Content Include="Plugin\HotFixes\047_DataAutomation_ShortLinkInteractionFix.sql">
      <DependentUpon>047_DataAutomation.cs</DependentUpon>
    </Content>
    <Content Include="Plugin\HotFixes\049_GivingAnalyticsAccounts_AccountTotals.sql">
      <DependentUpon>049_UpdateGivingAnalyticsAccounts.cs</DependentUpon>
    </Content>
    <Content Include="Plugin\HotFixes\049_GivingAnalyticsAccounts_PersonSummary.sql">
      <DependentUpon>049_UpdateGivingAnalyticsAccounts.cs</DependentUpon>
    </Content>
    <Content Include="Plugin\HotFixes\049_GivingAnalyticsAccounts_TransactionData.sql">
      <DependentUpon>049_UpdateGivingAnalyticsAccounts.cs</DependentUpon>
    </Content>
    <Content Include="Plugin\HotFixes\050_MigrationRollupsForV7_4_AddVimeoShortCode.sql">
      <DependentUpon>050_MigrationRollupsForV7_4.cs</DependentUpon>
    </Content>
    <Content Include="Plugin\HotFixes\050_MigrationRollupsForV7_4_FixAccordionShortCode.sql">
      <DependentUpon>050_MigrationRollupsForV7_4.cs</DependentUpon>
    </Content>
    <Content Include="Plugin\HotFixes\050_MigrationRollupsForV7_4_FixThankyouAndOngoingHyphenations.sql">
      <DependentUpon>050_MigrationRollupsForV7_4.cs</DependentUpon>
    </Content>
    <Content Include="Plugin\HotFixes\050_MigrationRollupsForV7_4_spAnalytics_ETL_Campus.sql">
      <DependentUpon>050_MigrationRollupsForV7_4.cs</DependentUpon>
    </Content>
    <Content Include="Plugin\HotFixes\050_MigrationRollupsForV7_4_spCrm_PersonDuplicateFinder.sql">
      <DependentUpon>050_MigrationRollupsForV7_4.cs</DependentUpon>
    </Content>
    <Content Include="Plugin\HotFixes\050_MigrationRollupsForV7_4_spCrm_PersonMerge.sql">
      <DependentUpon>050_MigrationRollupsForV7_4.cs</DependentUpon>
    </Content>
    <Content Include="Plugin\HotFixes\052_MigrationRollupsForV8_1_spCrm_FamilyAnalyticsGiving.sql">
      <DependentUpon>052_MigrationRollupsForV8_1.cs</DependentUpon>
    </Content>
    <Content Include="Plugin\HotFixes\052_MigrationRollupsForV8_1_ufnCrm_GetFamilyTitle.sql">
      <DependentUpon>052_MigrationRollupsForV8_1.cs</DependentUpon>
    </Content>
    <Content Include="Plugin\HotFixes\052_MigrationRollupsForV8_1_ufnCrm_GetFamilyTitleIncludeInactive.sql">
      <DependentUpon>052_MigrationRollupsForV8_1.cs</DependentUpon>
    </Content>
    <Content Include="Plugin\HotFixes\056_MigrationRollupsForV8_4_spCrm_FamilyAnalyticsEraDataset.sql">
      <DependentUpon>056_MigrationRollupsForV8_4.cs</DependentUpon>
    </Content>
    <Content Include="Plugin\HotFixes\057_MigrationRollupsForV8_5_AddCheck-inLabelToInstallIconFont.sql">
      <DependentUpon>057_MigrationRollupsForV8_5.cs</DependentUpon>
    </Content>
    <Content Include="Plugin\HotFixes\057_MigrationRollupsForV8_5_spCheckin_BadgeAttendance.sql">
      <DependentUpon>057_MigrationRollupsForV8_5.cs</DependentUpon>
    </Content>
    <Content Include="Plugin\HotFixes\057_MigrationRollupsForV8_5_spCrm_FamilyAnalyticsFirstVisitsAttributeUpdate.sql">
      <DependentUpon>057_MigrationRollupsForV8_5.cs</DependentUpon>
    </Content>
    <Content Include="Plugin\HotFixes\059_MigrationRollupsForV8_5_2_spCheckin_AttendanceAnalyticsQuery_NonAttendees.sql">
      <DependentUpon>059_MigrationRollupsForV8_5_2.cs</DependentUpon>
    </Content>
    <Content Include="Plugin\HotFixes\060_MigrationRollupsForV8_6_FixChartShortcode.sql">
      <DependentUpon>060_MigrationRollupsForV8_6.cs</DependentUpon>
    </Content>
    <Content Include="Plugin\HotFixes\060_MigrationRollupsForV8_6_spFinance_PledgeAnalyticsQuery_Down.sql">
      <DependentUpon>060_MigrationRollupsForV8_6.cs</DependentUpon>
    </Content>
    <Content Include="Plugin\HotFixes\060_MigrationRollupsForV8_6_spFinance_PledgeAnalyticsQuery_Up.sql">
      <DependentUpon>060_MigrationRollupsForV8_6.cs</DependentUpon>
    </Content>
    <Content Include="Plugin\HotFixes\096_MigrationRollupsForV9_5_chartjsfix.sql">
      <DependentUpon>096_MigrationRollupsForV9_5.cs</DependentUpon>
    </Content>
    <Content Include="Plugin\HotFixes\097_FamilyAnalyticsProcChange_spCrm_FamilyAnalyticsEraDataset.sql">
      <DependentUpon>097_FamilyAnalyticsProcChange.cs</DependentUpon>
    </Content>
    <Content Include="Plugin\HotFixes\104_MigrationRollupsFor10_3_0_spCheckin_AttendanceAnalyticsQuery_AttendeeLastAttendance.sql">
      <DependentUpon>104_MigrationRollupsFor10_3_0.cs</DependentUpon>
    </Content>
    <Content Include="Plugin\HotFixes\104_MigrationRollupsFor10_3_0_spCheckin_AttendanceAnalyticsQuery_NonAttendees.sql">
      <DependentUpon>104_MigrationRollupsFor10_3_0.cs</DependentUpon>
    </Content>
    <Content Include="Plugin\HotFixes\104_MigrationRollupsFor10_3_0_spFinance_PledgeAnalyticsQuery.sql">
      <DependentUpon>104_MigrationRollupsFor10_3_0.cs</DependentUpon>
    </Content>
    <Content Include="Plugin\HotFixes\113_MigrationRollupsFor10_3_2_FixChartYAxisShortcode.sql">
      <DependentUpon>113_MigrationRollupsFor10_3_2.cs</DependentUpon>
    </Content>
    <Content Include="Plugin\HotFixes\134_AddDocumentsToPersonMerge - Copy_spCrm_PersonMerge.sql">
      <DependentUpon>135_MigrationRollupsFor11_2_0.cs</DependentUpon>
    </Content>
    <Content Include="Plugin\HotFixes\134_AddDocumentsToPersonMerge_spCrm_PersonMerge.sql">
      <DependentUpon>134_AddDocumentsToPersonMerge.cs</DependentUpon>
    </Content>
    <Content Include="Service References\MelissaData.AddressCheck\configuration.svcinfo" />
    <Content Include="Service References\MelissaData.AddressCheck\configuration91.svcinfo" />
    <Content Include="Service References\MelissaData.AddressCheck\Reference.svcmap">
      <LastGenOutput>Reference.cs</LastGenOutput>
    </Content>
    <Content Include="Service References\MelissaData.AddressCheck\Service.disco" />
    <Content Include="Service References\ServiceObjects.GeoCoder\configuration.svcinfo" />
    <Content Include="Service References\ServiceObjects.GeoCoder\configuration91.svcinfo" />
    <Content Include="Service References\ServiceObjects.GeoCoder\GeoCoder.disco" />
    <Content Include="Service References\ServiceObjects.GeoCoder\Reference.svcmap">
      <LastGenOutput>Reference.cs</LastGenOutput>
    </Content>
    <Content Include="SqlServerTypes\readme.htm" />
  </ItemGroup>
  <ItemGroup>
    <None Include="App.config" />
    <Compile Include="Model\RegistrationTemplateFeeService.Partial.cs" />
    <None Include="CheckIn\_DiagramCheckInClasses.cd" />
    <None Include="packages.config">
      <SubType>Designer</SubType>
    </None>
    <None Include="Service References\MelissaData.AddressCheck\Rock.MelissaData.AddressCheck.ResponseArray.datasource" />
    <None Include="Service References\MelissaData.AddressCheck\Service.wsdl" />
    <None Include="Service References\MelissaData.AddressCheck\Service.xsd">
      <SubType>Designer</SubType>
    </None>
    <None Include="Service References\MelissaData.AddressCheck\Service1.xsd">
      <SubType>Designer</SubType>
    </None>
    <None Include="Service References\ServiceObjects.GeoCoder\GeoCoder.wsdl" />
    <None Include="Service References\ServiceObjects.GeoCoder\Rock.ServiceObjects.GeoCoder.DistanceBetweenInfo.datasource" />
    <None Include="Service References\ServiceObjects.GeoCoder\Rock.ServiceObjects.GeoCoder.DistanceToWaterInfo.datasource" />
    <None Include="Service References\ServiceObjects.GeoCoder\Rock.ServiceObjects.GeoCoder.GeocodeCityWorldwideInfo.datasource" />
    <None Include="Service References\ServiceObjects.GeoCoder\Rock.ServiceObjects.GeoCoder.Location.datasource" />
    <None Include="Service References\ServiceObjects.GeoCoder\Rock.ServiceObjects.GeoCoder.Location_V3.datasource" />
    <None Include="Service References\ServiceObjects.GeoCoder\Rock.ServiceObjects.GeoCoder.ReverseAddress.datasource" />
    <None Include="Service References\ServiceObjects.GeoCoder\Rock.ServiceObjects.GeoCoder.ZipCodeInfo.datasource" />
  </ItemGroup>
  <ItemGroup>
    <Folder Include="Pbx\Provider\" />
    <Folder Include="Web\UI\Controls\Finance\" />
  </ItemGroup>
  <ItemGroup>
    <ProjectReference Include="..\DotLiquid\DotLiquid.csproj">
      <Project>{00edcb8d-ef33-459c-ad62-02876bd24dff}</Project>
      <Name>DotLiquid</Name>
    </ProjectReference>
    <ProjectReference Include="..\Rock.DownhillCss\Rock.DownhillCss.csproj">
      <Project>{cadd9206-2c6b-42e4-b20b-2dfc3eb4d6d4}</Project>
      <Name>Rock.DownhillCss</Name>
    </ProjectReference>
    <ProjectReference Include="..\Rock.Version\Rock.Version.csproj">
      <Project>{6fe0930c-6832-4c2f-8a76-d4e4a2d80ddf}</Project>
      <Name>Rock.Version</Name>
    </ProjectReference>
  </ItemGroup>
  <ItemGroup>
    <WCFMetadata Include="Service References\" />
  </ItemGroup>
  <ItemGroup>
    <EmbeddedResource Include="Plugin\HotFixes\HotFixMigrationResource.resx">
      <Generator>PublicResXFileCodeGenerator</Generator>
      <SubType>Designer</SubType>
      <LastGenOutput>HotFixMigrationResource.Designer.cs</LastGenOutput>
    </EmbeddedResource>
  </ItemGroup>
  <ItemGroup>
    <Analyzer Include="..\packages\AWSSDK.S3.3.3.21.1\analyzers\dotnet\cs\AWSSDK.S3.CodeAnalysis.dll" />
  </ItemGroup>
  <ItemGroup>
    <Service Include="{508349B6-6B84-4DF5-91F0-309BEEBAD82D}" />
  </ItemGroup>
  <Import Project="$(MSBuildToolsPath)\Microsoft.CSharp.targets" />
  <PropertyGroup>
    <PreBuildEvent>REM Sets vbcscompiler.exe time to live to 10 seconds. Dev environment defaults to 600 secs which can cause issues when switching branches
REM In a production environment, it will be 10 seconds, even without the VBCSCOMPILER_TTL environment variable
if "$(ConfigurationName)" == "Debug" (
 echo "setting VBCSCOMPILER_TTL to 10 seconds"
 call "$(SolutionDir)Dev Tools\VBCS_Compiler\setVBCSCOMPILER_TTL.bat"
)

REM delete build artifacts from stuff that is no longer part of Rock (InteractivePreGeneratedViews and React)
if Exist "$(SolutionDir)\RockWeb\Bin\ru-ru\JavaScriptEngineSwitcher.Core.resources.dll" del "$(SolutionDir)\RockWeb\Bin\ru-ru\JavaScriptEngineSwitcher.Core.resources.dll"
if Exist "$(SolutionDir)\RockWeb\Bin\ru-ru\JavaScriptEngineSwitcher.V8.resources.dll" del "$(SolutionDir)\RockWeb\Bin\ru-ru\JavaScriptEngineSwitcher.V8.resources.dll"
if Exist "$(SolutionDir)\RockWeb\Bin\ru-ru\MsieJavaScriptEngine.resources.dll" del "$(SolutionDir)\RockWeb\Bin\ru-ru\MsieJavaScriptEngine.resources.dll"
if Exist "$(SolutionDir)\RockWeb\Bin\InteractivePreGeneratedViews.dll" del "$(SolutionDir)\RockWeb\Bin\InteractivePreGeneratedViews.dll"
if Exist "$(SolutionDir)\RockWeb\Bin\JavaScriptEngineSwitcher.Core.dll" del "$(SolutionDir)\RockWeb\Bin\JavaScriptEngineSwitcher.Core.dll"
if Exist "$(SolutionDir)\RockWeb\Bin\JavaScriptEngineSwitcher.Msie.dll" del "$(SolutionDir)\RockWeb\Bin\JavaScriptEngineSwitcher.Msie.dll"
if Exist "$(SolutionDir)\RockWeb\Bin\JavaScriptEngineSwitcher.V8.dll" del "$(SolutionDir)\RockWeb\Bin\JavaScriptEngineSwitcher.V8.dll"
if Exist "$(SolutionDir)\RockWeb\Bin\JSPool.dll" del "$(SolutionDir)\RockWeb\Bin\JSPool.dll"
if Exist "$(SolutionDir)\RockWeb\Bin\MsieJavaScriptEngine.dll" del "$(SolutionDir)\RockWeb\Bin\MsieJavaScriptEngine.dll"
if Exist "$(SolutionDir)\RockWeb\Bin\React.Core.dll" del "$(SolutionDir)\RockWeb\Bin\React.Core.dll"
if Exist "$(SolutionDir)\RockWeb\Bin\React.Web.dll" del "$(SolutionDir)\RockWeb\Bin\React.Web.dll"
if Exist "$(SolutionDir)\RockWeb\Bin\React.Web.Mvc4.dll" del "$(SolutionDir)\RockWeb\Bin\React.Web.Mvc4.dll"
if Exist "$(SolutionDir)\RockWeb\Bin\System.Web.Helpers.dll" del "$(SolutionDir)\RockWeb\Bin\System.Web.Helpers.dll"
if Exist "$(SolutionDir)\RockWeb\Bin\System.Web.Mvc.dll" del "$(SolutionDir)\RockWeb\Bin\System.Web.Mvc.dll"
if Exist "$(SolutionDir)\RockWeb\Bin\System.Web.Razor.dll" del "$(SolutionDir)\RockWeb\Bin\System.Web.Razor.dll"
if Exist "$(SolutionDir)\RockWeb\Bin\System.Web.WebPages.Deployment.dll" del "$(SolutionDir)\RockWeb\Bin\System.Web.WebPages.Deployment.dll"
if Exist "$(SolutionDir)\RockWeb\Bin\System.Web.WebPages.dll" del "$(SolutionDir)\RockWeb\Bin\System.Web.WebPages.dll"
if Exist "$(SolutionDir)\RockWeb\Bin\System.Web.WebPages.Razor.dll" del "$(SolutionDir)\RockWeb\Bin\System.Web.WebPages.Razor.dll"
if Exist "$(SolutionDir)\RockWeb\Bin\VroomJs.dll" del "$(SolutionDir)\RockWeb\Bin\VroomJs.dll"
if Exist "$(SolutionDir)\RockWeb\Bin\WebActivatorEx.dll" del "$(SolutionDir)\RockWeb\Bin\WebActivatorEx.dll"
if Exist "$(SolutionDir)\RockWeb\Bin\Rock.TransNational.Pi.dll" del "$(SolutionDir)\RockWeb\Bin\Rock.TransNational.Pi.dll"</PreBuildEvent>
  </PropertyGroup>
  <PropertyGroup>
    <PostBuildEvent>
    </PostBuildEvent>
  </PropertyGroup>
  <!-- To modify your build process, add your task inside one of the targets below and uncomment it.
       Other similar extension points exist, see Microsoft.Common.targets.
  <Target Name="BeforeBuild">
  </Target>
  <Target Name="AfterBuild">
  </Target>
  -->
</Project><|MERGE_RESOLUTION|>--- conflicted
+++ resolved
@@ -604,14 +604,11 @@
     <Compile Include="Communication\Transport\EmailSendResponse.cs" />
     <Compile Include="Communication\EmailTransportComponent.cs" />
     <Compile Include="Communication\Transport\ThrottleHelper.cs" />
-<<<<<<< HEAD
-    <Compile Include="Store\StoreApiResult.cs" />
-=======
     <Compile Include="Tasks\LaunchEntityChangeWorkflows.cs" />
     <Compile Include="Tasks\LaunchStepChangeWorkflows.cs" />
     <Compile Include="Tasks\ProcessRunJobNow.cs" />
     <Compile Include="Tasks\ProcessRebuildStreakType.cs" />
->>>>>>> 0c693188
+    <Compile Include="Store\StoreApiResult.cs" />
     <Compile Include="Utility\MethodRetry.cs" />
     <Compile Include="Communication\Transport\RockMobilePush.cs" />
     <Compile Include="Communication\Transport\SafeSenderResult.cs" />
