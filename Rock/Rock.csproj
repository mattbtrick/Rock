﻿<?xml version="1.0" encoding="utf-8"?>
<Project ToolsVersion="4.0" DefaultTargets="Build" xmlns="http://schemas.microsoft.com/developer/msbuild/2003">
  <Import Project="$(MSBuildExtensionsPath)\$(MSBuildToolsVersion)\Microsoft.Common.props" Condition="Exists('$(MSBuildExtensionsPath)\$(MSBuildToolsVersion)\Microsoft.Common.props')" />
  <PropertyGroup>
    <Configuration Condition=" '$(Configuration)' == '' ">Debug</Configuration>
    <Platform Condition=" '$(Platform)' == '' ">AnyCPU</Platform>
    <ProductVersion>
    </ProductVersion>
    <SchemaVersion>2.0</SchemaVersion>
    <ProjectGuid>{8F8C2A79-24F4-4157-8B99-45F75FA85799}</ProjectGuid>
    <ProjectTypeGuids>{349c5851-65df-11da-9384-00065b846f21};{fae04ec0-301f-11d3-bf4b-00c04f79efbc}</ProjectTypeGuids>
    <OutputType>Library</OutputType>
    <AppDesignerFolder>Properties</AppDesignerFolder>
    <RootNamespace>Rock</RootNamespace>
    <AssemblyName>Rock</AssemblyName>
    <TargetFrameworkVersion>v4.5</TargetFrameworkVersion>
    <UseIISExpress>false</UseIISExpress>
    <FileUpgradeFlags>
    </FileUpgradeFlags>
    <OldToolsVersion>4.0</OldToolsVersion>
    <UpgradeBackupLocation />
    <TargetFrameworkProfile />
    <IISExpressSSLPort />
    <IISExpressAnonymousAuthentication />
    <IISExpressWindowsAuthentication />
    <IISExpressUseClassicPipelineMode />
  </PropertyGroup>
  <PropertyGroup Condition=" '$(Configuration)|$(Platform)' == 'Debug|AnyCPU' ">
    <DebugSymbols>true</DebugSymbols>
    <DebugType>full</DebugType>
    <Optimize>false</Optimize>
    <OutputPath>bin\</OutputPath>
    <DefineConstants>DEBUG;TRACE</DefineConstants>
    <ErrorReport>prompt</ErrorReport>
    <WarningLevel>4</WarningLevel>
    <DocumentationFile>Rock.XML</DocumentationFile>
    <Prefer32Bit>false</Prefer32Bit>
  </PropertyGroup>
  <PropertyGroup Condition=" '$(Configuration)|$(Platform)' == 'Release|AnyCPU' ">
    <DebugType>pdbonly</DebugType>
    <Optimize>true</Optimize>
    <OutputPath>bin\</OutputPath>
    <DefineConstants>TRACE</DefineConstants>
    <ErrorReport>prompt</ErrorReport>
    <WarningLevel>4</WarningLevel>
    <Prefer32Bit>false</Prefer32Bit>
  </PropertyGroup>
  <ItemGroup>
    <Reference Include="Accessibility">
      <EmbedInteropTypes>True</EmbedInteropTypes>
    </Reference>
    <Reference Include="AjaxControlToolkit, Version=4.1.60623.0, Culture=neutral, PublicKeyToken=28f01b0e84b6d53e, processorArchitecture=MSIL">
      <SpecificVersion>False</SpecificVersion>
      <HintPath>..\packages\AjaxControlToolkit.4.1.60623\lib\40\AjaxControlToolkit.dll</HintPath>
    </Reference>
    <Reference Include="CKEditor.NET">
      <HintPath>..\packages\CKEditor.3.6.4\CKEditor.NET.dll</HintPath>
    </Reference>
    <Reference Include="DotLiquid, Version=1.7.0.0, Culture=neutral, PublicKeyToken=82e46016ecf9f07c, processorArchitecture=MSIL">
      <SpecificVersion>False</SpecificVersion>
      <HintPath>..\libs\DotLiquid v1.7.0\NET40\DotLiquid.dll</HintPath>
    </Reference>
    <Reference Include="EntityFramework, Version=5.0.0.0, Culture=neutral, PublicKeyToken=b77a5c561934e089, processorArchitecture=MSIL">
      <SpecificVersion>False</SpecificVersion>
      <HintPath>..\packages\EntityFramework.5.0.0\lib\net45\EntityFramework.dll</HintPath>
    </Reference>
    <Reference Include="EPPlus">
      <HintPath>..\libs\EPPlus\EPPlus.dll</HintPath>
    </Reference>
    <Reference Include="Facebook, Version=6.0.10.0, Culture=neutral, PublicKeyToken=58cb4f2111d1e6de, processorArchitecture=MSIL">
      <SpecificVersion>False</SpecificVersion>
      <HintPath>..\packages\Facebook.6.0.24\lib\net45\Facebook.dll</HintPath>
    </Reference>
    <Reference Include="HtmlAgilityPack">
      <HintPath>..\packages\AjaxControlToolkit.4.1.60623\lib\40\SanitizerProviders\HtmlAgilityPack.dll</HintPath>
    </Reference>
    <Reference Include="Microsoft.CSharp" />
    <Reference Include="NuGet.Core, Version=2.0.30619.9119, Culture=neutral, PublicKeyToken=31bf3856ad364e35, processorArchitecture=MSIL">
      <SpecificVersion>False</SpecificVersion>
      <HintPath>..\packages\NuGet.Core.2.0.1\lib\net40-Client\NuGet.Core.dll</HintPath>
    </Reference>
    <Reference Include="SanitizerProviders, Version=1.0.0.0, Culture=neutral, processorArchitecture=MSIL">
      <HintPath>..\packages\AjaxControlToolkit.4.1.60623\lib\40\SanitizerProviders\SanitizerProviders.dll</HintPath>
    </Reference>
    <Reference Include="Newtonsoft.Json, Version=4.5.0.0, Culture=neutral, PublicKeyToken=30ad4fe6b2a6aeed, processorArchitecture=MSIL">
      <HintPath>..\packages\Newtonsoft.Json.4.5.7\lib\net40\Newtonsoft.Json.dll</HintPath>
    </Reference>
    <Reference Include="System.ComponentModel.Composition" />
    <Reference Include="System.ComponentModel.DataAnnotations" />
    <Reference Include="System" />
    <Reference Include="System.Configuration" />
    <Reference Include="System.Data" />
    <Reference Include="System.Data.DataSetExtensions" />
    <Reference Include="System.Data.Entity" />
    <Reference Include="System.Data.Entity.Design" />
    <Reference Include="System.Data.Services" />
    <Reference Include="System.Data.Services.Client" />
    <Reference Include="System.DirectoryServices" />
    <Reference Include="System.DirectoryServices.AccountManagement" />
    <Reference Include="System.Drawing" />
    <Reference Include="System.Runtime.Caching" />
    <Reference Include="System.Runtime.Serialization" />
    <Reference Include="System.ServiceModel" />
    <Reference Include="System.ServiceModel.Activation" />
    <Reference Include="System.ServiceModel.Web" />
    <Reference Include="System.Transactions" />
    <Reference Include="System.Web.ApplicationServices" />
    <Reference Include="System.Web.DynamicData" />
    <Reference Include="System.Web.Entity" />
    <Reference Include="System.Web.Extensions" />
    <Reference Include="System.Web" />
    <Reference Include="System.Xml" />
    <Reference Include="System.Xml.Linq" />
  </ItemGroup>
  <ItemGroup>
    <Compile Include="Address\GeocodeContainer.cs">
      <SubType>Code</SubType>
    </Compile>
    <Compile Include="Cms\AuthService.Partial.cs" />
    <Compile Include="Cms\BlockService.Partial.cs" />
    <Compile Include="Cms\BlockTypeService.Partial.cs" />
    <Compile Include="Cms\CodeGenerated\AuthDTO.cs" />
    <Compile Include="Cms\CodeGenerated\AuthService.cs" />
    <Compile Include="Cms\CodeGenerated\BinaryFileDto.cs" />
    <Compile Include="Cms\CodeGenerated\BinaryFileService.cs" />
    <Compile Include="Cms\CodeGenerated\BlockDto.cs" />
    <Compile Include="Cms\CodeGenerated\BlockService.cs" />
    <Compile Include="Cms\CodeGenerated\BlockTypeDto.cs" />
    <Compile Include="Cms\CodeGenerated\BlockTypeService.cs" />
    <Compile Include="Cms\CodeGenerated\HtmlContentDTO.cs" />
    <Compile Include="Cms\CodeGenerated\HtmlContentService.cs" />
    <Compile Include="Cms\CodeGenerated\MarketingCampaignAdDto.cs" />
    <Compile Include="Cms\CodeGenerated\MarketingCampaignAdService.cs" />
    <Compile Include="Cms\CodeGenerated\MarketingCampaignAdTypeDto.cs" />
    <Compile Include="Cms\CodeGenerated\MarketingCampaignAdTypeService.cs" />
    <Compile Include="Cms\CodeGenerated\MarketingCampaignAudienceDto.cs" />
    <Compile Include="Cms\CodeGenerated\MarketingCampaignAudienceService.cs" />
    <Compile Include="Cms\CodeGenerated\MarketingCampaignCampusDto.cs" />
    <Compile Include="Cms\CodeGenerated\MarketingCampaignCampusService.cs" />
    <Compile Include="Cms\CodeGenerated\MarketingCampaignDto.cs" />
    <Compile Include="Cms\CodeGenerated\MarketingCampaignService.cs" />
    <Compile Include="Cms\CodeGenerated\PageContextDTO.cs" />
    <Compile Include="Cms\CodeGenerated\PageContextService.cs" />
    <Compile Include="Cms\CodeGenerated\PageDTO.cs" />
    <Compile Include="Cms\CodeGenerated\PageRouteDTO.cs" />
    <Compile Include="Cms\CodeGenerated\PageRouteService.cs" />
    <Compile Include="Cms\CodeGenerated\PageService.cs" />
    <Compile Include="Cms\CodeGenerated\SiteDomainDTO.cs" />
    <Compile Include="Cms\CodeGenerated\SiteDomainService.cs" />
    <Compile Include="Cms\CodeGenerated\SiteDTO.cs" />
    <Compile Include="Cms\CodeGenerated\SiteService.cs" />
    <Compile Include="Cms\CodeGenerated\UserLoginDto.cs" />
    <Compile Include="Cms\CodeGenerated\UserLoginService.cs" />
    <Compile Include="Cms\BinaryFileService.Partial.cs" />
    <Compile Include="Cms\MarketingCampaign.cs" />
    <Compile Include="Cms\MarketingCampaignAd.cs" />
    <Compile Include="Cms\MarketingCampaignAdDto.partial.cs" />
    <Compile Include="Cms\MarketingCampaignAdType.cs" />
    <Compile Include="Cms\MarketingCampaignAdTypeService.partial.cs" />
    <Compile Include="Cms\MarketingCampaignAudience.cs" />
    <Compile Include="Cms\MarketingCampaignAudienceDto.partial.cs" />
    <Compile Include="Cms\MarketingCampaignCampus.cs" />
    <Compile Include="Cms\PageContextService.Partial.cs" />
    <Compile Include="Cms\HtmlContentService.Partial.cs" />
    <Compile Include="Cms\PageContext.cs" />
    <Compile Include="Cms\PageService.Partial.cs" />
    <Compile Include="Cms\PageRouteService.Partial.cs" />
    <Compile Include="Cms\SiteDomainService.Partial.cs" />
    <Compile Include="Cms\SiteService.Partial.cs" />
    <Compile Include="Cms\UserService.Partial.cs" />
    <Compile Include="Communication\BouncedEmail.cs" />
    <Compile Include="Communication\IEmailProvider.cs" />
    <Compile Include="Communication\SendGridEmailProvider.cs" />
    <Compile Include="Constants\DisplayStrings.cs" />
    <Compile Include="Core\CodeGenerated\AttributeDto.cs" />
    <Compile Include="Core\CodeGenerated\AttributeQualifierDto.cs" />
    <Compile Include="Core\CodeGenerated\AttributeQualifierService.cs" />
    <Compile Include="Core\AttributeQualifierService.Partial.cs" />
    <Compile Include="Core\CodeGenerated\AttributeService.cs" />
    <Compile Include="Core\AttributeService.Partial.cs" />
    <Compile Include="Core\CodeGenerated\AttributeValueDto.cs" />
    <Compile Include="Core\CodeGenerated\AttributeValueService.cs" />
    <Compile Include="Core\AttributeValueService.Partial.cs" />
    <Compile Include="Core\Audit.cs">
      <SubType>Code</SubType>
    </Compile>
    <Compile Include="Core\CodeGenerated\AuditDto.cs" />
    <Compile Include="Core\CodeGenerated\AuditService.cs" />
    <Compile Include="Core\CodeGenerated\CategoryDto.cs" />
    <Compile Include="Core\CodeGenerated\CategoryService.cs" />
    <Compile Include="Core\CodeGenerated\EntityTypeDto.cs" />
    <Compile Include="Core\CodeGenerated\EntityTypeService.cs" />
    <Compile Include="Core\EntityTypeDto.Partial.cs" />
    <Compile Include="Field\Types\HtmlField.cs" />
    <Compile Include="Field\Types\MemoField.cs" />
    <Compile Include="Financial\CodeGenerated\FinancialBatchDto.cs" />
    <Compile Include="Financial\CodeGenerated\FinancialBatchService.cs" />
    <Compile Include="Financial\CodeGenerated\FinancialTransactionDetailDto.cs" />
    <Compile Include="Financial\CodeGenerated\FinancialTransactionDetailService.cs" />
    <Compile Include="Financial\CodeGenerated\FinancialTransactionDto.cs" />
    <Compile Include="Financial\CodeGenerated\FinancialTransactionService.cs" />
    <Compile Include="Financial\CodeGenerated\PaymentGatewayDto.cs" />
    <Compile Include="Financial\CodeGenerated\PaymentGatewayService.cs" />
    <Compile Include="Financial\CodeGenerated\PersonAccountDto.cs" />
    <Compile Include="Financial\CodeGenerated\PersonAccountService.cs" />
    <Compile Include="Migrations\201211292334047_CreateDatabase.cs" />
    <Compile Include="Migrations\201211292334047_CreateDatabase.Designer.cs">
      <DependentUpon>201211292334047_CreateDatabase.cs</DependentUpon>
    </Compile>
    <Compile Include="Migrations\201212031749206_MarketingCampaignAdAttributes.cs" />
    <Compile Include="Migrations\201212031749206_MarketingCampaignAdAttributes.Designer.cs">
      <DependentUpon>201212031749206_MarketingCampaignAdAttributes.cs</DependentUpon>
    </Compile>
<<<<<<< HEAD
    <Compile Include="Migrations\201212032258539_ToolsMenu.cs" />
    <Compile Include="Migrations\201212032258539_ToolsMenu.Designer.cs">
      <DependentUpon>201212032258539_ToolsMenu.cs</DependentUpon>
=======
    <Compile Include="Migrations\201212041249372_EntityTypesAdmin.cs" />
    <Compile Include="Migrations\201212041249372_EntityTypesAdmin.Designer.cs">
      <DependentUpon>201212041249372_EntityTypesAdmin.cs</DependentUpon>
>>>>>>> a396c656
    </Compile>
    <Compile Include="Util\CodeGenerated\ServiceJobDto.cs" />
    <Compile Include="Util\CodeGenerated\ServiceJobService.cs" />
    <Compile Include="Util\CodeGenerated\WorkflowTriggerDto.cs" />
    <Compile Include="Util\CodeGenerated\WorkflowTriggerService.cs" />
    <Compile Include="Core\CodeGenerated\MetricDto.cs">
      <SubType>Code</SubType>
    </Compile>
    <Compile Include="Core\CodeGenerated\MetricService.cs">
      <SubType>Code</SubType>
    </Compile>
    <Compile Include="Core\Category.cs" />
    <Compile Include="Util\WorkflowTriggerCache.cs" />
    <Compile Include="Util\WorkflowTriggerService.Partial.cs" />
    <Compile Include="Util\WorkflowTrigger.cs" />
    <Compile Include="Core\EntityType.cs" />
    <Compile Include="Core\EntityTypeService.Partial.cs" />
    <Compile Include="Core\TaggedItemService.Partial.cs" />
    <Compile Include="Core\TagService.Partial.cs" />
    <Compile Include="Core\Tag.cs" />
    <Compile Include="Core\CodeGenerated\TagDto.cs" />
    <Compile Include="Core\TaggedItem.cs" />
    <Compile Include="Core\CodeGenerated\DefinedTypeDto.cs" />
    <Compile Include="Core\CodeGenerated\DefinedTypeService.cs" />
    <Compile Include="Core\CodeGenerated\DefinedValueDto.cs" />
    <Compile Include="Core\CodeGenerated\DefinedValueService.cs" />
    <Compile Include="Core\CodeGenerated\EntityChangeDto.cs" />
    <Compile Include="Core\CodeGenerated\EntityChangeService.cs" />
    <Compile Include="Core\CodeGenerated\ExceptionLogDto.cs" />
    <Compile Include="Core\CodeGenerated\ExceptionLogService.cs" />
    <Compile Include="Core\CodeGenerated\FieldTypeDto.cs" />
    <Compile Include="Core\CodeGenerated\FieldTypeService.cs" />
    <Compile Include="Core\FieldTypeService.Partial.cs" />
    <Compile Include="Core\MetricService.Partial.cs" />
    <Compile Include="Core\MetricValue.cs" />
    <Compile Include="Core\CodeGenerated\MetricValueDto.cs" />
    <Compile Include="Core\CodeGenerated\MetricValueService.cs" />
    <Compile Include="Core\Metric.cs" />
    <Compile Include="Core\DefinedTypeService.Partial.cs" />
    <Compile Include="Core\DefinedValueService.Partial.cs" />
    <Compile Include="Core\EntityChange.cs" />
    <Compile Include="Core\EntityChangeService.Partial.cs" />
    <Compile Include="Core\ExceptionLog.cs" />
    <Compile Include="Core\ExceptionLogService.Partial.cs" />
    <Compile Include="Core\MetricValueService.Partial.cs" />
    <Compile Include="Core\RangeValue.cs" />
    <Compile Include="Core\CodeGenerated\ServiceLogDto.cs" />
    <Compile Include="Core\CodeGenerated\ServiceLogService.cs" />
    <Compile Include="Core\CodeGenerated\TaggedItemDto.cs" />
    <Compile Include="Core\CodeGenerated\TaggedItemService.cs" />
    <Compile Include="Core\CodeGenerated\TagService.cs" />
    <Compile Include="Crm\CodeGenerated\LocationDto.cs" />
    <Compile Include="Crm\CodeGenerated\LocationService.cs" />
    <Compile Include="Crm\GroupTypeLocationType.cs">
      <SubType>Code</SubType>
    </Compile>
    <Compile Include="Crm\LocationService.Partial.cs" />
    <Compile Include="Crm\Campus.cs" />
    <Compile Include="Crm\CodeGenerated\CampusDto.cs" />
    <Compile Include="Crm\CodeGenerated\CampusService.cs" />
    <Compile Include="Crm\CodeGenerated\EmailTemplateDto.cs" />
    <Compile Include="Crm\CodeGenerated\EmailTemplateService.cs" />
    <Compile Include="Crm\EmailTemplateService.Partial.cs" />
    <Compile Include="Crm\CodeGenerated\PersonDto.cs" />
    <Compile Include="Crm\CodeGenerated\PersonMergedDto.cs" />
    <Compile Include="Crm\CodeGenerated\PersonMergedService.cs" />
    <Compile Include="Crm\CodeGenerated\PersonService.cs" />
    <Compile Include="Crm\PersonService.Partial.cs" />
    <Compile Include="Crm\PersonMergedService.Partial.cs" />
    <Compile Include="Crm\PersonMerged.cs" />
    <Compile Include="Crm\PersonViewed.cs" />
    <Compile Include="Crm\CodeGenerated\PersonViewedDto.cs" />
    <Compile Include="Crm\CodeGenerated\PersonViewedService.cs" />
    <Compile Include="Crm\PersonViewedService.Partial.cs" />
    <Compile Include="Crm\CodeGenerated\PhoneNumberDto.cs" />
    <Compile Include="Crm\CodeGenerated\PhoneNumberService.cs" />
    <Compile Include="Crm\PhoneNumberService.Partial.cs" />
    <Compile Include="Crm\DiscService.cs" />
    <Compile Include="Data\AlternateKeyAttribute.cs" />
    <Compile Include="Data\FriendlyTypeNameAttribute.cs" />
    <Compile Include="Data\NotAuditedAttribute.cs" />
    <Compile Include="Data\IDto.cs" />
    <Compile Include="Data\IEntity.cs" />
    <Compile Include="Data\IRepository.cs" />
    <Compile Include="Data\IExportable.cs" />
    <Compile Include="Data\RepositoryFactory.cs" />
    <Compile Include="Data\RockPluginDBInitializer.cs" />
    <Compile Include="Data\RockTransactionScope.cs" />
    <Compile Include="Data\RouteAttribute.cs" />
    <Compile Include="Data\Service.cs" />
    <Compile Include="Extension\ComponentManaged.cs" />
    <Compile Include="Extension\Container.cs" />
    <Compile Include="Extension\IContainer.cs" />
    <Compile Include="Extension\IComponent.cs" />
    <Compile Include="Extension\IComponentData.cs" />
    <Compile Include="Extension\ContainerManaged.cs" />
    <Compile Include="Address\Geocode\TeleAtlas.cs" />
    <Compile Include="Extension\ComponentDescription.cs" />
    <Compile Include="Address\Standardize\MelissaData.cs" />
    <Compile Include="Address\Standardize\StrikeIron.cs" />
    <Compile Include="Address\StandardizeContainer.cs">
      <SubType>Code</SubType>
    </Compile>
    <Compile Include="Address\Geocode\StrikeIron.cs" />
    <Compile Include="Address\StandardizeComponent.cs" />
    <Compile Include="Address\GeocodeComponent.cs" />
    <Compile Include="Address\Geocode\ServiceObjects.cs" />
    <Compile Include="Cms\Auth.cs" />
    <Compile Include="Cms\BlockType.cs" />
    <Compile Include="Cms\Block.cs" />
    <Compile Include="Cms\File.cs" />
    <Compile Include="Cms\HtmlContent.cs" />
    <Compile Include="Cms\Page.cs" />
    <Compile Include="Cms\PageRoute.cs" />
    <Compile Include="Cms\Site.cs" />
    <Compile Include="Cms\SiteDomain.cs" />
    <Compile Include="Cms\User.cs" />
    <Compile Include="Communication\Email.cs" />
    <Compile Include="Core\Attribute.cs" />
    <Compile Include="Core\AttributeQualifier.cs" />
    <Compile Include="Core\AttributeValue.cs" />
    <Compile Include="Core\DefinedType.cs" />
    <Compile Include="Core\DefinedValue.cs" />
    <Compile Include="Core\FieldType.cs" />
    <Compile Include="Core\ServiceLog.cs" />
    <Compile Include="Crm\Location.cs" />
    <Compile Include="Crm\EmailTemplate.cs" />
    <Compile Include="Crm\Person.cs" />
    <Compile Include="Crm\PhoneNumber.cs" />
    <Compile Include="Extension\IContainerManaged.cs" />
    <Compile Include="Field\ConfigurationValue.cs" />
    <Compile Include="Field\Types\SelectMulti.cs" />
    <Compile Include="Field\Types\Document.cs" />
    <Compile Include="Field\Types\Person.cs" />
    <Compile Include="Field\Types\Url.cs" />
    <Compile Include="Field\Types\Currency.cs" />
    <Compile Include="Field\Types\Decimal.cs" />
    <Compile Include="Field\Types\DefinedValue.cs" />
    <Compile Include="Field\Types\DefinedType.cs" />
    <Compile Include="Field\Types\Date.cs" />
    <Compile Include="Field\Types\Image.cs" />
    <Compile Include="Field\Types\Video.cs" />
    <Compile Include="Financial\Batch.cs">
      <SubType>Code</SubType>
    </Compile>
    <Compile Include="Financial\Fund.cs">
      <SubType>Code</SubType>
    </Compile>
    <Compile Include="Financial\CodeGenerated\FundDto.cs" />
    <Compile Include="Financial\CodeGenerated\FundService.cs" />
    <Compile Include="Financial\Gateway.cs">
      <SubType>Code</SubType>
    </Compile>
    <Compile Include="Financial\PersonAccountLookup.cs">
      <SubType>Code</SubType>
    </Compile>
    <Compile Include="Financial\Pledge.cs">
      <SubType>Code</SubType>
    </Compile>
    <Compile Include="Financial\CodeGenerated\PledgeDto.cs" />
    <Compile Include="Financial\CodeGenerated\PledgeService.cs" />
    <Compile Include="Financial\Transaction.cs">
      <SubType>Code</SubType>
    </Compile>
    <Compile Include="Financial\TransactionDetail.cs">
      <SubType>Code</SubType>
    </Compile>
    <Compile Include="Financial\TransactionFund.cs">
      <SubType>Code</SubType>
    </Compile>
    <Compile Include="Financial\TransactionSearchValue.cs" />
    <Compile Include="Financial\TransactionService.Partial.cs" />
    <Compile Include="Crm\Group.cs" />
    <Compile Include="Crm\CodeGenerated\GroupDto.cs" />
    <Compile Include="Crm\CodeGenerated\GroupRoleDto.cs" />
    <Compile Include="Crm\CodeGenerated\GroupRoleService.cs" />
    <Compile Include="Crm\CodeGenerated\GroupService.cs" />
    <Compile Include="Crm\GroupService.Partial.cs" />
    <Compile Include="Crm\GroupRole.cs" />
    <Compile Include="Crm\GroupRoleService.Partial.cs" />
    <Compile Include="Crm\GroupType.cs" />
    <Compile Include="Crm\CodeGenerated\GroupTypeDto.cs" />
    <Compile Include="Crm\CodeGenerated\GroupTypeService.cs" />
    <Compile Include="Crm\GroupTypeService.Partial.cs" />
    <Compile Include="Crm\GroupMember.cs" />
    <Compile Include="Crm\CodeGenerated\GroupMemberDto.cs" />
    <Compile Include="Crm\CodeGenerated\GroupMemberService.cs" />
    <Compile Include="Crm\GroupMemberService.Partial.cs" />
    <Compile Include="Crm\GroupLocation.cs" />
    <Compile Include="Jobs\CleanCachedImages.cs" />
    <Compile Include="Jobs\SendGridProcess.cs" />
    <Compile Include="Jobs\RockCleanup.cs" />
    <Compile Include="Migrations\Configuration.cs" />
    <Compile Include="Migrations\RockCSharpMigrationCodeGenerator.cs" />
    <Compile Include="Migrations\RockMigration.cs" />
    <Compile Include="Net\WebRequest.cs" />
    <Compile Include="Search\Person\Address.cs" />
    <Compile Include="Search\Person\Email.cs" />
    <Compile Include="Search\Person\Name.cs" />
    <Compile Include="Search\Person\Phone.cs" />
    <Compile Include="Search\SearchComponent.cs" />
    <Compile Include="Search\SearchContainer.cs" />
    <Compile Include="Security\AdditionalActionsAttribute.cs" />
    <Compile Include="Security\Authentication\ActiveDirectory.cs" />
    <Compile Include="Security\Authentication\Database.cs" />
    <Compile Include="Security\ExternalAuthenticationComponent.cs" />
    <Compile Include="Security\ExternalAuthenticationContainer.cs" />
    <Compile Include="Security\Encryption.cs" />
    <Compile Include="Security\ExternalAuthentication\Facebook.cs">
      <SubType>Code</SubType>
    </Compile>
    <Compile Include="Security\GlobalDefault.cs" />
    <Compile Include="Security\AuthenticationComponent.cs" />
    <Compile Include="Security\AuthenticationContainer.cs" />
    <Compile Include="Services\NuGet\RockPackagePathResolver.cs" />
    <Compile Include="Services\NuGet\WebProjectManager.cs" />
    <Compile Include="Services\NuGet\WebProjectSystem.cs" />
    <Compile Include="SystemGuid\BlockType.cs" />
    <Compile Include="SystemGuid\Site.cs" />
    <Compile Include="SystemGuid\GroupRole.cs" />
    <Compile Include="SystemGuid\DefinedValue.cs" />
    <Compile Include="SystemGuid\GroupType.cs" />
    <Compile Include="SystemGuid\FieldType.cs" />
    <Compile Include="SystemGuid\Group.cs" />
    <Compile Include="SystemGuid\DefinedType.cs" />
    <Compile Include="SystemGuid\Page.cs" />
    <Compile Include="Transactions\AuditTransaction.cs" />
    <Compile Include="Transactions\WorkflowTriggerTransaction.cs" />
    <Compile Include="Transactions\EntityChangeTransaction.cs" />
    <Compile Include="Transactions\UserLastActivityTransaction.cs" />
    <Compile Include="Transactions\PersonViewTransaction.cs" />
    <Compile Include="Transactions\ITransaction.cs" />
    <Compile Include="Transactions\PageViewTransaction.cs" />
    <Compile Include="Transactions\RockQueue.cs" />
    <Compile Include="SystemGuid\EmailTemplate.cs" />
    <Compile Include="Util\ActivityType.cs" />
    <Compile Include="Util\ActionType.cs" />
    <Compile Include="Util\Activity.cs" />
    <Compile Include="Util\Action.cs" />
    <Compile Include="Jobs\ProcessWorkflows.cs" />
    <Compile Include="Util\WorkflowAction\CompleteWorkflow.cs" />
    <Compile Include="Util\WorkflowAction\ActivateActivity.cs" />
    <Compile Include="Util\WorkflowAction\SendEmail.cs" />
    <Compile Include="Util\WorkflowAction\SetStatus.cs" />
    <Compile Include="Util\WorkflowTypeService.Partial.cs" />
    <Compile Include="Util\WorkflowService.Partial.cs" />
    <Compile Include="Util\WorkflowActionComponent.cs" />
    <Compile Include="Util\WorkflowActionContainer.cs" />
    <Compile Include="Util\CodeGenerated\ActionDto.cs" />
    <Compile Include="Util\CodeGenerated\ActionService.cs" />
    <Compile Include="Util\CodeGenerated\ActionTypeDto.cs" />
    <Compile Include="Util\CodeGenerated\ActionTypeService.cs" />
    <Compile Include="Util\CodeGenerated\ActivityDto.cs" />
    <Compile Include="Util\CodeGenerated\ActivityService.cs" />
    <Compile Include="Util\CodeGenerated\ActivityTypeDto.cs" />
    <Compile Include="Util\CodeGenerated\ActivityTypeService.cs" />
    <Compile Include="Util\CodeGenerated\WorkflowDto.cs" />
    <Compile Include="Util\CodeGenerated\WorkflowLogDto.cs" />
    <Compile Include="Util\CodeGenerated\WorkflowLogService.cs" />
    <Compile Include="Util\CodeGenerated\WorkflowService.cs" />
    <Compile Include="Util\CodeGenerated\WorkflowTypeDto.cs" />
    <Compile Include="Util\CodeGenerated\WorkflowTypeService.cs" />
    <Compile Include="Util\WorkflowLog.cs" />
    <Compile Include="Util\Workflow.cs" />
    <Compile Include="Util\WorkflowType.cs" />
    <Compile Include="Util\Job.cs" />
    <Compile Include="Util\JobService.Partial.cs" />
    <Compile Include="Version.cs" />
    <Compile Include="Web\Cache\AttributeCache.cs" />
    <Compile Include="Web\Cache\BlockTypeCache.cs" />
    <Compile Include="Web\Cache\BlockCache.cs" />
    <Compile Include="Security\Role.cs" />
    <Compile Include="Web\Cache\CampusCache.cs">
      <SubType>Code</SubType>
    </Compile>
    <Compile Include="Web\Cache\EntityTypeCache.cs" />
    <Compile Include="Web\Cache\DefinedTypeCache.cs" />
    <Compile Include="Web\Cache\DefinedValueCache.cs" />
    <Compile Include="Web\Cache\GlobalAttributesCache.cs" />
    <Compile Include="Web\Cache\FieldTypeCache.cs" />
    <Compile Include="Web\Cache\SiteCache.cs" />
    <Compile Include="Web\Cache\PageCache.cs" />
    <Compile Include="Web\UI\ContextAttribute.cs">
      <SubType>Code</SubType>
    </Compile>
    <Compile Include="Web\UI\Controls\CampusPicker.cs" />
    <Compile Include="Web\UI\Controls\ModalAlert.cs" />
    <Compile Include="Web\UI\Controls\ModalDialog.cs" />
    <Compile Include="Web\UI\Controls\LabeledRadioButtonList.cs" />
    <Compile Include="Web\UI\Controls\DateTimePicker.cs" />
    <Compile Include="Web\UI\Controls\Grid\EnumField.cs" />
    <Compile Include="Web\UI\Controls\Grid\DateTimeField.cs" />
    <Compile Include="Web\UI\Controls\Grid\DateField.cs" />
    <Compile Include="Web\UI\Controls\Grid\EditValueField.cs" />
    <Compile Include="Web\UI\Controls\Grid\GridFilter.cs" />
    <Compile Include="Web\UI\Controls\LabeledText.cs" />
    <Compile Include="Web\UI\Controls\ModalIFrameDialog.cs" />
    <Compile Include="Web\UI\Controls\ImageSelector.cs" />
    <Compile Include="Web\UI\Controls\LabeledTextBox.cs" />
    <Compile Include="Web\UI\Controls\PageTitle.cs" />
    <Compile Include="Web\UI\Controls\LabeledCheckBoxList.cs" />
    <Compile Include="Web\UI\Controls\Data Fields\FieldTypeList.cs" />
    <Compile Include="Web\UI\Controls\Grid\GridActions.cs" />
    <Compile Include="Web\UI\Controls\LabeledCheckBox.cs" />
    <Compile Include="Web\UI\Controls\SearchField.cs" />
    <Compile Include="Web\UI\Controls\Zone.cs" />
    <Compile Include="Web\UI\DialogMasterPage.cs">
      <SubType>ASPXCodeBehind</SubType>
    </Compile>
    <Compile Include="Web\UI\RockPage.cs">
      <SubType>ASPXCodeBehind</SubType>
    </Compile>
    <Compile Include="Web\UI\RockBlock.cs">
      <SubType>ASPXCodeBehind</SubType>
    </Compile>
    <Compile Include="Web\UI\BlockPropertyAttribute.cs" />
    <Compile Include="Web\RockRouteHandler.cs" />
    <Compile Include="Security\Authorization.cs" />
    <Compile Include="Security\ISecured.cs" />
    <Compile Include="Web\UI\Controls\Data Fields\DataDropDownList.cs">
      <SubType>Code</SubType>
    </Compile>
    <Compile Include="Web\UI\Controls\Data Fields\DataTextBox.cs">
      <SubType>Code</SubType>
    </Compile>
    <Compile Include="Web\UI\Controls\LabeledDropDownList.cs" />
    <Compile Include="Web\UI\Controls\Grid\SecurityField.cs" />
    <Compile Include="Web\UI\Controls\Grid\ReorderField.cs" />
    <Compile Include="Web\UI\Controls\Grid\EditField.cs" />
    <Compile Include="Web\UI\Controls\Grid\DeleteField.cs">
      <SubType>Code</SubType>
    </Compile>
    <Compile Include="Web\UI\Controls\Grid\Grid.cs" />
    <Compile Include="Web\UI\Controls\Grid\BoolField.cs" />
    <Compile Include="Web\UI\Controls\HtmlGenericContainer.cs" />
    <Compile Include="Web\UI\Controls\NotificationBox.cs" />
    <Compile Include="Web\UI\Controls\RowEventArgs.cs" />
    <Compile Include="ExtensionMethods.cs" />
    <Compile Include="Field\Types\Boolean.cs" />
    <Compile Include="Field\Types\PageReference.cs" />
    <Compile Include="Field\Types\Integer.cs" />
    <Compile Include="Field\Types\SelectSingle.cs" />
    <Compile Include="Field\Types\Color.cs" />
    <Compile Include="Field\FieldType.cs" />
    <Compile Include="Field\Helper.cs" />
    <Compile Include="Field\IFieldType.cs" />
    <Compile Include="Field\Types\Text.cs" />
    <Compile Include="Attribute\Helper.cs" />
    <Compile Include="Web\UI\Controls\HtmlHelper.cs" />
    <Compile Include="Web\HttpModule.cs" />
    <Compile Include="Web\UI\PageReference.cs">
      <SubType>ASPXCodeBehind</SubType>
    </Compile>
    <Compile Include="Reflection.cs" />
    <Compile Include="Jobs\JobPulse.cs" />
    <Compile Include="Jobs\RockJobListener.cs" />
    <Compile Include="Jobs\TestJob.cs" />
    <Compile Include="Attribute\IHasAttributes.cs" />
    <Compile Include="Data\IOrdered.cs" />
    <Compile Include="Data\Entity.cs" />
    <Compile Include="Data\Model.cs">
      <SubType>Code</SubType>
    </Compile>
    <Compile Include="Data\TrackChangesAttribute.cs" />
    <Compile Include="Data\RockContext.cs" />
    <Compile Include="Data\UnitOfWorkScope.cs" />
    <Compile Include="Properties\AssemblyInfo.cs" />
    <Compile Include="Data\EFRepository.cs" />
    <Compile Include="Service References\MelissaData.AddressCheck\Reference.cs">
      <AutoGen>True</AutoGen>
      <DesignTime>True</DesignTime>
      <DependentUpon>Reference.svcmap</DependentUpon>
    </Compile>
    <Compile Include="Service References\ServiceObjects.GeoCoder\Reference.cs">
      <AutoGen>True</AutoGen>
      <DesignTime>True</DesignTime>
      <DependentUpon>Reference.svcmap</DependentUpon>
    </Compile>
    <Compile Include="Service References\StrikeIron.USAddressVerification\Reference.cs">
      <AutoGen>True</AutoGen>
      <DesignTime>True</DesignTime>
      <DependentUpon>Reference.svcmap</DependentUpon>
    </Compile>
    <Compile Include="Service References\TeleAtlas.Authentication\Reference.cs">
      <AutoGen>True</AutoGen>
      <DesignTime>True</DesignTime>
      <DependentUpon>Reference.svcmap</DependentUpon>
    </Compile>
    <Compile Include="Service References\TeleAtlas.Geocoding\Reference.cs">
      <AutoGen>True</AutoGen>
      <DesignTime>True</DesignTime>
      <DependentUpon>Reference.svcmap</DependentUpon>
    </Compile>
    <Compile Include="Data\IFeed.cs" />
    <Compile Include="Jobs\JobLoadFailedException.cs" />
    <Compile Include="Web\UI\PersonBlock.cs">
      <SubType>ASPXCodeBehind</SubType>
    </Compile>
    <Compile Include="Web\UI\Validation\DataAnnotationValidator.cs" />
  </ItemGroup>
  <ItemGroup>
    <Content Include="packages.config" />
    <None Include="Service References\MelissaData.AddressCheck\Rock.MelissaData.AddressCheck.ResponseArray.datasource">
      <DependentUpon>Reference.svcmap</DependentUpon>
    </None>
    <None Include="Service References\MelissaData.AddressCheck\Service.wsdl" />
    <None Include="Service References\MelissaData.AddressCheck\Service.xsd">
      <SubType>Designer</SubType>
    </None>
    <None Include="Service References\MelissaData.AddressCheck\Service1.xsd">
      <SubType>Designer</SubType>
    </None>
    <None Include="Service References\ServiceObjects.GeoCoder\GeoCoder.wsdl" />
    <None Include="Service References\ServiceObjects.GeoCoder\Rock.ServiceObjects.GeoCoder.DistanceBetweenInfo.datasource">
      <DependentUpon>Reference.svcmap</DependentUpon>
    </None>
    <None Include="Service References\ServiceObjects.GeoCoder\Rock.ServiceObjects.GeoCoder.DistanceToWaterInfo.datasource">
      <DependentUpon>Reference.svcmap</DependentUpon>
    </None>
    <None Include="Service References\ServiceObjects.GeoCoder\Rock.ServiceObjects.GeoCoder.GeocodeCityWorldwideInfo.datasource">
      <DependentUpon>Reference.svcmap</DependentUpon>
    </None>
    <None Include="Service References\ServiceObjects.GeoCoder\Rock.ServiceObjects.GeoCoder.Location.datasource">
      <DependentUpon>Reference.svcmap</DependentUpon>
    </None>
    <None Include="Service References\ServiceObjects.GeoCoder\Rock.ServiceObjects.GeoCoder.Location_V3.datasource">
      <DependentUpon>Reference.svcmap</DependentUpon>
    </None>
    <None Include="Service References\ServiceObjects.GeoCoder\Rock.ServiceObjects.GeoCoder.ReverseAddress.datasource">
      <DependentUpon>Reference.svcmap</DependentUpon>
    </None>
    <None Include="Service References\ServiceObjects.GeoCoder\Rock.ServiceObjects.GeoCoder.ZipCodeInfo.datasource">
      <DependentUpon>Reference.svcmap</DependentUpon>
    </None>
    <None Include="Service References\StrikeIron.USAddressVerification\Rock.StrikeIron.USAddressVerification.SIWsOutputOfMethodStatusRecord.datasource">
      <DependentUpon>Reference.svcmap</DependentUpon>
    </None>
    <None Include="Service References\StrikeIron.USAddressVerification\Rock.StrikeIron.USAddressVerification.SIWsOutputOfSIWsResultArrayOfMethodStatusRecord.datasource">
      <DependentUpon>Reference.svcmap</DependentUpon>
    </None>
    <None Include="Service References\StrikeIron.USAddressVerification\Rock.StrikeIron.USAddressVerification.SIWsOutputOfSIWsResultArrayOfServiceInfoRecord.datasource">
      <DependentUpon>Reference.svcmap</DependentUpon>
    </None>
    <None Include="Service References\StrikeIron.USAddressVerification\Rock.StrikeIron.USAddressVerification.SIWsOutputOfSIWsResultArrayOfUSAddressWithStatus.datasource">
      <DependentUpon>Reference.svcmap</DependentUpon>
    </None>
    <None Include="Service References\StrikeIron.USAddressVerification\Rock.StrikeIron.USAddressVerification.SIWsOutputOfUSAddress.datasource">
      <DependentUpon>Reference.svcmap</DependentUpon>
    </None>
    <None Include="Service References\StrikeIron.USAddressVerification\Rock.StrikeIron.USAddressVerification.SubscriptionInfo.datasource">
      <DependentUpon>Reference.svcmap</DependentUpon>
    </None>
    <None Include="Service References\StrikeIron.USAddressVerification\USAddressVerification5.wsdl" />
    <None Include="Service References\TeleAtlas.Authentication\Authentication.wsdl" />
    <None Include="Service References\TeleAtlas.Geocoding\Geocoding.wsdl" />
    <None Include="Service References\TeleAtlas.Geocoding\Rock.TeleAtlas.Geocoding.Geocode.datasource">
      <DependentUpon>Reference.svcmap</DependentUpon>
    </None>
    <None Include="Service References\TeleAtlas.Geocoding\Rock.TeleAtlas.Geocoding.MatchType.datasource">
      <DependentUpon>Reference.svcmap</DependentUpon>
    </None>
    <None Include="Service References\TeleAtlas.Geocoding\Rock.TeleAtlas.Geocoding.NameValue.datasource">
      <DependentUpon>Reference.svcmap</DependentUpon>
    </None>
    <None Include="Service References\TeleAtlas.Geocoding\Rock.TeleAtlas.Geocoding.OutputField.datasource">
      <DependentUpon>Reference.svcmap</DependentUpon>
    </None>
    <None Include="Service References\ServiceObjects.GeoCoder\GeoCoder.disco" />
    <None Include="Service References\ServiceObjects.GeoCoder\configuration91.svcinfo" />
    <None Include="Service References\ServiceObjects.GeoCoder\configuration.svcinfo" />
    <None Include="Service References\ServiceObjects.GeoCoder\Reference.svcmap">
      <Generator>WCF Proxy Generator</Generator>
      <LastGenOutput>Reference.cs</LastGenOutput>
    </None>
    <None Include="Service References\StrikeIron.USAddressVerification\configuration91.svcinfo" />
    <None Include="Service References\StrikeIron.USAddressVerification\configuration.svcinfo" />
    <None Include="Service References\StrikeIron.USAddressVerification\Reference.svcmap">
      <Generator>WCF Proxy Generator</Generator>
      <LastGenOutput>Reference.cs</LastGenOutput>
    </None>
    <None Include="Service References\MelissaData.AddressCheck\Service.disco" />
    <None Include="Service References\MelissaData.AddressCheck\configuration91.svcinfo" />
    <None Include="Service References\MelissaData.AddressCheck\configuration.svcinfo" />
    <None Include="Service References\MelissaData.AddressCheck\Reference.svcmap">
      <Generator>WCF Proxy Generator</Generator>
      <LastGenOutput>Reference.cs</LastGenOutput>
    </None>
    <None Include="Service References\TeleAtlas.Authentication\configuration91.svcinfo" />
    <None Include="Service References\TeleAtlas.Authentication\configuration.svcinfo" />
    <None Include="Service References\TeleAtlas.Authentication\Reference.svcmap">
      <Generator>WCF Proxy Generator</Generator>
      <LastGenOutput>Reference.cs</LastGenOutput>
    </None>
    <None Include="Service References\TeleAtlas.Geocoding\configuration91.svcinfo" />
    <None Include="Service References\TeleAtlas.Geocoding\configuration.svcinfo" />
    <None Include="Service References\TeleAtlas.Geocoding\Reference.svcmap">
      <Generator>WCF Proxy Generator</Generator>
      <LastGenOutput>Reference.cs</LastGenOutput>
    </None>
    <Content Include="web.config" />
    <Content Include="web.Debug.config">
      <DependentUpon>web.config</DependentUpon>
    </Content>
    <Content Include="web.Release.config">
      <DependentUpon>web.config</DependentUpon>
    </Content>
  </ItemGroup>
  <ItemGroup>
    <Service Include="{508349B6-6B84-4DF5-91F0-309BEEBAD82D}" />
  </ItemGroup>
  <ItemGroup>
    <WCFMetadataStorage Include="Service References\MelissaData.AddressCheck\" />
    <WCFMetadataStorage Include="Service References\ServiceObjects.GeoCoder\" />
    <WCFMetadataStorage Include="Service References\StrikeIron.USAddressVerification\" />
    <WCFMetadataStorage Include="Service References\TeleAtlas.Authentication\" />
    <WCFMetadataStorage Include="Service References\TeleAtlas.Geocoding\" />
  </ItemGroup>
  <ItemGroup>
    <ProjectReference Include="..\Quartz\Quartz.csproj">
      <Project>{AEF8823B-E45B-4B35-A4D0-C08C1196D017}</Project>
      <Name>Quartz</Name>
    </ProjectReference>
  </ItemGroup>
  <ItemGroup>
    <WCFMetadata Include="Service References\" />
  </ItemGroup>
  <ItemGroup>
    <EmbeddedResource Include="Migrations\201211292334047_CreateDatabase.resx">
      <DependentUpon>201211292334047_CreateDatabase.cs</DependentUpon>
    </EmbeddedResource>
    <EmbeddedResource Include="Migrations\201212031749206_MarketingCampaignAdAttributes.resx">
      <DependentUpon>201212031749206_MarketingCampaignAdAttributes.cs</DependentUpon>
    </EmbeddedResource>
<<<<<<< HEAD
    <EmbeddedResource Include="Migrations\201212032258539_ToolsMenu.resx">
      <DependentUpon>201212032258539_ToolsMenu.cs</DependentUpon>
=======
    <EmbeddedResource Include="Migrations\201212041249372_EntityTypesAdmin.resx">
      <DependentUpon>201212041249372_EntityTypesAdmin.cs</DependentUpon>
>>>>>>> a396c656
    </EmbeddedResource>
  </ItemGroup>
  <PropertyGroup>
    <VisualStudioVersion Condition="'$(VisualStudioVersion)' == ''">10.0</VisualStudioVersion>
    <VSToolsPath Condition="'$(VSToolsPath)' == ''">$(MSBuildExtensionsPath32)\Microsoft\VisualStudio\v$(VisualStudioVersion)</VSToolsPath>
  </PropertyGroup>
  <Import Project="$(MSBuildBinPath)\Microsoft.CSharp.targets" />
  <Import Project="$(VSToolsPath)\WebApplications\Microsoft.WebApplication.targets" Condition="'$(VSToolsPath)' != ''" />
  <Import Project="$(MSBuildExtensionsPath32)\Microsoft\VisualStudio\v10.0\WebApplications\Microsoft.WebApplication.targets" Condition="false" />
  <ProjectExtensions>
    <VisualStudio>
      <FlavorProperties GUID="{349c5851-65df-11da-9384-00065b846f21}">
        <WebProjectProperties>
          <UseIIS>False</UseIIS>
          <AutoAssignPort>True</AutoAssignPort>
          <DevelopmentServerPort>65463</DevelopmentServerPort>
          <DevelopmentServerVPath>/</DevelopmentServerVPath>
          <IISUrl>
          </IISUrl>
          <NTLMAuthentication>False</NTLMAuthentication>
          <UseCustomServer>False</UseCustomServer>
          <CustomServerUrl>
          </CustomServerUrl>
          <SaveServerSettingsInUserFile>False</SaveServerSettingsInUserFile>
        </WebProjectProperties>
      </FlavorProperties>
    </VisualStudio>
  </ProjectExtensions>
  <!-- To modify your build process, add your task inside one of the targets below and uncomment it. 
       Other similar extension points exist, see Microsoft.Common.targets.
  <Target Name="BeforeBuild">
  </Target>
  <Target Name="AfterBuild">
  </Target>
  -->
</Project><|MERGE_RESOLUTION|>--- conflicted
+++ resolved
@@ -211,15 +211,9 @@
     <Compile Include="Migrations\201212031749206_MarketingCampaignAdAttributes.Designer.cs">
       <DependentUpon>201212031749206_MarketingCampaignAdAttributes.cs</DependentUpon>
     </Compile>
-<<<<<<< HEAD
-    <Compile Include="Migrations\201212032258539_ToolsMenu.cs" />
-    <Compile Include="Migrations\201212032258539_ToolsMenu.Designer.cs">
-      <DependentUpon>201212032258539_ToolsMenu.cs</DependentUpon>
-=======
     <Compile Include="Migrations\201212041249372_EntityTypesAdmin.cs" />
     <Compile Include="Migrations\201212041249372_EntityTypesAdmin.Designer.cs">
       <DependentUpon>201212041249372_EntityTypesAdmin.cs</DependentUpon>
->>>>>>> a396c656
     </Compile>
     <Compile Include="Util\CodeGenerated\ServiceJobDto.cs" />
     <Compile Include="Util\CodeGenerated\ServiceJobService.cs" />
@@ -753,13 +747,8 @@
     <EmbeddedResource Include="Migrations\201212031749206_MarketingCampaignAdAttributes.resx">
       <DependentUpon>201212031749206_MarketingCampaignAdAttributes.cs</DependentUpon>
     </EmbeddedResource>
-<<<<<<< HEAD
-    <EmbeddedResource Include="Migrations\201212032258539_ToolsMenu.resx">
-      <DependentUpon>201212032258539_ToolsMenu.cs</DependentUpon>
-=======
     <EmbeddedResource Include="Migrations\201212041249372_EntityTypesAdmin.resx">
       <DependentUpon>201212041249372_EntityTypesAdmin.cs</DependentUpon>
->>>>>>> a396c656
     </EmbeddedResource>
   </ItemGroup>
   <PropertyGroup>
