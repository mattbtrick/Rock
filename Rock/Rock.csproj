<?xml version="1.0" encoding="utf-8"?>
<Project ToolsVersion="14.0" DefaultTargets="Build" xmlns="http://schemas.microsoft.com/developer/msbuild/2003">
  <Import Project="$(MSBuildExtensionsPath)\$(MSBuildToolsVersion)\Microsoft.Common.props" Condition="Exists('$(MSBuildExtensionsPath)\$(MSBuildToolsVersion)\Microsoft.Common.props')" />
  <PropertyGroup>
    <Configuration Condition=" '$(Configuration)' == '' ">Debug</Configuration>
    <Platform Condition=" '$(Platform)' == '' ">AnyCPU</Platform>
    <ProjectGuid>{185A31D7-3037-4DAE-8797-0459849A84BD}</ProjectGuid>
    <OutputType>Library</OutputType>
    <AppDesignerFolder>Properties</AppDesignerFolder>
    <RootNamespace>Rock</RootNamespace>
    <AssemblyName>Rock</AssemblyName>
    <TargetFrameworkVersion>v4.5.2</TargetFrameworkVersion>
    <FileAlignment>512</FileAlignment>
    <TargetFrameworkProfile />
    <NuGetPackageImportStamp>
    </NuGetPackageImportStamp>
    <WebGreaseLibPath>..\packages\WebGrease.1.5.2\lib</WebGreaseLibPath>
  </PropertyGroup>
  <PropertyGroup Condition=" '$(Configuration)|$(Platform)' == 'Debug|AnyCPU' ">
    <DebugSymbols>true</DebugSymbols>
    <DebugType>full</DebugType>
    <Optimize>false</Optimize>
    <OutputPath>bin\Debug\</OutputPath>
    <DefineConstants>DEBUG;TRACE</DefineConstants>
    <ErrorReport>prompt</ErrorReport>
    <WarningLevel>4</WarningLevel>
    <LangVersion>7.3</LangVersion>
    <DocumentationFile>bin\Debug\Rock.xml</DocumentationFile>
  </PropertyGroup>
  <PropertyGroup Condition=" '$(Configuration)|$(Platform)' == 'Release|AnyCPU' ">
    <DebugType>pdbonly</DebugType>
    <Optimize>true</Optimize>
    <OutputPath>bin\Release\</OutputPath>
    <DefineConstants>TRACE</DefineConstants>
    <ErrorReport>prompt</ErrorReport>
    <WarningLevel>4</WarningLevel>
    <DocumentationFile>bin\Release\Rock.XML</DocumentationFile>
    <LangVersion>7.3</LangVersion>
  </PropertyGroup>
  <ItemGroup>
    <Reference Include="AngleSharp, Version=0.9.9.0, Culture=neutral, PublicKeyToken=e83494dcdc6d31ea, processorArchitecture=MSIL">
      <HintPath>..\packages\AngleSharp.0.9.9.2\lib\net45\AngleSharp.dll</HintPath>
    </Reference>
    <Reference Include="antlr.runtime, Version=2.7.6.2, Culture=neutral, processorArchitecture=MSIL">
      <HintPath>..\packages\Ical.Net.2.3.5\lib\net45\antlr.runtime.dll</HintPath>
    </Reference>
    <Reference Include="Antlr3.Runtime, Version=3.5.0.2, Culture=neutral, PublicKeyToken=eb42632606e9261f, processorArchitecture=MSIL">
      <HintPath>..\packages\Antlr3.Runtime.3.5.1\lib\net40-client\Antlr3.Runtime.dll</HintPath>
    </Reference>
    <Reference Include="AWSSDK.Core, Version=3.3.0.0, Culture=neutral, PublicKeyToken=885c28607f98e604, processorArchitecture=MSIL">
      <HintPath>..\packages\AWSSDK.Core.3.3.25.1\lib\net45\AWSSDK.Core.dll</HintPath>
    </Reference>
    <Reference Include="AWSSDK.S3, Version=3.3.0.0, Culture=neutral, PublicKeyToken=885c28607f98e604, processorArchitecture=MSIL">
      <HintPath>..\packages\AWSSDK.S3.3.3.21.1\lib\net45\AWSSDK.S3.dll</HintPath>
    </Reference>
    <Reference Include="BCrypt.Net, Version=0.1.5073.29922, Culture=neutral, PublicKeyToken=6bcd409ee6bc9292, processorArchitecture=MSIL">
      <HintPath>..\packages\BCrypt-Official.0.1.109\lib\BCrypt.Net.dll</HintPath>
    </Reference>
    <Reference Include="CacheManager.Core, Version=1.1.2.0, Culture=neutral, PublicKeyToken=5b450b4fb65c4cdb, processorArchitecture=MSIL">
      <HintPath>..\packages\CacheManager.Core.1.1.2\lib\net45\CacheManager.Core.dll</HintPath>
    </Reference>
    <Reference Include="CacheManager.Serialization.Json, Version=1.1.2.0, Culture=neutral, PublicKeyToken=5b450b4fb65c4cdb, processorArchitecture=MSIL">
      <HintPath>..\packages\CacheManager.Serialization.Json.1.1.2\lib\net45\CacheManager.Serialization.Json.dll</HintPath>
    </Reference>
    <Reference Include="CacheManager.StackExchange.Redis, Version=1.1.2.0, Culture=neutral, PublicKeyToken=5b450b4fb65c4cdb, processorArchitecture=MSIL">
      <HintPath>..\packages\CacheManager.StackExchange.Redis.1.1.2\lib\net45\CacheManager.StackExchange.Redis.dll</HintPath>
    </Reference>
    <Reference Include="CacheManager.SystemRuntimeCaching, Version=1.1.2.0, Culture=neutral, PublicKeyToken=5b450b4fb65c4cdb, processorArchitecture=MSIL">
      <HintPath>..\packages\CacheManager.SystemRuntimeCaching.1.1.2\lib\net45\CacheManager.SystemRuntimeCaching.dll</HintPath>
    </Reference>
    <Reference Include="CommonMark, Version=0.1.0.0, Culture=neutral, PublicKeyToken=001ef8810438905d, processorArchitecture=MSIL">
      <HintPath>..\packages\CommonMark.NET.0.13.2\lib\net45\CommonMark.dll</HintPath>
    </Reference>
    <Reference Include="CronExpressionDescriptor, Version=1.19.0.0, Culture=neutral, PublicKeyToken=a2ab0e0f73f9b037, processorArchitecture=MSIL">
      <HintPath>..\packages\CronExpressionDescriptor.1.19.0\lib\net45\CronExpressionDescriptor.dll</HintPath>
    </Reference>
    <Reference Include="CSScriptLibrary, Version=3.13.2.0, Culture=neutral, PublicKeyToken=70fcc3d18c749033, processorArchitecture=MSIL">
      <HintPath>..\packages\CS-Script.bin.3.13.2.0\lib\net45\CSScriptLibrary.dll</HintPath>
    </Reference>
    <Reference Include="DDay.iCal, Version=1.0.2.575, Culture=neutral, processorArchitecture=MSIL">
      <HintPath>..\packages\DDay.iCal.1.0.2.575\lib\DDay.iCal.dll</HintPath>
    </Reference>
    <Reference Include="DocumentFormat.OpenXml, Version=2.6.0.0, Culture=neutral, processorArchitecture=MSIL">
      <HintPath>..\packages\OpenXMLSDK-MOT.2.6.0.0\lib\DocumentFormat.OpenXml.dll</HintPath>
    </Reference>
    <Reference Include="dotless.Core, Version=1.5.2.0, Culture=neutral, PublicKeyToken=96b446c9e63eae34, processorArchitecture=MSIL">
      <HintPath>..\packages\dotless.1.5.2\lib\dotless.Core.dll</HintPath>
    </Reference>
    <Reference Include="Elasticsearch.Net, Version=2.0.0.0, Culture=neutral, PublicKeyToken=96c599bbe3e70f5d, processorArchitecture=MSIL">
      <HintPath>..\packages\Elasticsearch.Net.2.5.8\lib\net45\Elasticsearch.Net.dll</HintPath>
    </Reference>
    <Reference Include="EntityFramework, Version=6.0.0.0, Culture=neutral, PublicKeyToken=b77a5c561934e089, processorArchitecture=MSIL">
      <HintPath>..\packages\EntityFramework.6.1.3\lib\net45\EntityFramework.dll</HintPath>
    </Reference>
    <Reference Include="EntityFramework.SqlServer, Version=6.0.0.0, Culture=neutral, PublicKeyToken=b77a5c561934e089, processorArchitecture=MSIL">
      <HintPath>..\packages\EntityFramework.6.1.3\lib\net45\EntityFramework.SqlServer.dll</HintPath>
    </Reference>
    <Reference Include="EntityFramework.Utilities">
      <HintPath>..\libs\EFUtilities\EntityFramework.Utilities.dll</HintPath>
    </Reference>
    <Reference Include="EPPlus">
      <HintPath>..\libs\EPPlus\EPPlus.dll</HintPath>
    </Reference>
    <Reference Include="EXIFextractor">
      <HintPath>..\libs\Goheer EXIFExtractor\EXIFextractor.dll</HintPath>
    </Reference>
    <Reference Include="FCM.Net, Version=1.0.0.0, Culture=neutral, processorArchitecture=MSIL">
      <SpecificVersion>False</SpecificVersion>
      <HintPath>..\libs\FCM\FCM.Net.dll</HintPath>
    </Reference>
    <Reference Include="Google.Api.Gax, Version=2.10.0.0, Culture=neutral, PublicKeyToken=3ec5ea7f18953e47, processorArchitecture=MSIL">
      <HintPath>..\packages\Google.Api.Gax.2.10.0\lib\net45\Google.Api.Gax.dll</HintPath>
    </Reference>
    <Reference Include="Google.Api.Gax.Rest, Version=2.10.0.0, Culture=neutral, PublicKeyToken=3ec5ea7f18953e47, processorArchitecture=MSIL">
      <HintPath>..\packages\Google.Api.Gax.Rest.2.10.0\lib\net45\Google.Api.Gax.Rest.dll</HintPath>
    </Reference>
    <Reference Include="Google.Apis, Version=1.42.0.0, Culture=neutral, PublicKeyToken=4b01fa6e34db77ab, processorArchitecture=MSIL">
      <HintPath>..\packages\Google.Apis.1.42.0\lib\net45\Google.Apis.dll</HintPath>
    </Reference>
    <Reference Include="Google.Apis.Auth, Version=1.42.0.0, Culture=neutral, PublicKeyToken=4b01fa6e34db77ab, processorArchitecture=MSIL">
      <HintPath>..\packages\Google.Apis.Auth.1.42.0\lib\net45\Google.Apis.Auth.dll</HintPath>
    </Reference>
    <Reference Include="Google.Apis.Auth.PlatformServices, Version=1.42.0.0, Culture=neutral, PublicKeyToken=4b01fa6e34db77ab, processorArchitecture=MSIL">
      <HintPath>..\packages\Google.Apis.Auth.1.42.0\lib\net45\Google.Apis.Auth.PlatformServices.dll</HintPath>
    </Reference>
    <Reference Include="Google.Apis.Core, Version=1.42.0.0, Culture=neutral, PublicKeyToken=4b01fa6e34db77ab, processorArchitecture=MSIL">
      <HintPath>..\packages\Google.Apis.Core.1.42.0\lib\net45\Google.Apis.Core.dll</HintPath>
    </Reference>
    <Reference Include="Google.Apis.PlatformServices, Version=1.42.0.0, Culture=neutral, PublicKeyToken=4b01fa6e34db77ab, processorArchitecture=MSIL">
      <HintPath>..\packages\Google.Apis.1.42.0\lib\net45\Google.Apis.PlatformServices.dll</HintPath>
    </Reference>
    <Reference Include="Google.Apis.Storage.v1, Version=1.42.0.1744, Culture=neutral, PublicKeyToken=4b01fa6e34db77ab, processorArchitecture=MSIL">
      <HintPath>..\packages\Google.Apis.Storage.v1.1.42.0.1744\lib\net45\Google.Apis.Storage.v1.dll</HintPath>
    </Reference>
    <Reference Include="Google.Cloud.Storage.V1, Version=2.4.0.0, Culture=neutral, PublicKeyToken=185c282632e132a0, processorArchitecture=MSIL">
      <HintPath>..\packages\Google.Cloud.Storage.V1.2.4.0\lib\net45\Google.Cloud.Storage.V1.dll</HintPath>
    </Reference>
    <Reference Include="HtmlAgilityPack, Version=1.4.9.5, Culture=neutral, PublicKeyToken=bd319b19eaf3b43a, processorArchitecture=MSIL">
      <HintPath>..\packages\HtmlAgilityPack.1.4.9.5\lib\Net45\HtmlAgilityPack.dll</HintPath>
    </Reference>
    <Reference Include="Humanizer">
      <HintPath>..\libs\Humanizer.2.1.0\Humanizer.dll</HintPath>
    </Reference>
    <Reference Include="Ical.Net, Version=2.1.0.20781, Culture=neutral, processorArchitecture=MSIL">
      <HintPath>..\packages\Ical.Net.2.3.5\lib\net45\Ical.Net.dll</HintPath>
    </Reference>
    <Reference Include="Ical.Net.Collections, Version=2.1.0.20780, Culture=neutral, processorArchitecture=MSIL">
      <HintPath>..\packages\Ical.Net.2.3.5\lib\net45\Ical.Net.Collections.dll</HintPath>
    </Reference>
    <Reference Include="IdentityModel, Version=3.0.0.0, Culture=neutral, processorArchitecture=MSIL">
      <HintPath>..\packages\IdentityModel.3.0.0\lib\net452\IdentityModel.dll</HintPath>
    </Reference>
    <Reference Include="ImageResizer, Version=4.0.0.0, Culture=neutral, processorArchitecture=MSIL">
      <HintPath>..\packages\ImageResizer.4.0.5\lib\net45\ImageResizer.dll</HintPath>
    </Reference>
    <Reference Include="Lucene.Net, Version=4.0.0.0, Culture=neutral, processorArchitecture=MSIL">
      <HintPath>..\packages\Lucene.Net.4.8.0-beta00005\lib\net45\Lucene.Net.dll</HintPath>
    </Reference>
    <Reference Include="Lucene.Net.Analysis.Common, Version=4.0.0.0, Culture=neutral, processorArchitecture=MSIL">
      <HintPath>..\packages\Lucene.Net.Analysis.Common.4.8.0-beta00005\lib\net45\Lucene.Net.Analysis.Common.dll</HintPath>
    </Reference>
    <Reference Include="Lucene.Net.Expressions, Version=4.0.0.0, Culture=neutral, processorArchitecture=MSIL">
      <HintPath>..\packages\Lucene.Net.Expressions.4.8.0-beta00005\lib\net45\Lucene.Net.Expressions.dll</HintPath>
    </Reference>
    <Reference Include="Lucene.Net.Queries, Version=4.0.0.0, Culture=neutral, processorArchitecture=MSIL">
      <HintPath>..\packages\Lucene.Net.Queries.4.8.0-beta00005\lib\net45\Lucene.Net.Queries.dll</HintPath>
    </Reference>
    <Reference Include="Lucene.Net.QueryParser, Version=4.0.0.0, Culture=neutral, processorArchitecture=MSIL">
      <HintPath>..\packages\Lucene.Net.QueryParser.4.8.0-beta00005\lib\net45\Lucene.Net.QueryParser.dll</HintPath>
    </Reference>
    <Reference Include="Lucene.Net.Sandbox, Version=4.0.0.0, Culture=neutral, processorArchitecture=MSIL">
      <HintPath>..\packages\Lucene.Net.Sandbox.4.8.0-beta00005\lib\net45\Lucene.Net.Sandbox.dll</HintPath>
    </Reference>
    <Reference Include="Microsoft.AspNet.SignalR.Core, Version=2.2.0.0, Culture=neutral, PublicKeyToken=31bf3856ad364e35, processorArchitecture=MSIL">
      <HintPath>..\packages\Microsoft.AspNet.SignalR.Core.2.2.0\lib\net45\Microsoft.AspNet.SignalR.Core.dll</HintPath>
    </Reference>
    <Reference Include="Microsoft.AspNet.SignalR.SystemWeb, Version=2.2.0.0, Culture=neutral, PublicKeyToken=31bf3856ad364e35, processorArchitecture=MSIL">
      <HintPath>..\packages\Microsoft.AspNet.SignalR.SystemWeb.2.2.0\lib\net45\Microsoft.AspNet.SignalR.SystemWeb.dll</HintPath>
    </Reference>
    <Reference Include="Microsoft.Azure.KeyVault.Core, Version=1.0.0.0, Culture=neutral, PublicKeyToken=31bf3856ad364e35, processorArchitecture=MSIL">
      <HintPath>..\packages\Microsoft.Azure.KeyVault.Core.1.0.0\lib\net40\Microsoft.Azure.KeyVault.Core.dll</HintPath>
    </Reference>
    <Reference Include="Microsoft.Azure.Storage.Blob, Version=11.1.3.0, Culture=neutral, PublicKeyToken=31bf3856ad364e35, processorArchitecture=MSIL">
      <HintPath>..\packages\Microsoft.Azure.Storage.Blob.11.1.3\lib\net452\Microsoft.Azure.Storage.Blob.dll</HintPath>
    </Reference>
    <Reference Include="Microsoft.Azure.Storage.Common, Version=11.1.3.0, Culture=neutral, PublicKeyToken=31bf3856ad364e35, processorArchitecture=MSIL">
      <HintPath>..\packages\Microsoft.Azure.Storage.Common.11.1.3\lib\net452\Microsoft.Azure.Storage.Common.dll</HintPath>
    </Reference>
    <Reference Include="Microsoft.IdentityModel.Clients.ActiveDirectory, Version=2.21.0.0, Culture=neutral, PublicKeyToken=31bf3856ad364e35, processorArchitecture=MSIL">
      <HintPath>..\packages\Microsoft.IdentityModel.Clients.ActiveDirectory.2.21.301221612\lib\net45\Microsoft.IdentityModel.Clients.ActiveDirectory.dll</HintPath>
    </Reference>
    <Reference Include="Microsoft.IdentityModel.Clients.ActiveDirectory.WindowsForms, Version=2.21.0.0, Culture=neutral, PublicKeyToken=31bf3856ad364e35, processorArchitecture=MSIL">
      <HintPath>..\packages\Microsoft.IdentityModel.Clients.ActiveDirectory.2.21.301221612\lib\net45\Microsoft.IdentityModel.Clients.ActiveDirectory.WindowsForms.dll</HintPath>
    </Reference>
    <Reference Include="Microsoft.IdentityModel.Logging, Version=1.1.5.0, Culture=neutral, PublicKeyToken=31bf3856ad364e35, processorArchitecture=MSIL">
      <HintPath>..\packages\Microsoft.IdentityModel.Logging.1.1.5\lib\net451\Microsoft.IdentityModel.Logging.dll</HintPath>
    </Reference>
    <Reference Include="Microsoft.IdentityModel.Protocols, Version=2.1.5.0, Culture=neutral, PublicKeyToken=31bf3856ad364e35, processorArchitecture=MSIL">
      <HintPath>..\packages\Microsoft.IdentityModel.Protocols.2.1.5\lib\net451\Microsoft.IdentityModel.Protocols.dll</HintPath>
    </Reference>
    <Reference Include="Microsoft.IdentityModel.Protocols.OpenIdConnect, Version=2.1.5.0, Culture=neutral, PublicKeyToken=31bf3856ad364e35, processorArchitecture=MSIL">
      <HintPath>..\packages\Microsoft.IdentityModel.Protocols.OpenIdConnect.2.1.5\lib\net451\Microsoft.IdentityModel.Protocols.OpenIdConnect.dll</HintPath>
    </Reference>
    <Reference Include="Microsoft.IdentityModel.Tokens, Version=5.1.5.0, Culture=neutral, PublicKeyToken=31bf3856ad364e35, processorArchitecture=MSIL">
      <HintPath>..\packages\Microsoft.IdentityModel.Tokens.5.1.5\lib\net451\Microsoft.IdentityModel.Tokens.dll</HintPath>
    </Reference>
    <Reference Include="Microsoft.Owin, Version=3.0.1.0, Culture=neutral, PublicKeyToken=31bf3856ad364e35, processorArchitecture=MSIL">
      <HintPath>..\packages\Microsoft.Owin.3.0.1\lib\net45\Microsoft.Owin.dll</HintPath>
    </Reference>
    <Reference Include="Microsoft.Owin.Host.SystemWeb, Version=3.0.1.0, Culture=neutral, PublicKeyToken=31bf3856ad364e35, processorArchitecture=MSIL">
      <HintPath>..\packages\Microsoft.Owin.Host.SystemWeb.3.0.1\lib\net45\Microsoft.Owin.Host.SystemWeb.dll</HintPath>
    </Reference>
    <Reference Include="Microsoft.Owin.Security, Version=3.0.1.0, Culture=neutral, PublicKeyToken=31bf3856ad364e35, processorArchitecture=MSIL">
      <HintPath>..\packages\Microsoft.Owin.Security.3.0.1\lib\net45\Microsoft.Owin.Security.dll</HintPath>
    </Reference>
    <Reference Include="Microsoft.SqlServer.Types, Version=11.0.0.0, Culture=neutral, PublicKeyToken=89845dcd8080cc91, processorArchitecture=MSIL">
      <HintPath>..\packages\Microsoft.SqlServer.Types.11.0.2\lib\net20\Microsoft.SqlServer.Types.dll</HintPath>
    </Reference>
    <Reference Include="Microsoft.Web.Infrastructure, Version=1.0.0.0, Culture=neutral, PublicKeyToken=31bf3856ad364e35, processorArchitecture=MSIL">
      <HintPath>..\packages\Microsoft.Web.Infrastructure.1.0.0.0\lib\net40\Microsoft.Web.Infrastructure.dll</HintPath>
    </Reference>
    <Reference Include="Microsoft.Web.XmlTransform, Version=2.1.0.0, Culture=neutral, PublicKeyToken=b03f5f7f11d50a3a, processorArchitecture=MSIL">
      <HintPath>..\packages\Microsoft.Web.Xdt.2.1.1\lib\net40\Microsoft.Web.XmlTransform.dll</HintPath>
    </Reference>
    <Reference Include="Mono.CSharp, Version=4.0.0.0, Culture=neutral, PublicKeyToken=0738eb9f132ed756, processorArchitecture=MSIL">
      <HintPath>..\packages\CS-Script.bin.3.13.2.0\lib\net45\Mono.CSharp.dll</HintPath>
    </Reference>
    <Reference Include="Nest, Version=2.0.0.0, Culture=neutral, PublicKeyToken=96c599bbe3e70f5d, processorArchitecture=MSIL">
      <HintPath>..\packages\NEST.2.5.8\lib\net45\Nest.dll</HintPath>
    </Reference>
    <Reference Include="Newtonsoft.Json, Version=11.0.0.0, Culture=neutral, PublicKeyToken=30ad4fe6b2a6aeed, processorArchitecture=MSIL">
      <HintPath>..\packages\Newtonsoft.Json.11.0.2\lib\net45\Newtonsoft.Json.dll</HintPath>
    </Reference>
    <Reference Include="NodaTime, Version=1.3.0.0, Culture=neutral, PublicKeyToken=4226afe0d9b296d1, processorArchitecture=MSIL">
      <HintPath>..\packages\Ical.Net.2.3.5\lib\net45\NodaTime.dll</HintPath>
    </Reference>
    <Reference Include="NuGet.Core, Version=2.11.1.812, Culture=neutral, PublicKeyToken=31bf3856ad364e35, processorArchitecture=MSIL">
      <HintPath>..\packages\NuGet.Core.2.11.1\lib\net40-Client\NuGet.Core.dll</HintPath>
    </Reference>
    <Reference Include="OpenXmlPowerTools, Version=4.2.0.0, Culture=neutral, processorArchitecture=MSIL">
      <HintPath>..\packages\OpenXmlPowerTools.4.2\lib\OpenXmlPowerTools.dll</HintPath>
    </Reference>
    <Reference Include="Owin, Version=1.0.0.0, Culture=neutral, PublicKeyToken=f0ebd12fd5e55cc5, processorArchitecture=MSIL">
      <HintPath>..\packages\Owin.1.0\lib\net40\Owin.dll</HintPath>
    </Reference>
    <Reference Include="PreMailer.Net, Version=1.5.5.0, Culture=neutral, processorArchitecture=MSIL">
      <HintPath>..\packages\PreMailer.Net.1.5.5\lib\net45\PreMailer.Net.dll</HintPath>
    </Reference>
    <Reference Include="PresentationCore" />
    <Reference Include="PresentationFramework" />
    <Reference Include="QRCoder, Version=1.3.9.0, Culture=neutral, processorArchitecture=MSIL">
      <HintPath>..\packages\QRCoder.1.3.9\lib\net40\QRCoder.dll</HintPath>
    </Reference>
    <Reference Include="Quartz">
      <HintPath>..\libs\Quartz\Quartz.dll</HintPath>
    </Reference>
    <Reference Include="RestSharp, Version=105.2.3.0, Culture=neutral, processorArchitecture=MSIL">
      <HintPath>..\packages\RestSharp.105.2.3\lib\net452\RestSharp.dll</HintPath>
    </Reference>
    <Reference Include="Rock.Common.Mobile, Version=0.3.9.0, Culture=neutral, processorArchitecture=MSIL">
      <HintPath>..\packages\Rock.Common.Mobile.0.3.9\lib\net452\Rock.Common.Mobile.dll</HintPath>
    </Reference>
    <Reference Include="Serilog, Version=2.0.0.0, Culture=neutral, PublicKeyToken=24c2f752a8e58a10, processorArchitecture=MSIL">
      <HintPath>..\packages\Serilog.2.8.0\lib\net45\Serilog.dll</HintPath>
    </Reference>
    <Reference Include="Serilog.Formatting.Compact, Version=1.1.0.0, Culture=neutral, PublicKeyToken=24c2f752a8e58a10, processorArchitecture=MSIL">
      <HintPath>..\packages\Serilog.Formatting.Compact.1.1.0\lib\net452\Serilog.Formatting.Compact.dll</HintPath>
    </Reference>
    <Reference Include="Serilog.Formatting.Compact.Reader, Version=1.0.3.0, Culture=neutral, PublicKeyToken=24c2f752a8e58a10, processorArchitecture=MSIL">
      <HintPath>..\packages\Serilog.Formatting.Compact.Reader.1.0.3\lib\net45\Serilog.Formatting.Compact.Reader.dll</HintPath>
    </Reference>
    <Reference Include="Serilog.Sinks.File, Version=2.0.0.0, Culture=neutral, PublicKeyToken=24c2f752a8e58a10, processorArchitecture=MSIL">
      <HintPath>..\packages\Serilog.Sinks.File.4.1.0\lib\net45\Serilog.Sinks.File.dll</HintPath>
    </Reference>
    <Reference Include="StackExchange.Redis.StrongName, Version=1.2.6.0, Culture=neutral, PublicKeyToken=c219ff1ca8c2ce46, processorArchitecture=MSIL">
      <HintPath>..\packages\StackExchange.Redis.StrongName.1.2.6\lib\net45\StackExchange.Redis.StrongName.dll</HintPath>
    </Reference>
    <Reference Include="System" />
    <Reference Include="System.ComponentModel.Composition" />
    <Reference Include="System.ComponentModel.DataAnnotations" />
    <Reference Include="System.configuration" />
    <Reference Include="System.Core" />
    <Reference Include="System.Data.Entity.Design" />
    <Reference Include="System.Data.Services" />
    <Reference Include="System.DirectoryServices" />
    <Reference Include="System.DirectoryServices.AccountManagement" />
    <Reference Include="System.Drawing" />
    <Reference Include="System.IdentityModel" />
    <Reference Include="System.IdentityModel.Tokens.Jwt, Version=5.1.5.0, Culture=neutral, PublicKeyToken=31bf3856ad364e35, processorArchitecture=MSIL">
      <HintPath>..\packages\System.IdentityModel.Tokens.Jwt.5.1.5\lib\net451\System.IdentityModel.Tokens.Jwt.dll</HintPath>
    </Reference>
    <Reference Include="System.Interactive.Async, Version=3.2.0.0, Culture=neutral, PublicKeyToken=94bc3704cddfc263, processorArchitecture=MSIL">
      <HintPath>..\packages\System.Interactive.Async.3.2.0\lib\net45\System.Interactive.Async.dll</HintPath>
    </Reference>
    <Reference Include="System.IO.Compression" />
    <Reference Include="System.IO.Compression.FileSystem" />
    <Reference Include="System.IO.Packaging, Version=1.0.0.0, Culture=neutral, processorArchitecture=MSIL">
      <HintPath>..\packages\OpenXMLSDK-MOT.2.6.0.0\lib\System.IO.Packaging.dll</HintPath>
    </Reference>
    <Reference Include="System.Linq.Dynamic, Version=1.0.5840.25917, Culture=neutral, processorArchitecture=MSIL">
      <HintPath>..\packages\System.Linq.Dynamic.1.0.6\lib\net40\System.Linq.Dynamic.dll</HintPath>
    </Reference>
    <Reference Include="System.Management.Automation, Version=1.0.0.0, Culture=neutral, PublicKeyToken=31bf3856ad364e35, processorArchitecture=MSIL">
      <HintPath>..\packages\System.Management.Automation.6.1.7601.17515\lib\net45\System.Management.Automation.dll</HintPath>
    </Reference>
    <Reference Include="System.Net.Http.Formatting, Version=5.2.3.0, Culture=neutral, PublicKeyToken=31bf3856ad364e35, processorArchitecture=MSIL">
      <HintPath>..\packages\Microsoft.AspNet.WebApi.Client.5.2.3\lib\net45\System.Net.Http.Formatting.dll</HintPath>
    </Reference>
    <Reference Include="System.Net.Http.WebRequest" />
    <Reference Include="System.Runtime.Caching" />
    <Reference Include="System.Runtime.Serialization" />
    <Reference Include="System.ServiceModel" />
    <Reference Include="System.ServiceModel.Web" />
    <Reference Include="System.Web" />
    <Reference Include="System.Web.Extensions" />
    <Reference Include="System.Web.Http, Version=5.2.3.0, Culture=neutral, PublicKeyToken=31bf3856ad364e35, processorArchitecture=MSIL">
      <HintPath>..\packages\Microsoft.AspNet.WebApi.Core.5.2.3\lib\net45\System.Web.Http.dll</HintPath>
    </Reference>
    <Reference Include="System.Web.Http.WebHost, Version=5.2.3.0, Culture=neutral, PublicKeyToken=31bf3856ad364e35, processorArchitecture=MSIL">
      <HintPath>..\packages\Microsoft.AspNet.WebApi.WebHost.5.2.3\lib\net45\System.Web.Http.WebHost.dll</HintPath>
    </Reference>
    <Reference Include="System.Web.Optimization, Version=1.1.0.0, Culture=neutral, PublicKeyToken=31bf3856ad364e35, processorArchitecture=MSIL">
      <HintPath>..\packages\Microsoft.AspNet.Web.Optimization.1.1.3\lib\net40\System.Web.Optimization.dll</HintPath>
    </Reference>
    <Reference Include="System.Xml.Linq" />
    <Reference Include="System.Data.DataSetExtensions" />
    <Reference Include="Microsoft.CSharp" />
    <Reference Include="System.Data" />
    <Reference Include="System.Net.Http" />
    <Reference Include="System.Xml" />
    <Reference Include="Twilio, Version=0.0.0.0, Culture=neutral, processorArchitecture=MSIL">
      <HintPath>..\packages\Twilio.5.1.0\lib\net451\Twilio.dll</HintPath>
    </Reference>
    <Reference Include="UAParser, Version=3.1.44.0, Culture=neutral, PublicKeyToken=f7377bf021646069, processorArchitecture=MSIL">
      <HintPath>..\packages\UAParser.3.1.44\lib\net45\UAParser.dll</HintPath>
    </Reference>
    <Reference Include="WebGrease, Version=1.5.2.14234, Culture=neutral, PublicKeyToken=31bf3856ad364e35, processorArchitecture=MSIL">
      <HintPath>..\packages\WebGrease.1.5.2\lib\WebGrease.dll</HintPath>
    </Reference>
    <Reference Include="WindowsBase" />
    <Reference Include="xxHashSharp, Version=1.0.0.0, Culture=neutral, processorArchitecture=MSIL">
      <HintPath>..\packages\xxHashSharp.1.0.0\lib\net45\xxHashSharp.dll</HintPath>
    </Reference>
    <Reference Include="Z.EntityFramework.Plus.EF6, Version=1.8.6.0, Culture=neutral, PublicKeyToken=59b66d028979105b, processorArchitecture=MSIL">
      <HintPath>..\packages\Z.EntityFramework.Plus.EF6.1.8.6\lib\net45\Z.EntityFramework.Plus.EF6.dll</HintPath>
    </Reference>
  </ItemGroup>
  <ItemGroup>
    <Compile Include="..\Rock.Version\AssemblySharedInfo.cs">
      <Link>AssemblySharedInfo.cs</Link>
    </Compile>
    <Compile Include="Achievement\AchievementComponent.cs" />
    <Compile Include="Achievement\AchievementConfiguration.cs" />
    <Compile Include="Achievement\AchievementContainer.cs" />
    <Compile Include="Achievement\AchieverAttemptItem.cs" />
    <Compile Include="Achievement\Component\StepProgramAchievement.cs" />
    <Compile Include="Achievement\Component\InteractionSourcedAccumulativeAchievement.cs" />
    <Compile Include="Achievement\Component\AccumulativeAchievement.cs" />
    <Compile Include="Achievement\Component\StreakAchievement.cs" />
    <Compile Include="Achievement\StreakSourcedAchievementComponent.cs" />
    <Compile Include="Address\Bing.cs" />
    <Compile Include="Address\MelissaData.cs" />
    <Compile Include="Address\ServiceObjects.cs" />
    <Compile Include="Address\SmartyStreets.cs" />
    <Compile Include="Address\VerificationComponent.cs" />
    <Compile Include="Address\VerificationContainer.cs" />
    <Compile Include="Attribute\AccountFieldAttribute.cs" />
    <Compile Include="Attribute\AccountsFieldAttribute.cs" />
    <Compile Include="Attribute\AddressFieldAttribute.cs" />
    <Compile Include="Attribute\AssetStorageSystemFieldAttribute.cs" />
    <Compile Include="Attribute\AttributeCategoryFieldAttribute.cs" />
    <Compile Include="Attribute\AttributeFieldAttribute.cs" />
    <Compile Include="Attribute\AssessmentTypesFieldAttribute.cs" />
    <Compile Include="Attribute\BlockTemplateFieldAttribute.cs" />
    <Compile Include="Attribute\CheckListFieldAttribute.cs" />
    <Compile Include="Attribute\ColorFieldAttribute.cs" />
    <Compile Include="Attribute\ComparisonFieldAttribute.cs" />
    <Compile Include="Attribute\ContentChannelsFieldAttribute.cs" />
    <Compile Include="Attribute\LocationListFieldAttribute.cs" />
    <Compile Include="Attribute\RangeSliderAttribute.cs" />
    <Compile Include="Attribute\DocumentTypeFieldAttribute.cs" />
    <Compile Include="Attribute\MetricFieldAttribute.cs" />
    <Compile Include="Attribute\StepFieldAttribute.cs" />
    <Compile Include="Attribute\StepProgramStepStatusFieldAttribute.cs" />
    <Compile Include="Attribute\InteractionChannelInteractionComponentFieldAttribute.cs" />
    <Compile Include="Attribute\StepProgramStepTypeFieldAttribute.cs" />
    <Compile Include="Attribute\AchievementTypeFieldAttribute.cs" />
    <Compile Include="Attribute\StreakTypeFieldAttribute.cs" />
    <Compile Include="Attribute\StepProgramFieldAttribute.cs" />
    <Compile Include="Attribute\ContentChannelTypeFieldAttribute.cs" />
    <Compile Include="Attribute\ContentChannelItemFieldAttribute.cs" />
    <Compile Include="Attribute\BackgroundCheckFieldAttribute.cs" />
    <Compile Include="Attribute\GenderFieldAttribute.cs" />
    <Compile Include="Attribute\IHasAttributes.cs" />
    <Compile Include="Attribute\InteractionChannelFieldAttribute.cs" />
    <Compile Include="Attribute\InteractionChannelsFieldAttribute.cs" />
    <Compile Include="Attribute\LabelFieldAttribute.cs" />
    <Compile Include="Attribute\LavaFieldAttribute.cs" />
    <Compile Include="Attribute\RegistrationInstanceFieldAttribute.cs" />
    <Compile Include="Attribute\RegistrationTemplateFieldAttribute.cs" />
    <Compile Include="Attribute\RegistrationTemplatesFieldAttribute.cs" />
    <Compile Include="Attribute\RegistryEntryFieldAttribute.cs" />
    <Compile Include="Attribute\ReportFieldAttribute.cs" />
    <Compile Include="Attribute\SelectFieldAttribute.cs" />
    <Compile Include="Attribute\PersistedDatasetFieldAttribute.cs" />
    <Compile Include="Attribute\StructureContentEditorFieldAttribute.cs" />
    <Compile Include="Attribute\SystemCommunicationFieldAttribute.cs" />
    <Compile Include="Attribute\TextValueFilterFieldAttribute.cs" />
    <Compile Include="Attribute\TimeZoneFieldAttribute.cs" />
    <Compile Include="Attribute\FileFieldAttribute.cs" />
    <Compile Include="Attribute\BinaryFileFieldAttribute.cs" />
    <Compile Include="Attribute\BinaryFileTypeFieldAttribute.cs" />
    <Compile Include="Attribute\BinaryFileTypesFieldAttribute.cs" />
    <Compile Include="Attribute\BooleanFieldAttribute.cs" />
    <Compile Include="Attribute\CampusesFieldAttribute.cs" />
    <Compile Include="Attribute\CampusFieldAttribute.cs" />
    <Compile Include="Attribute\GroupCategoryFieldAttribute.cs" />
    <Compile Include="Attribute\CategoryFieldAttribute.cs" />
    <Compile Include="Attribute\CodeEditorFieldAttribute.cs" />
    <Compile Include="Attribute\CommunicationTemplateFieldAttribute .cs" />
    <Compile Include="Attribute\ComponentFieldAttribute.cs" />
    <Compile Include="Attribute\ComponentsFieldAttribute.cs" />
    <Compile Include="Attribute\ConnectionActivityTypeFieldAttribute.cs" />
    <Compile Include="Attribute\ConnectionOpportunityFieldAttribute.cs" />
    <Compile Include="Attribute\ConnectionRequestFieldAttribute.cs" />
    <Compile Include="Attribute\ConnectionStateFieldAttribute.cs" />
    <Compile Include="Attribute\ConnectionStatusFieldAttribute.cs" />
    <Compile Include="Attribute\ConnectionTypeFieldAttribute.cs" />
    <Compile Include="Attribute\ConnectionTypesFieldAttribute.cs" />
    <Compile Include="Attribute\ContentChannelFieldAttribute.cs" />
    <Compile Include="Attribute\ContentChannelTypesFieldAttribute.cs" />
    <Compile Include="Attribute\CurrencyFieldAttribute.cs" />
    <Compile Include="Attribute\CustomEnhancedListFieldAttribute.cs" />
    <Compile Include="Attribute\CustomCheckboxListFieldAttribute.cs" />
    <Compile Include="Attribute\CustomDropdownListFieldAttribute.cs" />
    <Compile Include="Attribute\CustomRadioListFieldAttribute.cs" />
    <Compile Include="Attribute\DataViewFieldAttribute.cs" />
    <Compile Include="Attribute\DataViewsFieldAttribute.cs" />
    <Compile Include="Attribute\DateFieldAttribute.cs" />
    <Compile Include="Attribute\DateRangeFieldAttribute.cs" />
    <Compile Include="Attribute\DateTimeFieldAttribute.cs" />
    <Compile Include="Attribute\DayOfWeekFieldAttribute.cs" />
    <Compile Include="Attribute\DaysOfWeekFieldAttribute.cs" />
    <Compile Include="Attribute\DecimalFieldAttribute.cs" />
    <Compile Include="Attribute\DecimalRangeFieldAttribute.cs" />
    <Compile Include="Attribute\DefinedTypeFieldAttribute.cs" />
    <Compile Include="Attribute\DefinedValueFieldAttribute.cs" />
    <Compile Include="Attribute\DefinedValueRangeFieldAttribute.cs" />
    <Compile Include="Attribute\EmailFieldAttribute.cs" />
    <Compile Include="Attribute\GroupMemberFieldAttribute.cs" />
    <Compile Include="Attribute\IHasInheritedAttributes.cs" />
    <Compile Include="Attribute\MatrixFieldAttribute.cs" />
    <Compile Include="Attribute\SocialMediaAccountFieldAttribute.cs" />
    <Compile Include="Attribute\SSNFieldAttribute.cs" />
    <Compile Include="Attribute\UrlLinkFieldAttribute.cs" />
    <Compile Include="Attribute\WorkflowFieldAttribute.cs" />
    <Compile Include="Attribute\EncryptedTextFieldAttribute.cs" />
    <Compile Include="Attribute\EntityFieldAttribute.cs" />
    <Compile Include="Attribute\EntityTypeFieldAttribute.cs" />
    <Compile Include="Attribute\EnumFieldAttribute.cs" />
    <Compile Include="Attribute\EnumsFieldAttribute.cs" />
    <Compile Include="Attribute\EventCalendarFieldAttribute.cs" />
    <Compile Include="Attribute\EventItemFieldAttribute.cs" />
    <Compile Include="Attribute\FieldAttribute.cs" />
    <Compile Include="Attribute\FinancialGatewayFieldAttribute.cs" />
    <Compile Include="Attribute\GroupAndRoleFieldAttribute.cs" />
    <Compile Include="Attribute\GroupFieldAttribute.cs" />
    <Compile Include="Attribute\GroupLocationTypeFieldAttribute.cs" />
    <Compile Include="Attribute\GroupRoleFieldAttribute.cs" />
    <Compile Include="Attribute\GroupTypeFieldAttribute.cs" />
    <Compile Include="Attribute\GroupTypeGroupFieldAttribute.cs" />
    <Compile Include="Attribute\GroupTypesFieldAttribute.cs" />
    <Compile Include="Attribute\Helper.cs" />
    <Compile Include="Attribute\IHasAttributesWrapper.cs" />
    <Compile Include="Attribute\InheritedAttribute.cs" />
    <Compile Include="Attribute\IntegerFieldAttribute.cs" />
    <Compile Include="Attribute\IntegerRangeFieldAttribute.cs" />
    <Compile Include="Attribute\KeyValueListFieldAttribute.cs" />
    <Compile Include="Attribute\LavaCommandsFieldAttribute.cs" />
    <Compile Include="Attribute\LinkedPageAttribute.cs" />
    <Compile Include="Attribute\LocationFieldAttribute.cs" />
    <Compile Include="Attribute\MarkdownFieldAttribute.cs" />
    <Compile Include="Attribute\MemoFieldAttribute.cs" />
    <Compile Include="Attribute\MergeTemplateFieldAttribute.cs" />
    <Compile Include="Attribute\MetricCategoriesFieldAttribute.cs" />
    <Compile Include="Attribute\NoteTypeFieldAttribute.cs" />
    <Compile Include="Attribute\BadgesFieldAttribute.cs" />
    <Compile Include="Attribute\PersonFieldAttribute.cs" />
    <Compile Include="Attribute\PhoneNumberFieldAttribute.cs" />
    <Compile Include="Attribute\RemoteAuthsFieldAttribute.cs" />
    <Compile Include="Attribute\ScheduleFieldAttribute.cs" />
    <Compile Include="Attribute\SchedulesFieldAttribute.cs" />
    <Compile Include="Attribute\SecurityRoleFieldAttribute.cs" />
    <Compile Include="Attribute\SiteFieldAttribute.cs" />
    <Compile Include="Attribute\SlidingDateRangeFieldAttribute.cs" />
    <Compile Include="Attribute\SystemEmailFieldAttribute.cs" />
    <Compile Include="Attribute\TextFieldAttribute.cs" />
    <Compile Include="Attribute\TimeFieldAttribute.cs" />
    <Compile Include="Attribute\ValueListFieldAttribute.cs" />
    <Compile Include="Attribute\WorkflowActivityTypeAttribute.cs" />
    <Compile Include="Attribute\WorkflowAttributeAttribute.cs" />
    <Compile Include="Attribute\WorkflowTextOrAttributeAttribute.cs" />
    <Compile Include="Attribute\WorkflowTypeFieldAttribute.cs" />
<<<<<<< HEAD
    <Compile Include="Communication\VideoEmbed\VideoEmbedContainer.cs" />
    <Compile Include="Communication\VideoEmbed\VideoEmbedComponent.cs" />
    <Compile Include="Communication\VideoEmbed\VimeoVideoEmbed.cs" />
    <Compile Include="Communication\VideoEmbed\YoutubeEmbed.cs" />
=======
    <Compile Include="Badge\BadgeComponent.cs" />
    <Compile Include="Badge\BadgeContainer.cs" />
    <Compile Include="Badge\Component\Achievement.cs" />
    <Compile Include="Badge\HighlightLabelBadge.cs" />
    <Compile Include="Badge\IconBadge.cs" />
    <Compile Include="Blocks\BlockActionAttribute.cs" />
    <Compile Include="Attribute\IconCssClassAttribute.cs" />
    <Compile Include="Blocks\RockMobileBlockType.cs" />
    <Compile Include="Blocks\Types\Mobile\Cms\Hero.cs" />
    <Compile Include="Blocks\Types\Mobile\Cms\StructuredContentView.cs" />
    <Compile Include="Blocks\Types\Mobile\Communication\CommunicationListSubscribe.cs" />
    <Compile Include="Blocks\Types\Mobile\Communication\CommunicationView.cs" />
    <Compile Include="Blocks\Types\Mobile\Events\CalendarEventItemOccurrenceView.cs" />
    <Compile Include="Blocks\Types\Mobile\Events\CalendarEventList.cs" />
    <Compile Include="Blocks\Types\Mobile\Events\CalendarView.cs" />
    <Compile Include="Blocks\Types\Mobile\Events\EventItemOccurrenceListByAudienceLava.cs" />
    <Compile Include="Blocks\Types\Mobile\Groups\GroupAttendanceEntry.cs" />
    <Compile Include="Blocks\Types\Mobile\Groups\GroupEdit.cs" />
    <Compile Include="Blocks\Types\Mobile\Groups\GroupMemberEdit.cs" />
    <Compile Include="Blocks\Types\Mobile\Groups\GroupMemberList.cs" />
    <Compile Include="Blocks\Types\Mobile\Groups\GroupMemberView.cs" />
    <Compile Include="Blocks\Types\Mobile\Groups\GroupView.cs" />
    <Compile Include="Blocks\Types\Mobile\Prayer\PrayerRequestDetails.cs" />
    <Compile Include="Blocks\Types\Mobile\Prayer\PrayerSession.cs" />
    <Compile Include="Blocks\Types\Mobile\Prayer\PrayerSessionSetup.cs" />
    <Compile Include="Bulk\BulkImport\InteractionsImport.cs" />
    <Compile Include="Bulk\BulkImport\InteractionImport.cs" />
    <Compile Include="CheckIn\CheckinManagerHelper.cs" />
    <Compile Include="CheckIn\LocalDeviceConfiguration.cs" />
    <Compile Include="CheckIn\RosterAttendee.cs" />
    <Compile Include="Communication\CommunicationHelper.cs" />
    <Compile Include="Communication\IRockMobilePush.cs" />
    <Compile Include="Communication\PushData.cs" />
    <Compile Include="Communication\CreateMessageResult.cs" />
    <Compile Include="Communication\Transport\EmailSendResponse.cs" />
    <Compile Include="Communication\EmailTransportComponent.cs" />
    <Compile Include="Communication\Transport\RockMobilePush.cs" />
    <Compile Include="Communication\Transport\SafeSenderResult.cs" />
    <Compile Include="Communication\CommunicationTemplateHelper.cs" />
    <Compile Include="Data\DecimalPrecisionAttribute.cs" />
    <Compile Include="Data\DecimalPrecisionAttributeConvention.cs" />
    <Compile Include="Data\SaveChangesResult.cs" />
    <Compile Include="Data\SaveChangesArgs.cs" />
    <Compile Include="Field\Types\ConnectionRequestActivityFieldType.cs" />
    <Compile Include="Field\Types\LocationListFieldType.cs" />
    <Compile Include="Field\Types\StepFieldType.cs" />
    <Compile Include="Field\Types\InteractionChannelInteractionComponentFieldType.cs" />
    <Compile Include="Field\Types\AchievementTypeFieldType.cs" />
    <Compile Include="Jobs\AutoOpenLocations.cs" />
    <Compile Include="Jobs\CollectHostingMetrics.cs" />
    <Compile Include="Jobs\ContentChannelItemSelfUpdate.cs" />
    <Compile Include="Jobs\JobMigration.cs" />
    <Compile Include="Jobs\PostInstallDataMigrations.cs" />
    <Compile Include="Jobs\PostV110DataMigrationsResponseCodeIndex.cs" />
    <Compile Include="Jobs\PostV110DataMigrationsUpdateRelatedDataViewId.cs" />
    <Compile Include="Jobs\PostV12DataMigrationsAddStatusIndexToCommunicationRecipient.cs" />
    <Compile Include="Jobs\PostV12DataMigrationsAddIndexToCommunication.cs" />
    <Compile Include="Jobs\PostV12DataMigrationsAddInteractionIndexes.cs" />
    <Compile Include="Jobs\RockJobWarningException.cs" />
    <Compile Include="Jobs\CampaignManager.cs" />
    <Compile Include="Jobs\SendGroupAttendanceDigest.cs" />
    <Compile Include="Communication\SendMessageResult.cs" />
    <Compile Include="Jobs\PostV110DataMigrationsUpdateDateKeyValues.cs" />
    <Compile Include="Jobs\PostV103DataMigrationsSpiritualGifts.cs" />
    <Compile Include="Lava\Blocks\CalendarEventsLavaDataSource.cs" />
    <Compile Include="Lava\Blocks\EventScheduledInstance.cs" />
    <Compile Include="Lava\Blocks\InteractionWrite.cs" />
    <Compile Include="Lava\Blocks\InteractionContentChannelItemWrite.cs" />
    <Compile Include="Lava\Blocks\IRockLavaBlock.cs" />
    <Compile Include="Lava\Blocks\CalendarEvents.cs" />
    <Compile Include="Lava\LavaElementAttributes.cs" />
    <Compile Include="Lava\LavaFileSystem.cs" />
    <Compile Include="Logging\IRockLogReader.cs" />
    <Compile Include="Logging\RockLogEvent.cs" />
    <Compile Include="Logging\RockLogSystemSettings.cs" />
    <Compile Include="Logging\RockSerilogReader.cs" />
    <Compile Include="Model\AchievementAttemptService.Partial.cs" />
    <Compile Include="Model\CodeGenerated\WebFarmNodeLogService.cs" />
    <Compile Include="Model\CodeGenerated\WebFarmNodeService.cs" />
    <Compile Include="Model\WebFarmNodeLog.cs" />
    <Compile Include="Model\WebFarmNode.cs" />
    <Compile Include="Model\AttendanceCheckInSession.cs" />
    <Compile Include="Model\AuthClaim.cs" />
    <Compile Include="Model\AuthClient.cs" />
    <Compile Include="Model\AuthClientService.Partial.cs" />
    <Compile Include="Model\AuthScope.cs" />
    <Compile Include="Model\CodeGenerated\AttendanceCheckInSessionService.cs" />
    <Compile Include="Model\CodeGenerated\AuthClaimService.cs" />
    <Compile Include="Model\CodeGenerated\AuthClientService.cs" />
    <Compile Include="Model\CodeGenerated\AuthScopeService.cs" />
    <Compile Include="Model\CodeGenerated\IdentityVerificationCodeService.cs" />
    <Compile Include="Model\CodeGenerated\IdentityVerificationService.cs" />
    <Compile Include="Model\ConnectionRequestService.Partial.cs" />
    <Compile Include="Model\DocumentService.Partial.cs" />
    <Compile Include="Model\FinancialPaymentDetailService.Partial.cs" />
    <Compile Include="Model\GroupSyncService.Partial.cs" />
    <Compile Include="Plugin\HotFixes\139_ProfileEdit_RequireGender.cs" />
    <Compile Include="Plugin\HotFixes\138_MigrationRollupsFor11_4_1.cs" />
    <Compile Include="Plugin\HotFixes\137_MigrationRollupsFor11_4_0.cs" />
    <Compile Include="Plugin\HotFixes\136_MigrationRollupsFor11_3_0.cs" />
    <Compile Include="Plugin\HotFixes\135_MigrationRollupsFor11_2_0.cs" />
    <Compile Include="Plugin\HotFixes\134_AddDocumentsToPersonMerge.cs" />
    <Compile Include="Plugin\HotFixes\133_MigrationRollupsFor11_1_2.cs" />
    <Compile Include="Plugin\HotFixes\132_CheckinClientInstaller.cs" />
    <Compile Include="Reporting\DataFilter\Person\CreatedNotesFilter.cs" />
    <Compile Include="Reporting\DataSelect\Person\CreatedNotesCountSelect.cs" />
    <Compile Include="Reporting\ReportGetQueryableArgs.cs" />
    <Compile Include="Reporting\RockReportingException.cs" />
    <Compile Include="Plugin\HotFixes\131_MigrationRollupsFor11_1_1.cs" />
    <Compile Include="Plugin\HotFixes\130_ServerCheckinPrinterCutter.cs" />
    <Compile Include="Plugin\HotFixes\129_MigrationRollupsFor11_1_0.cs" />
    <Compile Include="Security\Authentication\ClaimExtensionMethods.cs" />
    <Compile Include="Security\Authentication\OidcClient.cs" />
    <Compile Include="SystemGuid\Badge.cs" />
    <Compile Include="SystemGuid\AuthScope.cs" />
    <Compile Include="SystemKey\DeviceAttributeKey.cs" />
    <Compile Include="SystemKey\TwilioAttributeKey.cs" />
    <Compile Include="Transactions\AchievementsProcessTransaction.cs" />
    <Compile Include="Utility\Enums\PushOpenAction.cs" />
    <Compile Include="Utility\ExtensionMethods\StreamExtensions.cs" />
    <Compile Include="Utility\KeyHelper.cs" />
    <Compile Include="Utility\ExtensionMethods\Request.cs" />
    <Compile Include="Utility\TaskActivityMessageHub.cs" />
    <Compile Include="Utility\RockSerializableList.cs" />
    <Compile Include="Utility\RockSerializableDictionary.cs" />
    <Compile Include="Model\CampaignConnectionItem.cs" />
    <Compile Include="Model\IdentityVerification.cs" />
    <Compile Include="Model\IdentityVerificationCode.cs" />
    <Compile Include="Model\IdentityVerificationCodeService.Partial.cs" />
    <Compile Include="Model\IdentityVerificationService.Partial.cs" />
    <Compile Include="Plugin\HotFixes\105_PageParameterFilterBlock.cs" />
    <Compile Include="Plugin\HotFixes\104_MigrationRollupsFor10_3_0.cs" />
    <Compile Include="Plugin\HotFixes\117_FieldContainerXAMLMigration.cs" />
    <Compile Include="Plugin\HotFixes\116_MigrationRollupsFor10_3_4.cs" />
    <Compile Include="Plugin\HotFixes\115_RegistrationLinkage.cs" />
    <Compile Include="Plugin\HotFixes\109_DisableCommunicationPersonParameter.cs" />
    <Compile Include="Plugin\HotFixes\107_MigrationRollupsFor10_3_1.cs" />
    <Compile Include="Plugin\HotFixes\108_UpdateSpiritualGifts.cs" />
    <Compile Include="Reporting\DataFilter\IRelatedChildDataView.cs" />
    <Compile Include="Storage\AssetStorage\AzureCloudStorageComponent.cs" />
    <Compile Include="SystemGuid\Metric.cs" />
    <Compile Include="Transactions\RunReportTransaction.cs" />
    <Compile Include="Plugin\HotFixes\110_UpdateSpiritualGiftsResultsLava.cs" />
    <Compile Include="Plugin\HotFixes\113_MigrationRollupsFor10_3_2.cs" />
    <Compile Include="Plugin\HotFixes\112_XamlTemplateMigration.cs" />
    <Compile Include="Plugin\HotFixes\111_HideGiftsCategoriesWithNoGifts.cs" />
    <Compile Include="Transactions\PageRenameTransaction.cs" />
    <Compile Include="Logging\RockLogLevel.cs" />
    <Compile Include="Plugin\HotFixes\114_MigrationRollupsFor10_3_3.cs" />
    <Compile Include="Plugin\HotFixes\128_MigrationRollupsFor10_4_1.cs" />
    <Compile Include="Plugin\HotFixes\127_MigrationRollupsFor10_4_0.cs" />
    <Compile Include="Plugin\HotFixes\126_MigrationRollupsFor10_3_7.cs" />
    <Compile Include="Plugin\HotFixes\125_MobileTemplateUpdatesPostAlpha.cs" />
    <Compile Include="Plugin\HotFixes\123_MigrationRollupsFor10_3_6.cs" />
    <Compile Include="Plugin\HotFixes\122_FixContentChannelItemChildItemsOrder.cs" />
    <Compile Include="Plugin\HotFixes\121_MigrationRollupsFor10_3_5.cs" />
    <Compile Include="Plugin\HotFixes\120_StructuredContentTools.cs" />
    <Compile Include="Plugin\HotFixes\119_AddMobileGroupMemberListBlockTemplate.cs" />
    <Compile Include="Plugin\HotFixes\124_AddGroupAttendanceDigestSystemCommunication.cs" />
    <Compile Include="Reporting\DataFilter\Person\StepParticipantsByAttributeValueFilter.cs" />
    <Compile Include="Reporting\DataFilter\Step\StepsAttributeValuesFilter.cs" />
    <Compile Include="SystemKey\CampaignConnectionKey.cs" />
    <Compile Include="Utility\CampaignConnectionHelper.cs" />
    <Compile Include="Utility\Enums\RockCacheablityType.cs" />
    <Compile Include="Utility\Enums\TimeIntervalUnit.cs" />
    <Compile Include="Utility\ExtensionMethods\ICollectionExtensions.cs" />
    <Compile Include="Plugin\HotFixes\106_EnableLavaDefaultSetting.cs" />
    <Compile Include="Utility\Enums\IntervalTimeUnit.cs" />
    <Compile Include="Utility\GuidConverter.cs" />
    <Compile Include="Utility\RockCacheability.cs" />
    <Compile Include="Utility\Settings\RockInstanceConfig.cs" />
    <Compile Include="Utility\Settings\RockInstanceConfigurationService.cs" />
    <Compile Include="Utility\Settings\RockInstanceDatabaseConfiguration.cs" />
    <Compile Include="Utility\TimeInterval.cs" />
    <Compile Include="Utility\TimeIntervalSetting.cs" />
    <Compile Include="Web\Cache\Entities\BinaryFileTypeCache.cs" />
    <Compile Include="Web\Cache\Entities\StepTypeCache.cs" />
    <Compile Include="Web\Cache\Entities\StepProgramCache.cs" />
    <Compile Include="Web\Cache\Entities\ConnectionTypeCache.cs" />
    <Compile Include="Web\Cache\IIHasLifespan.cs" />
    <Compile Include="Logging\IRockLogConfiguration.cs" />
    <Compile Include="Logging\IRockLogger.cs" />
    <Compile Include="Logging\RockLogDomains.cs" />
    <Compile Include="Logging\RockLoggerSerilog.cs" />
    <Compile Include="Logging\RockLogger.cs" />
    <Compile Include="Logging\RockLogConfiguration.cs" />
    <Compile Include="Web\UI\Controls\PageNavButtons.cs" />
    <Compile Include="Web\UI\Controls\Grid\PersonProfileLinkField.cs" />
    <Compile Include="Web\UI\Controls\LocationList.cs" />
    <Compile Include="Web\UI\Controls\Pickers\CacheabilityPicker.cs" />
    <Compile Include="Web\UI\Controls\Pickers\IntervalPicker.cs" />
    <Compile Include="Plugin\HotFixes\118_FixFailedPaymentCommunicationTemplate.cs" />
    <Compile Include="Web\UI\RegistrationInstanceBlock.cs">
      <SubType>ASPXCodeBehind</SubType>
    </Compile>
    <Compile Include="Bulk\BulkImport\AttendancesImport.cs" />
    <Compile Include="Bulk\BulkImport\AttendanceImport.cs" />
    <Compile Include="CheckIn\CheckinConfigurationHelper.cs" />
    <Compile Include="Data\ICampusFilterable.cs" />
    <Compile Include="Data\RelatedEntityHelper.cs" />
    <Compile Include="Field\Types\BlockTemplateFieldType.cs" />
    <Compile Include="Field\Types\ContentChannelsFieldType.cs" />
    <Compile Include="Field\Types\DataEntryRequirementLevelFieldType.cs" />
    <Compile Include="Field\Types\DocumentTypeFieldType.cs" />
    <Compile Include="Field\Types\MetricFieldType.cs" />
    <Compile Include="Field\Types\PersistedDatasetFieldType.cs" />
    <Compile Include="Field\Types\StepProgramStepStatusFieldType.cs" />
    <Compile Include="Field\Types\StepProgramStepTypeFieldType.cs" />
    <Compile Include="Blocks\Types\Mobile\Cms\ContentChannelItemView.cs" />
    <Compile Include="Blocks\Types\Mobile\Cms\LavaItemList.cs" />
    <Compile Include="Field\Types\StructureContentEditorFieldType.cs" />
    <Compile Include="Jobs\StepsAutomation.cs" />
    <Compile Include="Field\Types\SystemCommunicationFieldType.cs" />
    <Compile Include="Financial\HostedGatewayMode.cs" />
    <Compile Include="Jobs\ConnectionRequestWorkflowTriggers.cs" />
    <Compile Include="Jobs\DataViewToWorkflow.cs" />
    <Compile Include="Jobs\SendRsvpReminders.cs" />
    <Compile Include="Jobs\PostV100DataMigrationsSundayDate.cs" />
    <Compile Include="Jobs\PostV100DataMigrationsValueAsNumeric.cs" />
    <Compile Include="Jobs\SendPrayerComments.cs" />
    <Compile Include="Mobile\AdditionalBlockSettings.cs" />
    <Compile Include="Jobs\UpdatePersistedDatasets.cs" />
    <Compile Include="Mobile\AdditionalPageSettings.cs" />
    <Compile Include="Mobile\AdditionalSiteSettings.cs" />
    <Compile Include="Mobile\JsonFields\AttributeFormat.cs" />
    <Compile Include="Mobile\JsonFields\FieldFormat.cs" />
    <Compile Include="Mobile\JsonFields\FieldSetting.cs" />
    <Compile Include="Mobile\JsonFields\FieldSource.cs" />
    <Compile Include="Mobile\JsonFields\PropertyField.cs" />
    <Compile Include="Mobile\MobileExtensions.cs" />
    <Compile Include="Mobile\TabLocation.cs" />
    <Compile Include="Model\CodeGenerated\DocumentService.cs" />
    <Compile Include="Model\CodeGenerated\DocumentTypeService.cs" />
    <Compile Include="Model\CodeGenerated\EntityCampusFilterService.cs" />
    <Compile Include="Model\CodeGenerated\GroupDemographicTypeService.cs" />
    <Compile Include="Model\CodeGenerated\GroupDemographicValueService.cs" />
    <Compile Include="Model\CodeGenerated\PersistedDatasetService.cs" />
    <Compile Include="Model\CodeGenerated\SmsPipelineService.cs" />
    <Compile Include="Model\CodeGenerated\RegistrationTemplatePlacementService.cs" />
    <Compile Include="Model\CodeGenerated\RelatedEntityService.cs" />
    <Compile Include="Model\CodeGenerated\AchievementAttemptService.cs" />
    <Compile Include="Model\CodeGenerated\AchievementTypePrerequisiteService.cs" />
    <Compile Include="Model\CodeGenerated\AchievementTypeService.cs" />
    <Compile Include="Model\CodeGenerated\SystemCommunicationService.cs" />
    <Compile Include="Model\DocumentTypeService.Partial.cs" />
    <Compile Include="Model\EntityCampusFilter.cs" />
    <Compile Include="Model\RegistrationInstanceService.partial.cs" />
    <Compile Include="Model\RegistrationRegistrantService.partial.cs" />
    <Compile Include="Model\RegistrationTemplatePlacement.cs" />
    <Compile Include="Model\RegistrationTemplatePlacementService.partial.cs" />
    <Compile Include="Model\RelatedEntity.cs" />
    <Compile Include="Model\GroupDemographicType.cs" />
    <Compile Include="Model\GroupDemographicValue.cs" />
    <Compile Include="Model\PersistedDataset.cs" />
    <Compile Include="Model\Document.cs" />
    <Compile Include="Model\DocumentType.cs" />
    <Compile Include="Model\PersistedDatasetService.Partial.cs" />
    <Compile Include="Model\SmsPipeline.cs" />
    <Compile Include="Model\RelatedEntityService.Partial.cs" />
    <Compile Include="Model\StepTypeService.Partial.cs" />
    <Compile Include="Model\StepService.Partial.cs" />
    <Compile Include="Model\AchievementAttempt.cs" />
    <Compile Include="Model\AchievementTypePrerequisite.cs" />
    <Compile Include="Model\AchievementTypeService.Partial.cs" />
    <Compile Include="Model\AchievementType.cs" />
    <Compile Include="Model\SystemCommunication.cs" />
    <Compile Include="Net\ClientInformation.cs" />
    <Compile Include="Badge\Component\Steps.cs" />
    <Compile Include="Plugin\HotFixes\095_PrayerRequestCommentsNotificationEmailTemplate.cs" />
    <Compile Include="Plugin\HotFixes\094_AchievementPagesAndBlocks.cs" />
    <Compile Include="Plugin\HotFixes\093_UpdateRockShopUI.cs" />
    <Compile Include="Plugin\HotFixes\100_MigrationRollupsFor10_2_1.cs" />
    <Compile Include="Plugin\HotFixes\099_MigrationRollupsFor10_2_0.cs" />
    <Compile Include="Plugin\HotFixes\102_RapidAttendanceEntry.cs" />
    <Compile Include="Plugin\HotFixes\101_RegistrationInstanceGroupPlacement.cs" />
    <Compile Include="Plugin\HotFixes\103_GroupPlacementUpdates.cs" />
    <Compile Include="Reporting\DataFilter\Group\LocationDataViewFilter.cs" />
    <Compile Include="Reporting\DataFilter\RelatedDataViewFilterBase.cs" />
    <Compile Include="Reporting\DataFilter\Person\PrimaryCampusesFilter.cs" />
    <Compile Include="Reporting\DataFilter\Person\PrimaryCampusFilter.cs" />
    <Compile Include="Storage\AssetStorage\GoogleCloudStorageComponent.cs" />
    <Compile Include="Storage\Common\GoogleCloudStorage.cs" />
    <Compile Include="Storage\Provider\GoogleCloudStorageProvider.cs" />
    <Compile Include="SystemGuid\Person.cs" />
    <Compile Include="SystemGuid\SystemCommunication.cs" />
    <Compile Include="SystemKey\CountryAttributeKey.cs" />
    <Compile Include="Transactions\ITransactionWithProgress.cs" />
    <Compile Include="Transactions\RegisterControllersTransaction.cs" />
    <Compile Include="Transactions\RunDataViewTransaction.cs" />
    <Compile Include="Transactions\StreakTypeRebuildTransaction.cs" />
    <Compile Include="Transactions\StreakTypeExclusionChangeTransaction.cs" />
    <Compile Include="Transactions\AchievementAttemptChangeTransaction.cs" />
    <Compile Include="UniversalSearch\IndexModels\DocumentIndex.cs" />
    <Compile Include="Reporting\ReportOutputBuilder.cs" />
    <Compile Include="Reporting\ReportTemplateBuilder.cs" />
    <Compile Include="Utility\ExtensionMethods\ExpandoObjectExtensions.cs" />
    <Compile Include="Utility\ExtensionMethods\HttpContextExtensions.cs" />
    <Compile Include="Utility\ExtensionMethods\TypeExtensions.cs" />
    <Compile Include="Utility\LazyDictionary.cs" />
    <Compile Include="Utility\SingleOrArrayJsonConverter.cs" />
    <Compile Include="Web\Cache\Entities\AssessmentTypeCache.cs" />
    <Compile Include="Web\Cache\Entities\ContentChannelTypeCache.cs" />
    <Compile Include="Web\Cache\Entities\DocumentTypeCache.cs" />
    <Compile Include="Web\Cache\Entities\PersistedDatasetCache.cs" />
    <Compile Include="Web\Cache\Entities\Obsolete\PersonBadgeCache.cs" />
    <Compile Include="Web\Cache\Entities\AchievementTypePrerequisiteCache.cs" />
    <Compile Include="Web\Cache\Entities\AchievementTypeCache.cs" />
    <Compile Include="Web\Cache\NonEntities\EntityDocumentTypesCache.cs" />
    <Compile Include="Web\Cache\NonEntities\PersistedDatasetValueCache.cs" />
    <Compile Include="Web\RockCustomSettingsProvider.cs" />
    <Compile Include="Web\IRockCustomSettingsUserControl.cs" />
    <Compile Include="Blocks\IRockMobileBlockType.cs" />
    <Compile Include="Blocks\RockBlockType.cs" />
    <Compile Include="Blocks\BlockActionResult.cs" />
    <Compile Include="Web\RockCustomSettingsUserControlProvider.cs" />
    <Compile Include="Net\RockRequestContext.cs" />
    <Compile Include="Attribute\TargetTypeAttribute.cs" />
    <Compile Include="Blocks\Types\Mobile\Cms\Content.cs" />
    <Compile Include="Blocks\Types\Mobile\Cms\Login.cs" />
    <Compile Include="Blocks\Types\Mobile\Cms\ProfileDetails.cs" />
    <Compile Include="Blocks\Types\Mobile\Cms\Register.cs" />
    <Compile Include="Blocks\Types\Mobile\Cms\WorkflowEntry.cs" />
    <Compile Include="Communication\RockSMSMessageRecipient.cs" />
    <Compile Include="Communication\RockPushMessageRecipient.cs" />
    <Compile Include="Communication\RockEmailMessageRecipient.cs" />
    <Compile Include="Communication\RockMessageRecipient.cs" />
    <Compile Include="Chart\ChartJsTimeSeriesDataFactory.cs" />
    <Compile Include="Chart\FlotChartDataSet.cs" />
    <Compile Include="Chart\TimeSeriesChartDataPoint.cs" />
    <Compile Include="Communication\SmsActions\SmsActionComponent.cs" />
    <Compile Include="Communication\SmsActions\SmsActionContainer.cs" />
    <Compile Include="Communication\SmsActions\SmsActionLaunchWorkflow.cs" />
    <Compile Include="Communication\SmsActions\SmsActionReply.cs" />
    <Compile Include="Communication\SmsActions\SmsActionConversations.cs" />
    <Compile Include="Communication\SmsActions\SmsActionOutcome.cs" />
    <Compile Include="Communication\SmsActions\SmsMessage.cs" />
    <Compile Include="Crm\ConnectionStatusChangeReport\ConnectionStatusChangeReportBuilder.cs" />
    <Compile Include="Crm\ConnectionStatusChangeReport\ConnectionStatusChangeReportData.cs" />
    <Compile Include="Crm\ConnectionStatusChangeReport\ConnectionStatusChangeReportSettings.cs" />
    <Compile Include="Crm\ConnectionStatusChangeReport\ConnectionStatusChangeEventInfo.cs" />
>>>>>>> bc6b1747
    <Compile Include="Field\FieldVisibilityRules.cs" />
    <Compile Include="Field\Types\AssetFieldType.cs" />
    <Compile Include="Field\Types\AssetStorageProviderFieldType.cs" />
    <Compile Include="Field\Types\AssessmentTypesFieldType.cs" />
    <Compile Include="Field\Types\ConditionalScaleFieldType.cs" />
    <Compile Include="Jobs\RockTriggerListener.cs" />
    <Compile Include="Jobs\GroupLeaderAbsenceNotifications.cs" />
    <Compile Include="Jobs\PostV90DataMigrationsScheduledTransactionNotesToHistory.cs" />
    <Compile Include="Jobs\SendAssessmentReminders.cs" />
    <Compile Include="Field\Types\StreakTypeFieldType.cs" />
    <Compile Include="Jobs\SendGroupScheduleNotifications.cs" />
    <Compile Include="Lava\Blocks\JsonProperty.cs" />
    <Compile Include="Model\CodeGenerated\GroupMemberAssignmentService.cs" />
    <Compile Include="Model\CodeGenerated\GroupMemberScheduleTemplateService.cs" />
    <Compile Include="Field\EntitySingleSelectionListFieldTypeBase.cs" />
    <Compile Include="Field\Types\StepProgramFieldType.cs" />
    <Compile Include="Field\Types\RegistryEntryFieldType.cs" />
    <Compile Include="Field\Types\ValueFilterFieldType.cs" />
    <Compile Include="Financial\HostedPaymentInfoControlOptions.cs" />
    <Compile Include="Financial\IGatewayComponent.cs" />
    <Compile Include="Financial\IHostedGatewayComponent.cs" />
    <Compile Include="Financial\IHostedGatewayPaymentControlTokenEvent.cs" />
    <Compile Include="Jobs\PostV90DataMigrations.cs" />
    <Compile Include="Jobs\PostV90DataMigrationsForDISC.cs" />
    <Compile Include="Financial\IWebhookGatewayComponent.cs" />
    <Compile Include="Jobs\ChargeFutureTransactions.cs" />
    <Compile Include="Lava\Shortcodes\ScheduledContent.cs" />
    <Compile Include="Financial\AutomatedPaymentProcessor.cs" />
    <Compile Include="Financial\AutomatedPaymentArgs.cs" />
    <Compile Include="Financial\IAutomatedGatewayComponent.cs" />
    <Compile Include="Financial\IThreeStepGatewayComponent.cs" />
    <Compile Include="Model\Assessment.cs" />
    <Compile Include="Model\AssessmentService.Partial.cs" />
    <Compile Include="Model\AssessmentType.cs" />
    <Compile Include="Model\CodeGenerated\AssessmentService.cs" />
    <Compile Include="Model\CodeGenerated\AssessmentTypeService.cs" />
    <Compile Include="Model\AttendanceData.cs" />
    <Compile Include="Model\CodeGenerated\CommunicationResponseService.cs" />
    <Compile Include="Model\CodeGenerated\StreakService.cs" />
    <Compile Include="Model\CodeGenerated\StreakTypeExclusionService.cs" />
    <Compile Include="Model\CodeGenerated\StreakTypeService.cs" />
    <Compile Include="Model\CodeGenerated\SmsActionService.cs" />
    <Compile Include="Model\CodeGenerated\NoteAttachmentService.cs" />
    <Compile Include="Model\CodeGenerated\PersonScheduleExclusionService.cs" />
    <Compile Include="Model\CodeGenerated\StepWorkflowService.cs" />
    <Compile Include="Model\CodeGenerated\StepWorkflowTriggerService.cs" />
    <Compile Include="Model\StreakTypeExclusionService.Partial.cs" />
    <Compile Include="Model\StreakService.Partial.cs" />
    <Compile Include="Model\StreakTypeService.Partial.cs" />
    <Compile Include="Model\GroupLocationScheduleConfig.cs" />
    <Compile Include="Model\GroupMemberAssignment.cs" />
    <Compile Include="Model\GroupMemberAssignmentService.Partial.cs" />
    <Compile Include="Model\GroupMemberScheduleTemplate.cs" />
    <Compile Include="Model\CodeGenerated\RegistrationTemplateFeeItemService.cs" />
    <Compile Include="Model\CodeGenerated\StepProgramService.cs" />
    <Compile Include="Model\CodeGenerated\StepService.cs" />
    <Compile Include="Model\CodeGenerated\StepStatusService.cs" />
    <Compile Include="Model\CodeGenerated\StepTypePrerequisiteService.cs" />
    <Compile Include="Model\CodeGenerated\StepTypeService.cs" />
    <Compile Include="Model\CommunicationResponse.cs" />
    <Compile Include="Model\CommunicationResponseService.partial.cs" />
    <Compile Include="Model\ConflictProfileService.cs" />
    <Compile Include="Model\EQInventoryService.cs" />
    <Compile Include="Model\StreakType.cs" />
    <Compile Include="Model\StreakTypeExclusion.cs" />
    <Compile Include="Model\SmsAction.cs" />
    <Compile Include="Model\SmsActionService.Partial.cs" />
    <Compile Include="Model\GroupLocationHistoricalService.Partial.cs" />
    <Compile Include="Model\MotivatorService.cs" />
    <Compile Include="Model\NoteAttachment.cs" />
    <Compile Include="Model\PersonScheduleExclusionService.Partial.cs" />
    <Compile Include="Model\PersonScheduleExclusion.cs" />
    <Compile Include="Model\RegistrationTemplateFeeItem.cs" />
    <Compile Include="Model\SpiritualGiftsService.cs" />
    <Compile Include="Bulk\BulkExport\AttributesExport.cs" />
    <Compile Include="Bulk\BulkExport\FinancialTransactionExport.cs" />
    <Compile Include="Bulk\BulkExport\FinancialTransactionExportOptions.cs" />
    <Compile Include="Bulk\BulkExport\FinancialTransactionsExport.cs" />
    <Compile Include="Bulk\BulkExport\ModelExport.cs" />
    <Compile Include="Bulk\BulkExport\ExportOptions.cs" />
    <Compile Include="Bulk\BulkExport\LocationExport.cs" />
    <Compile Include="Bulk\BulkExport\ExportResult.cs" />
    <Compile Include="Bulk\BulkExport\PeopleExport.cs" />
    <Compile Include="Bulk\BulkExport\PersonExport.cs" />
    <Compile Include="CheckIn\CheckInEditFamilyBlock.cs">
      <SubType>ASPXCodeBehind</SubType>
    </Compile>
    <Compile Include="CheckIn\CheckInMessage.cs" />
    <Compile Include="CheckIn\CheckInSearchBlock.cs">
      <SubType>ASPXCodeBehind</SubType>
    </Compile>
    <Compile Include="CheckIn\Registration\FamilyRegistrationState.cs" />
    <Compile Include="Data\NoAttributeFilterExpression.cs" />
    <Compile Include="Field\ICachedEntitiesFieldType.cs" />
    <Compile Include="Field\Types\RegistrationTemplatesFieldType.cs" />
    <Compile Include="Jobs\NoRetryAggregateException.cs" />
    <Compile Include="Jobs\NoRetryException.cs" />
    <Compile Include="Jobs\PostV84DataMigrations.cs" />
    <Compile Include="Lava\Shortcodes\Scripturize.cs" />
    <Compile Include="Lava\Shortcodes\LavaShortcodeMetaDataAttribute.cs" />
    <Compile Include="Badge\Component\Assessment.cs" />
    <Compile Include="Model\Step.cs" />
    <Compile Include="Model\Streak.cs" />
    <Compile Include="Model\StepWorkflow.cs" />
    <Compile Include="Model\StepWorkflowTrigger.cs" />
    <Compile Include="Model\StepTypePrerequisite.cs" />
    <Compile Include="Model\StepType.cs" />
    <Compile Include="Model\StepStatus.cs" />
    <Compile Include="Model\StepProgram.cs" />
    <Compile Include="Model\StepWorkflowTriggerService.Partial.cs" />
    <Compile Include="Badge\Component\StreakEngagement.cs" />
    <Compile Include="Plugin\HotFixes\051_SparkData.cs" />
    <Compile Include="Model\AttributeMatrixService.Partial.cs" />
    <Compile Include="Plugin\HotFixes\052_MigrationRollupsForV8_1.cs" />
    <Compile Include="Plugin\HotFixes\053_DuplicateDataIntegrityReports.cs" />
    <Compile Include="Plugin\HotFixes\054_MigrationRollupsForV8_2.cs" />
    <Compile Include="Plugin\HotFixes\055_MigrationRollupsForV8_3.cs" />
    <Compile Include="Plugin\HotFixes\056_MigrationRollupsForV8_4.cs" />
    <Compile Include="Plugin\HotFixes\057_MigrationRollupsForV8_5.cs" />
    <Compile Include="Plugin\HotFixes\058_CheckinRegistration.cs" />
    <Compile Include="Plugin\HotFixes\059_MigrationRollupsForV8_5_2.cs" />
    <Compile Include="Plugin\HotFixes\060_MigrationRollupsForV8_6.cs" />
    <Compile Include="Plugin\HotFixes\061_MigrationRollupsForV8_6_2.cs" />
    <Compile Include="Plugin\HotFixes\062_MigrationRollupsForV8_7.cs" />
    <Compile Include="Plugin\HotFixes\063_WhitelistBlacklist.cs" />
    <Compile Include="Plugin\HotFixes\064_MigrationRollupsForV8_7_2.cs" />
    <Compile Include="Plugin\HotFixes\065_ThresholdValue.cs" />
    <Compile Include="Plugin\HotFixes\066_MigrationRollupsForV8_7_3.cs" />
    <Compile Include="Plugin\HotFixes\067_MigrationRollupsForV8_7_4.cs" />
    <Compile Include="Plugin\HotFixes\068_MigrationRollupsForV8_7_5.cs" />
    <Compile Include="Plugin\HotFixes\069_MigrationRollupsForV8_7_6.cs" />
    <Compile Include="Plugin\HotFixes\070_MigrationRollupsForV8_7_7.cs" />
    <Compile Include="Plugin\HotFixes\071_BlacklistBlankFix.cs" />
    <Compile Include="Plugin\HotFixes\072_RemoveDoNotDisturb.cs" />
    <Compile Include="Plugin\HotFixes\073_MigrationRollupsForV8_8.cs" />
    <Compile Include="Plugin\HotFixes\086_MigrationRollupsForV9_2_0.cs" />
    <Compile Include="Plugin\HotFixes\085_UpdateRegistrationRegistrantFeeIds.cs" />
    <Compile Include="Plugin\HotFixes\084_FixSpiritualGiftsAssessmentBadge.cs" />
    <Compile Include="Plugin\HotFixes\083_MigrationRollupsForV9_1_0.cs" />
    <Compile Include="Plugin\HotFixes\074_MigrationRollupsForV8_8_1.cs" />
    <Compile Include="Plugin\HotFixes\092_DiscProfileAttributeFix.cs" />
    <Compile Include="Plugin\HotFixes\091_SecureGetImpersonationParameter.cs" />
    <Compile Include="Plugin\HotFixes\090_FixNonCashCurrencyDefinedValue.cs" />
    <Compile Include="Plugin\HotFixes\089_MigrationRollupsForV9_3.cs" />
    <Compile Include="Plugin\HotFixes\088_FixAttributeQualifierMotivatorDefinedType.cs" />
    <Compile Include="Plugin\HotFixes\087_AddNonCashAssetTypes.cs" />
    <Compile Include="Plugin\HotFixes\098_FixContributionStatementLava.cs" />
    <Compile Include="Plugin\HotFixes\097_FamilyAnalyticsProcChange.cs" />
    <Compile Include="Plugin\HotFixes\096_MigrationRollupsForV9_5.cs" />
    <Compile Include="Plugin\HotFixes\HotFixMigrationResource.Designer.cs">
      <AutoGen>True</AutoGen>
      <DesignTime>True</DesignTime>
      <DependentUpon>HotFixMigrationResource.resx</DependentUpon>
    </Compile>
    <Compile Include="Reporting\DataFilter\BenevolenceRequest\BenevolenceResultDataViewFilter.cs" />
    <Compile Include="Reporting\DataFilter\BenevolenceResult\BenevolenceRequestDataViewFilter.cs" />
    <Compile Include="Reporting\DataFilter\Person\AttendanceDataViewFilter.cs" />
    <Compile Include="Reporting\DataFilter\Person\HasDuplicateEmailFilter.cs" />
    <Compile Include="Reporting\DataFilter\Person\HasDuplicatePhoneFilter.cs" />
    <Compile Include="Reporting\DataFilter\Person\StepsTakenFilter.cs" />
    <Compile Include="Reporting\DataFilter\Person\InteractionDataViewFilter.cs" />
    <Compile Include="Reporting\DataFilter\Person\InteractionsFilter.cs" />
    <Compile Include="Reporting\DataFilter\Person\StepDataViewFilter.cs" />
    <Compile Include="Reporting\DataSelect\Person\InteractionCountSelect.cs" />
    <Compile Include="Reporting\DataSelect\Person\InteractionDateSelect.cs" />
    <Compile Include="SystemGuid\AssessmentType.cs" />
    <Compile Include="SystemGuid\ContentChannelType.cs" />
    <Compile Include="SystemGuid\Layout.cs" />
    <Compile Include="SystemGuid\PageRoute.cs" />
    <Compile Include="Transactions\GroupScheduleCancellationTransaction.cs" />
    <Compile Include="Transactions\SaveHistoryTransaction.cs" />
    <Compile Include="Transactions\StepChangeTransaction.cs" />
    <Compile Include="Utility\TimePeriod.cs" />
    <Compile Include="Utility\EntityCoding\CodingHelper.cs" />
    <Compile Include="Utility\EntityCoding\EncodedEntity.cs" />
    <Compile Include="Utility\EntityCoding\EntityCoder.cs" />
    <Compile Include="Utility\EntityCoding\EntityDecoder.cs" />
    <Compile Include="Utility\EntityCoding\EntityPath.cs" />
    <Compile Include="Utility\EntityCoding\EntityPathComponent.cs" />
    <Compile Include="Utility\EntityCoding\EntityProcessor.cs" />
    <Compile Include="Utility\EntityCoding\ExportedEntitiesContainer.cs" />
    <Compile Include="Utility\EntityCoding\IEntityProcessor.cs" />
    <Compile Include="Utility\EntityCoding\IExporter.cs" />
    <Compile Include="Utility\EntityCoding\Processors\AttributeProcessor.cs" />
    <Compile Include="Utility\EntityCoding\Processors\AttributeValueProcessor.cs" />
    <Compile Include="Utility\EntityCoding\Processors\WorkflowActionFormProcessor.cs" />
    <Compile Include="Utility\EntityCoding\Processors\WorkflowActivityTypeProcessor.cs" />
    <Compile Include="Utility\EntityCoding\Processors\WorkflowTypeProcessor.cs" />
    <Compile Include="Utility\EntityCoding\QueuedEntity.cs" />
    <Compile Include="Utility\EntityCoding\Reference.cs" />
    <Compile Include="Utility\EntityCoding\WorkflowTypeExporter.cs" />
    <Compile Include="Utility\EnumOrderAttribute.cs" />
    <Compile Include="Utility\ExtensionMethods\DictionaryExtensions.cs" />
    <Compile Include="Utility\ExtensionMethods\DictionaryFieldExtensions.cs" />
    <Compile Include="Utility\ExtensionMethods\EnumUtilityExtensions.cs" />
    <Compile Include="Utility\ExtensionMethods\ScheduleExtensions.cs" />
    <Compile Include="Mobile\MobileHelper.cs" />
    <Compile Include="Utility\JsonInterfaceContractResolver.cs" />
    <Compile Include="Utility\DynamicPropertyMapContractResolver.cs" />
    <Compile Include="Utility\RockObsolete.cs" />
    <Compile Include="SystemGuid\SystemSetting.cs" />
    <Compile Include="SystemKey\GroupTypeAttributeKey.cs" />
    <Compile Include="Utility\RockColor.cs" />
    <Compile Include="Utility\RockDynamic.cs" />
    <Compile Include="Utility\Scripturize.cs" />
    <Compile Include="Utility\ExtensionMethods\StringRockExtensions.cs" />
    <Compile Include="Utility\WebRequestHelper.cs" />
    <Compile Include="Web\Cache\Entities\BlockCache.cs" />
    <Compile Include="Web\Cache\Entities\CampusCache.cs" />
    <Compile Include="Web\Cache\Entities\RegistrationTemplateFormFieldCache.cs" />
    <Compile Include="Web\Cache\Entities\ContentChannelCache.cs" />
    <Compile Include="Web\Cache\Entities\StreakTypeExclusionCache.cs" />
    <Compile Include="Web\Cache\Entities\StreakTypeCache.cs" />
    <Compile Include="Web\Cache\Entities\EventCalendarCache.cs" />
    <Compile Include="Web\Cache\Entities\GroupTypeCache.cs" />
    <Compile Include="Web\Cache\Entities\InteractionChannelCache.cs" />
    <Compile Include="Web\Cache\Entities\InteractionComponentCache.cs" />
    <Compile Include="Web\Cache\Entities\LavaShortcodeCache.cs" />
    <Compile Include="Web\Cache\Entities\NoteTypeCache.cs" />
    <Compile Include="Web\Cache\Entities\Obsolete\CachedEntity.cs" />
    <Compile Include="Web\Cache\Entities\Obsolete\CachedModel.cs" />
    <Compile Include="Web\Cache\Entities\Obsolete\RockMemoryCache.cs" />
    <Compile Include="Web\Cache\Entities\BadgeCache.cs" />
    <Compile Include="Web\Cache\Entities\RestActionCache.cs" />
    <Compile Include="Web\Cache\Entities\RestControllerCache.cs" />
    <Compile Include="Web\Cache\Entities\SignalTypeCache.cs" />
    <Compile Include="Web\Cache\Entities\SmsActionCache.cs" />
    <Compile Include="Web\Cache\Entities\WorkflowActionFormAttributeCache.cs" />
    <Compile Include="Web\Cache\Entities\WorkflowActionFormCache.cs" />
    <Compile Include="Web\Cache\Entities\WorkflowActionTypeCache.cs" />
    <Compile Include="Web\Cache\Entities\WorkflowActivityTypeCache.cs" />
    <Compile Include="Web\Cache\Entities\WorkflowTypeCache.cs" />
    <Compile Include="Web\Cache\ICacheable.cs" />
    <Compile Include="Web\Cache\IItemCache.cs" />
    <Compile Include="Web\Cache\EntityItemCache.cs" />
    <Compile Include="Web\Cache\NonEntities\EntityNoteTypesCache.cs" />
    <Compile Include="Web\Cache\NonEntities\IdFromGuidCache.cs" />
    <Compile Include="Web\Cache\NonEntities\WorkflowTriggersCache.cs" />
    <Compile Include="Web\Cache\RockCache.cs" />
    <Compile Include="Web\Cache\IRockCacheManager.cs" />
    <Compile Include="Web\Cache\ItemCache.cs" />
    <Compile Include="Web\Cache\EntityCache.cs" />
    <Compile Include="Web\Cache\IEntityCache.cs" />
    <Compile Include="Web\Cache\RockCacheManager.cs" />
    <Compile Include="Web\Cache\ModelCache.cs" />
    <Compile Include="Web\Cache\Entities\AttributeCache.cs" />
    <Compile Include="Web\Cache\Entities\BlockTypeCache.cs" />
    <Compile Include="Web\Cache\Entities\CategoryCache.cs" />
    <Compile Include="Web\Cache\Entities\DefinedTypeCache.cs" />
    <Compile Include="Web\Cache\Entities\DefinedValueCache.cs" />
    <Compile Include="Web\Cache\Entities\EntityTypeCache.cs" />
    <Compile Include="Web\Cache\Entities\FieldTypeCache.cs" />
    <Compile Include="Web\Cache\Entities\LayoutCache.cs" />
    <Compile Include="Web\Cache\Entities\PageCache.cs" />
    <Compile Include="Web\Cache\Entities\SiteCache.cs" />
    <Compile Include="Web\Cache\NonEntities\AttributeValueCache.cs" />
    <Compile Include="Web\Cache\NonEntities\EntityAttributesCache.cs" />
    <Compile Include="Web\Cache\NonEntities\GlobalAttributesCache.cs" />
    <Compile Include="Web\Cache\NonEntities\LavaTemplateCache.cs" />
    <Compile Include="Web\Cache\NonEntities\RoleCache.cs" />
    <Compile Include="Chart\ChartGroupBy.cs" />
    <Compile Include="Chart\IChartData.cs" />
    <Compile Include="Chart\SummaryData.cs" />
    <Compile Include="CheckIn\CheckInBlockMultiPerson.cs">
      <SubType>ASPXCodeBehind</SubType>
    </Compile>
    <Compile Include="CheckIn\CheckInBlock.cs">
      <SubType>ASPXCodeBehind</SubType>
    </Compile>
    <Compile Include="CheckIn\CheckInFamily.cs" />
    <Compile Include="CheckIn\CheckInGroup.cs" />
    <Compile Include="CheckIn\CheckInGroupType.cs" />
    <Compile Include="CheckIn\CheckInLabel.cs" />
    <Compile Include="CheckIn\CheckInLocation.cs" />
    <Compile Include="CheckIn\CheckOutPerson.cs" />
    <Compile Include="CheckIn\CheckInPerson.cs" />
    <Compile Include="CheckIn\CheckInSchedule.cs" />
    <Compile Include="CheckIn\CheckInState.cs" />
    <Compile Include="CheckIn\CheckInStatus.cs" />
    <Compile Include="CheckIn\CheckinType.cs" />
    <Compile Include="CheckIn\KioskDevice.cs" />
    <Compile Include="CheckIn\KioskGroup.cs" />
    <Compile Include="CheckIn\KioskGroupAttendance.cs" />
    <Compile Include="CheckIn\KioskGroupType.cs" />
    <Compile Include="CheckIn\KioskLabel.cs" />
    <Compile Include="CheckIn\KioskLocation.cs" />
    <Compile Include="CheckIn\KioskLocationAttendance.cs" />
    <Compile Include="CheckIn\KioskSchedule.cs" />
    <Compile Include="CheckIn\KioskScheduleAttendance.cs" />
    <Compile Include="Communication\BouncedEmail.cs" />
    <Compile Include="Communication\Email.cs" />
    <Compile Include="Communication\CommunicationDetails.cs" />
    <Compile Include="Communication\IEmailProvider.cs" />
    <Compile Include="Communication\ICommunicationDetails.cs" />
    <Compile Include="Communication\MediumComponent.cs" />
    <Compile Include="Communication\MediumContainer.cs" />
    <Compile Include="Communication\Medium\Email.cs" />
    <Compile Include="Communication\Medium\PushNotification.cs" />
    <Compile Include="Communication\Medium\Sms.cs" />
    <Compile Include="Communication\RecipientData.cs" />
    <Compile Include="Communication\RockEmailMessage.cs" />
    <Compile Include="Communication\RockMessage.cs" />
    <Compile Include="Communication\RockPushMessage.cs" />
    <Compile Include="Communication\RockSMSMessage.cs" />
    <Compile Include="Communication\Transport\SMTPComponent.cs" />
    <Compile Include="Communication\TransportComponent.cs" />
    <Compile Include="Communication\TransportContainer.cs" />
    <Compile Include="Communication\Transport\Firebase.cs" />
    <Compile Include="Communication\Transport\SMTP.cs" />
    <Compile Include="Communication\Transport\Twilio.cs" />
    <Compile Include="Configuration\AttributeValueConfig.cs" />
    <Compile Include="Configuration\AttributeValuesConfig.cs" />
    <Compile Include="Configuration\RockConfig.cs" />
    <Compile Include="Constants\DisplayStrings.cs" />
    <Compile Include="Constants\SystemSettingKeys.cs" />
    <Compile Include="Data\BoundFieldTypeAttribute.cs" />
    <Compile Include="Data\DbContext.cs" />
    <Compile Include="Data\DbService.cs" />
    <Compile Include="Data\DefinedValueAttribute.cs" />
    <Compile Include="Data\Entity.cs" />
    <Compile Include="Data\FieldTypeAttribute.cs" />
    <Compile Include="Data\AnalyticHistoryFieldAttribute.cs" />
    <Compile Include="Data\HideFromReportingAttribute.cs" />
    <Compile Include="Data\AnalyticsAttribute.cs" />
    <Compile Include="Data\ICategorized.cs" />
    <Compile Include="Data\IEntity.cs" />
    <Compile Include="Data\IFeed.cs" />
    <Compile Include="Data\IgnoreCanDelete.cs" />
    <Compile Include="Data\IgnoreModelErrorsAttribute.cs" />
    <Compile Include="Data\IHistoricalTracking.cs" />
    <Compile Include="Data\IMigration.cs" />
    <Compile Include="Data\IModel.cs" />
    <Compile Include="Data\IncludeForReportingAttribute.cs" />
    <Compile Include="Data\IncludeAsEntityProperty.cs" />
    <Compile Include="Data\Interception\QueryHintDbCommandInterceptor.cs" />
    <Compile Include="Data\Interception\QueryHintScope.cs" />
    <Compile Include="Data\IHasActiveFlag.cs" />
    <Compile Include="Data\IOrdered.cs" />
    <Compile Include="Data\IRockEntity.cs" />
    <Compile Include="Data\IService.cs" />
    <Compile Include="Data\LavaIgnoreAttribute.cs" />
    <Compile Include="Data\LavaIncludeAttribute.cs" />
    <Compile Include="Data\LinqRuntimeTypeBuilder.cs" />
    <Compile Include="Data\MigrationHelper.cs" />
    <Compile Include="Data\Model.cs" />
    <Compile Include="Data\NotAuditedAttribute.cs" />
    <Compile Include="Data\NotEmptyGuidAttribute.cs" />
    <Compile Include="Data\NotExportable.cs" />
    <Compile Include="Data\PreviewableAttribute.cs" />
    <Compile Include="Data\RockBulkUpdateExpressionVisitor.cs" />
    <Compile Include="Data\RockClientIncludeAttribute.cs" />
    <Compile Include="Data\RockContext.cs" />
    <Compile Include="Data\RockContextConfig.cs" />
    <Compile Include="Data\RockDomainAttribute.cs" />
    <Compile Include="Data\RockPluginDBInitializer.cs" />
    <Compile Include="Data\RouteAttribute.cs" />
    <Compile Include="Data\Service.cs" />
    <Compile Include="Data\Udf\DbMetadataExtensions.cs" />
    <Compile Include="Data\Udf\GetSpousePersonIdFromPersonIdStoreFunctionInjectionConvention.cs" />
    <Compile Include="Data\Udf\GetAddressStoreFunctionInjectionConvention.cs" />
    <Compile Include="Data\Udf\GetGeofencedGroupNamesStoreFunctionInjectionConvention.cs" />
    <Compile Include="Data\IRockStoreModelConvention.cs" />
    <Compile Include="Data\Udf\RockUdfHelper.cs" />
    <Compile Include="Extension\Component.cs" />
    <Compile Include="Extension\ComponentDescription.cs" />
    <Compile Include="Extension\Container.cs" />
    <Compile Include="Extension\FixedSizeList.cs" />
    <Compile Include="Extension\IComponentData.cs" />
    <Compile Include="Extension\IContainer.cs" />
    <Compile Include="Extension\SafeDirectoryCatalog.cs" />
    <Compile Include="Field\ConfigurationValue.cs" />
    <Compile Include="Field\FieldType.cs" />
    <Compile Include="Field\Helper.cs" />
    <Compile Include="Field\IEntityFieldType.cs" />
    <Compile Include="Field\IEntityQualifierFieldType.cs" />
    <Compile Include="Field\IFieldType.cs" />
    <Compile Include="Field\ILinkableFieldType.cs" />
    <Compile Include="Field\SelectFromListFieldType.cs" />
    <Compile Include="Field\Types\CheckListFieldType.cs" />
    <Compile Include="Field\Types\ContentChannelTypeFieldType.cs" />
    <Compile Include="Field\Types\ContentChannelItemFieldType.cs" />
    <Compile Include="Field\Types\BackgroundCheckFieldType.cs" />
    <Compile Include="Field\Types\MonthDayFieldType.cs" />
    <Compile Include="Field\Types\GenderFieldType.cs" />
    <Compile Include="Field\Types\InteractionChannelsFieldType.cs" />
    <Compile Include="Field\Types\LabelFieldType.cs" />
    <Compile Include="Field\Types\RegistrationInstanceFieldType.cs" />
    <Compile Include="Field\Types\RegistrationTemplateFieldType.cs" />
    <Compile Include="Field\Types\ReportFieldType.cs" />
    <Compile Include="Field\Types\TimeZoneFieldType.cs" />
    <Compile Include="Field\Types\GroupMemberFieldType.cs" />
    <Compile Include="Field\Types\InteractionChannelFieldType.cs" />
    <Compile Include="Field\Types\CommunicationPreferenceFieldType.cs" />
    <Compile Include="Field\Types\DataViewsFieldType.cs" />
    <Compile Include="Field\Types\LavaFieldType.cs" />
    <Compile Include="Field\Types\AccountFieldType.cs" />
    <Compile Include="Field\Types\AccountsFieldType.cs" />
    <Compile Include="Field\Types\AddressFieldType.cs" />
    <Compile Include="Field\Types\AttributeFieldType.cs" />
    <Compile Include="Field\Types\AudioFileFieldType.cs" />
    <Compile Include="Field\Types\AudioUrlFieldType.cs" />
    <Compile Include="Field\Types\BinaryFileFieldType.cs" />
    <Compile Include="Field\Types\BinaryFileTypeFieldType.cs" />
    <Compile Include="Field\Types\BinaryFileTypesFieldType.cs" />
    <Compile Include="Field\Types\BooleanFieldType.cs" />
    <Compile Include="Field\Types\CampusesFieldType.cs" />
    <Compile Include="Field\Types\CampusFieldType.cs" />
    <Compile Include="Field\Types\CategoriesFieldType.cs" />
    <Compile Include="Field\Types\CategoryFieldType.cs" />
    <Compile Include="Field\Types\CodeEditorFieldType.cs" />
    <Compile Include="Field\Types\ColorFieldType.cs" />
    <Compile Include="Field\Types\CommunicationTemplateFieldType.cs" />
    <Compile Include="Field\Types\ComparisonFieldType.cs" />
    <Compile Include="Field\Types\ComponentFieldType.cs" />
    <Compile Include="Field\Types\ComponentsFieldType.cs" />
    <Compile Include="Field\Types\ConnectionActivityTypeFieldType.cs" />
    <Compile Include="Field\Types\ConnectionOpportunityFieldType.cs" />
    <Compile Include="Field\Types\BenevolenceRequestFieldType.cs" />
    <Compile Include="Field\Types\ConnectionRequestFieldType.cs" />
    <Compile Include="Field\Types\ConnectionStateFieldType.cs" />
    <Compile Include="Field\Types\ConnectionStatusFieldType.cs" />
    <Compile Include="Field\Types\ConnectionTypeFieldType.cs" />
    <Compile Include="Field\Types\ConnectionTypesFieldType.cs" />
    <Compile Include="Field\Types\ContentChannelFieldType.cs" />
    <Compile Include="Field\Types\ContentChannelTypesFieldType.cs" />
    <Compile Include="Field\Types\CurrencyFieldType.cs" />
    <Compile Include="Field\Types\DataViewFieldType.cs" />
    <Compile Include="Field\Types\DateFieldType.cs" />
    <Compile Include="Field\Types\DateRangeFieldType.cs" />
    <Compile Include="Field\Types\DateTimeFieldType.cs" />
    <Compile Include="Field\Types\DayOfWeekFieldType.cs" />
    <Compile Include="Field\Types\DaysOfWeekFieldType.cs" />
    <Compile Include="Field\Types\DecimalFieldType.cs" />
    <Compile Include="Field\Types\DecimalRangeFieldType.cs" />
    <Compile Include="Field\Types\DefinedTypeFieldType.cs" />
    <Compile Include="Field\Types\DefinedValueFieldType.cs" />
    <Compile Include="Field\Types\DefinedValueRangeFieldType.cs" />
    <Compile Include="Field\Types\EmailFieldType.cs" />
    <Compile Include="Field\Types\MatrixFieldType.cs" />
    <Compile Include="Field\Types\SocialMediaAccountFieldType.cs" />
    <Compile Include="Field\Types\SSNFieldType.cs" />
    <Compile Include="Field\Types\WorkflowFieldType.cs" />
    <Compile Include="Field\Types\EncryptedTextFieldType.cs" />
    <Compile Include="Field\Types\EntityFieldType.cs" />
    <Compile Include="Field\Types\EntityTypeFieldType.cs" />
    <Compile Include="Field\Types\EnumFieldType.cs" />
    <Compile Include="Field\Types\EventCalendarFieldType.cs" />
    <Compile Include="Field\Types\EventItemFieldType.cs" />
    <Compile Include="Field\Types\FileFieldType.cs" />
    <Compile Include="Field\Types\FinancialGatewayFieldType.cs" />
    <Compile Include="Field\Types\GroupAndRoleFieldType.cs" />
    <Compile Include="Field\Types\GroupFieldType.cs" />
    <Compile Include="Field\Types\GroupLocationTypeFieldType.cs" />
    <Compile Include="Field\Types\GroupRoleFieldType.cs" />
    <Compile Include="Field\Types\GroupTypeFieldType.cs" />
    <Compile Include="Field\Types\GroupTypeGroupFieldType.cs" />
    <Compile Include="Field\Types\GroupTypesFieldType.cs" />
    <Compile Include="Field\Types\HtmlFieldType.cs" />
    <Compile Include="Field\Types\ImageFieldType.cs" />
    <Compile Include="Field\Types\IntegerFieldType.cs" />
    <Compile Include="Field\Types\IntegerRangeFieldType.cs" />
    <Compile Include="Field\Types\KeyValueListFieldType.cs" />
    <Compile Include="Field\Types\LavaCommandsFieldType.cs" />
    <Compile Include="Field\Types\LocationFieldType.cs" />
    <Compile Include="Field\Types\MarkdownFieldType.cs" />
    <Compile Include="Field\Types\MemoFieldType.cs" />
    <Compile Include="Field\Types\MergeTemplateFieldType.cs" />
    <Compile Include="Field\Types\MetricCategoriesFieldType.cs" />
    <Compile Include="Field\Types\NoteTypeFieldType.cs" />
    <Compile Include="Field\Types\NoteTypesFieldType.cs" />
    <Compile Include="Field\Types\PageReferenceFieldType.cs" />
    <Compile Include="Field\Types\BadgesFieldType.cs" />
    <Compile Include="Field\Types\PersonFieldType.cs" />
    <Compile Include="Field\Types\PhoneNumberFieldType.cs" />
    <Compile Include="Field\Types\RangeSliderFieldType.cs" />
    <Compile Include="Field\Types\RatingFieldType.cs" />
    <Compile Include="Field\Types\RemoteAuthsFieldType.cs" />
    <Compile Include="Field\Types\ScheduleFieldType.cs" />
    <Compile Include="Field\Types\SchedulesFieldType.cs" />
    <Compile Include="Field\Types\SecurityRoleFieldType.cs" />
    <Compile Include="Field\Types\SelectMultiFieldType.cs" />
    <Compile Include="Field\Types\SelectSingleFieldType.cs" />
    <Compile Include="Field\Types\SiteFieldType.cs" />
    <Compile Include="Field\Types\SlidingDateRangeFieldType.cs" />
    <Compile Include="Field\Types\SystemEmailFieldType.cs" />
    <Compile Include="Field\Types\TextFieldType.cs" />
    <Compile Include="Field\Types\TimeFieldType.cs" />
    <Compile Include="Field\Types\UrlLinkFieldType.cs" />
    <Compile Include="Field\Types\ValueListFieldType.cs" />
    <Compile Include="Field\Types\VideoFileFieldType.cs" />
    <Compile Include="Field\Types\VideoUrlFieldType.cs" />
    <Compile Include="Field\Types\WorkflowActivityTypeFieldType.cs" />
    <Compile Include="Field\Types\WorkflowAttributeFieldType.cs" />
    <Compile Include="Field\Types\WorkflowTextOrAttributeFieldType.cs" />
    <Compile Include="Field\Types\WorkflowTypeFieldType.cs" />
    <Compile Include="Field\Types\WorkflowTypesFieldType.cs" />
    <Compile Include="Financial\ACHPaymentInfo.cs" />
    <Compile Include="Financial\CreditCardPaymentInfo.cs" />
    <Compile Include="Financial\GatewayComponent.cs" />
    <Compile Include="Financial\GatewayContainer.cs" />
    <Compile Include="Financial\ITransactionDetail.cs" />
    <Compile Include="Financial\Payment.cs" />
    <Compile Include="Financial\PaymentInfo.cs" />
    <Compile Include="Financial\PaymentSchedule.cs" />
    <Compile Include="Financial\ReferencePaymentInfo.cs" />
    <Compile Include="Financial\SwipePaymentInfo.cs" />
    <Compile Include="Financial\TestGateway.cs" />
    <Compile Include="Financial\ThreeStepGatewayComponent.cs" />
    <Compile Include="Follow\EventComponent.cs" />
    <Compile Include="Follow\EventContainer.cs" />
    <Compile Include="Follow\Event\PersonAnniversary.cs" />
    <Compile Include="Follow\Event\PersonPrayerRequest.cs" />
    <Compile Include="Follow\Event\PersonBaptized.cs" />
    <Compile Include="Follow\Event\PersonBirthday.cs" />
    <Compile Include="Follow\Event\PersonFirstAttendedGroupType.cs" />
    <Compile Include="Follow\Event\PersonFirstJoinedGroupType.cs" />
    <Compile Include="Follow\Event\PersonHistory.cs" />
    <Compile Include="Follow\SuggestionComponent.cs" />
    <Compile Include="Follow\SuggestionContainer.cs" />
    <Compile Include="Follow\Suggestion\InFollowedGroup.cs" />
    <Compile Include="Follow\Suggestion\InGroupTogether.cs" />
    <Compile Include="Jobs\CalculateFamilyAnalytics.cs" />
    <Compile Include="Jobs\CalculatePersonSignals.cs" />
    <Compile Include="Jobs\CommunicationQueueAlert.cs" />
    <Compile Include="Jobs\DatabaseMaintenance.cs" />
    <Compile Include="Jobs\GetNcoa.cs" />
    <Compile Include="Jobs\IndexRockSite.cs" />
    <Compile Include="Jobs\MigrateFamilyAlternateId.cs" />
    <Compile Include="Jobs\MigrateAttendanceOccurrenceData.cs" />
    <Compile Include="Jobs\MigrateHistorySummaryData.cs" />
    <Compile Include="Jobs\PostV80DataMigrations.cs" />
    <Compile Include="Jobs\PostV74DataMigrations.cs" />
    <Compile Include="Jobs\ProcessBIAnalytics.cs" />
    <Compile Include="Jobs\PbxCdrDownload.cs" />
    <Compile Include="Jobs\DataAutomation.cs" />
    <Compile Include="Jobs\ProcessGroupHistory.cs" />
    <Compile Include="Jobs\SendCreditCardExpirationNotices.cs" />
    <Compile Include="Jobs\IndexEntities.cs" />
    <Compile Include="Jobs\SendDataViewEmail.cs" />
    <Compile Include="Jobs\CalculateGroupRequirements.cs" />
    <Compile Include="Jobs\CalculateMetrics.cs" />
    <Compile Include="Jobs\GetScheduledPayments.cs" />
    <Compile Include="Jobs\GroupLeaderPendingNotifications.cs" />
    <Compile Include="Jobs\GroupSync.cs" />
    <Compile Include="Jobs\JobLoadFailedException.cs" />
    <Compile Include="Jobs\JobPulse.cs" />
    <Compile Include="Jobs\LaunchWorkflow.cs">
      <SubType>ASPXCodeBehind</SubType>
    </Compile>
    <Compile Include="Jobs\LocationServicesVerify.cs" />
    <Compile Include="Jobs\ProcessSignatureDocuments.cs" />
    <Compile Include="Jobs\ProcessWorkflows.cs" />
    <Compile Include="Jobs\RockCleanup.cs" />
    <Compile Include="Jobs\RockJobListener.cs" />
    <Compile Include="Jobs\CompleteWorkflows.cs" />
    <Compile Include="Jobs\RunSQL.cs" />
    <Compile Include="Jobs\SendAttendanceReminders.cs" />
    <Compile Include="Jobs\SendBirthdayEmail.cs" />
    <Compile Include="Jobs\SendCommunications.cs" />
    <Compile Include="Jobs\SendFollowingEvents.cs" />
    <Compile Include="Jobs\SendFollowingSuggestions.cs" />
    <Compile Include="Jobs\SendGroupEmail.cs" />
    <Compile Include="Jobs\SendGroupRequirementsNotification.cs" />
    <Compile Include="Jobs\SendNoteNotifications.cs" />
    <Compile Include="Jobs\SendRegistrationPaymentReminders.cs" />
    <Compile Include="Jobs\SparkLink.cs" />
    <Compile Include="Jobs\SendRegistrationReminders.cs" />
    <Compile Include="Jobs\UpdatePersistedDataviews.cs" />
    <Compile Include="Lava\Blocks\Execute.cs" />
    <Compile Include="Lava\Blocks\RockEntity.cs" />
    <Compile Include="Lava\Blocks\RockLavaBlockBase.cs" />
    <Compile Include="Lava\Blocks\Search.cs" />
    <Compile Include="Lava\Blocks\Javascript.cs" />
    <Compile Include="Lava\Blocks\Cache.cs" />
    <Compile Include="Lava\Blocks\TagList.cs" />
    <Compile Include="Lava\Blocks\Stylesheet.cs" />
    <Compile Include="Lava\Blocks\WebRequest.cs" />
    <Compile Include="Lava\Blocks\Sql.cs" />
    <Compile Include="Lava\Blocks\WorkflowActivate.cs" />
    <Compile Include="Lava\CommonMergeFieldsOptions.cs" />
    <Compile Include="Lava\ILiquidizable.cs" />
    <Compile Include="Lava\LavaHelper.cs" />
    <Compile Include="Lava\LavaSupportLevel.cs" />
    <Compile Include="Lava\LegacyLavaSyntaxDetectedException.cs" />
    <Compile Include="Lava\LegacyLavaUpdater.cs" />
    <Compile Include="Lava\RockFilters.cs" />
    <Compile Include="Lava\Shortcodes\DynamicShortcodeBlock.cs" />
    <Compile Include="Lava\Shortcodes\DynamicShortcodeInline.cs" />
    <Compile Include="Lava\Shortcodes\IRockShortcode.cs" />
    <Compile Include="Lava\Shortcodes\RockLavaShortcodeBlockBase.cs" />
    <Compile Include="Lava\Shortcodes\RockLavaShortcodeBase.cs" />
    <Compile Include="Lava\Shortcodes\BootstrapAlert.cs" />
    <Compile Include="MergeTemplates\HtmlMergeTemplateType.cs" />
    <Compile Include="MergeTemplates\MergeTemplateType.cs" />
    <Compile Include="MergeTemplates\MergeTemplateTypeContainer.cs" />
    <Compile Include="MergeTemplates\WordDocumentMergeTemplateType.cs" />
    <Compile Include="Model\AnalyticsDimAttendanceLocation.cs" />
    <Compile Include="Model\AnalyticsDimCampus.cs" />
    <Compile Include="Model\AnalyticsSourceCampus.cs" />
    <Compile Include="Model\AnalyticsDimFinancialAccount.cs" />
    <Compile Include="Model\AnalyticsDimFinancialBatch.cs" />
    <Compile Include="Model\AnalyticsDimFamilyHistorical.cs" />
    <Compile Include="Model\AnalyticsDimFamilyCurrent.cs" />
    <Compile Include="Model\AnalyticsDimFamilyHeadOfHousehold.cs" />
    <Compile Include="Model\AnalyticsDimPersonHistorical.cs" />
    <Compile Include="Model\AnalyticsDimPersonCurrent.cs" />
    <Compile Include="Model\AnalyticsSourceDate.cs" />
    <Compile Include="Model\AnalyticsFactAttendance.cs" />
    <Compile Include="Model\AnalyticsSourceAttendance.cs" />
    <Compile Include="Model\AnalyticsSourceFamilyHistorical.cs" />
    <Compile Include="Model\AnalyticsSourcePersonHistorical.cs" />
    <Compile Include="Model\AnalyticsFactFinancialTransaction.cs" />
    <Compile Include="Model\AnalyticsSourceFinancialTransaction.cs" />
    <Compile Include="Model\AssetStorageProvider.cs" />
    <Compile Include="Model\AssetStorageProviderService.Partial.cs" />
    <Compile Include="Model\CodeGenerated\AssetStorageProviderService.cs" />
    <Compile Include="Model\CodeGenerated\ServiceJobHistoryService.cs" />
    <Compile Include="Model\ConnectionTypeService.Partial.cs" />
    <Compile Include="Model\AttendanceOccurrence.cs" />
    <Compile Include="Model\Attendance.cs" />
    <Compile Include="Model\AttendanceCode.cs" />
    <Compile Include="Model\AttendanceOccurrenceService.Partial.cs" />
    <Compile Include="Model\AttributeMatrix.cs" />
    <Compile Include="Model\AttributeMatrixItem.cs" />
    <Compile Include="Model\AttributeMatrixTemplate.cs" />
    <Compile Include="Model\AttributeValueHistorical.cs" />
    <Compile Include="Model\CodeGenerated\AnalyticsDimCampusService.cs" />
    <Compile Include="Model\CodeGenerated\AnalyticsDimFamilyCurrentService.cs" />
    <Compile Include="Model\CodeGenerated\AnalyticsDimFamilyHeadOfHouseholdService.cs" />
    <Compile Include="Model\CodeGenerated\AnalyticsDimFamilyHistoricalService.cs" />
    <Compile Include="Model\CodeGenerated\AnalyticsFactAttendanceService.cs" />
    <Compile Include="Model\CodeGenerated\AnalyticsSourceAttendanceService.cs" />
    <Compile Include="Model\CodeGenerated\AnalyticsSourceCampusService.cs" />
    <Compile Include="Model\CodeGenerated\AnalyticsSourceFamilyHistoricalService.cs" />
    <Compile Include="Model\AttributeMatrixTemplateService.partial.cs" />
    <Compile Include="Model\CodeGenerated\AttendanceOccurrenceService.cs" />
    <Compile Include="Model\CodeGenerated\AttributeValueHistoricalService.cs" />
    <Compile Include="Model\CodeGenerated\CommunicationAttachmentService.cs" />
    <Compile Include="Model\CodeGenerated\CommunicationTemplateAttachmentService.cs" />
    <Compile Include="Model\CodeGenerated\GroupHistoricalService.cs" />
    <Compile Include="Model\CodeGenerated\GroupLocationHistoricalScheduleService.cs" />
    <Compile Include="Model\CodeGenerated\GroupLocationHistoricalService.cs" />
    <Compile Include="Model\CodeGenerated\GroupMemberHistoricalService.cs" />
    <Compile Include="Model\CodeGenerated\ContentChannelItemSlugService.cs" />
    <Compile Include="Model\CodeGenerated\GroupSyncService.cs" />
    <Compile Include="Model\CodeGenerated\LavaShortcodeService.cs" />
    <Compile Include="Model\CodeGenerated\MetaFirstNameGenderLookupService.cs" />
    <Compile Include="Model\CodeGenerated\MetaLastNameLookupService.cs" />
    <Compile Include="Model\CodeGenerated\MetaNickNameLookupService.cs" />
    <Compile Include="Model\CodeGenerated\NcoaHistoryService.cs" />
    <Compile Include="Model\CodeGenerated\NoteWatchService.cs" />
    <Compile Include="Model\CodeGenerated\PersonalDeviceService.cs" />
    <Compile Include="Model\CodeGenerated\AttributeMatrixItemService.cs" />
    <Compile Include="Model\CodeGenerated\AttributeMatrixService.cs" />
    <Compile Include="Model\CodeGenerated\AttributeMatrixTemplateService.cs" />
    <Compile Include="Model\CodeGenerated\PersonSearchKeyService.cs" />
    <Compile Include="Model\CodeGenerated\PersonSignalService.cs" />
    <Compile Include="Model\CodeGenerated\SignalTypeService.cs" />
    <Compile Include="Model\CommunicationTemplateAttachment.cs" />
    <Compile Include="Model\CommunicationAttachment.cs" />
    <Compile Include="Model\CodeGenerated\PageShortLinkService.cs" />
    <Compile Include="Model\CodeGenerated\PersonTokenService.cs" />
    <Compile Include="Model\ContentChannelItemSlug.cs" />
    <Compile Include="Model\ContentChannelItemSlugService.Partial.cs" />
    <Compile Include="Model\DataViewPersistedValue.cs" />
    <Compile Include="Model\ContentChannelItemService.Partial.cs" />
    <Compile Include="Model\FinancialAccountService.Partial.cs" />
    <Compile Include="Data\IAnalyticsAddresses.cs" />
    <Compile Include="Model\GroupLocationHistoricalSchedule.cs" />
    <Compile Include="Model\GroupLocationHistorical.cs" />
    <Compile Include="Model\GroupMemberHistorical.cs" />
    <Compile Include="Model\GroupHistorical.cs" />
    <Compile Include="Model\GroupSync.cs" />
    <Compile Include="Model\GroupMemberHistoricalService.Partial.cs" />
    <Compile Include="Model\InteractionComponentService.Partial.cs" />
    <Compile Include="Model\InteractionService.Partial.cs" />
    <Compile Include="Model\MetaFirstNameGenderLookup.cs" />
    <Compile Include="Model\MetaLastNameLookup.cs" />
    <Compile Include="Model\MetaNickNameLookup.cs" />
    <Compile Include="Model\MetricService.Partial.cs" />
    <Compile Include="Model\AttendanceCodeService.Partial.cs" />
    <Compile Include="Model\AttendanceService.Partial.cs" />
    <Compile Include="Model\Attribute.cs" />
    <Compile Include="Model\AttributeQualifier.cs" />
    <Compile Include="Model\AttributeQualifierService.Partial.cs" />
    <Compile Include="Model\AttributeService.Partial.cs" />
    <Compile Include="Model\AttributeValue.cs" />
    <Compile Include="Model\AttributeValueService.Partial.cs" />
    <Compile Include="Model\Audit.cs" />
    <Compile Include="Model\AuditDetail.cs" />
    <Compile Include="Model\Auth.cs" />
    <Compile Include="Model\AuthService.Partial.cs" />
    <Compile Include="Model\BackgroundCheck.cs" />
    <Compile Include="Model\BenevolenceRequestDocument.cs" />
    <Compile Include="Model\BenevolenceRequest.cs" />
    <Compile Include="Model\BenevolenceResult.cs" />
    <Compile Include="Model\BinaryFile.cs" />
    <Compile Include="Model\BinaryFileData.cs" />
    <Compile Include="Model\BinaryFileService.Partial.cs" />
    <Compile Include="Model\BinaryFileType.cs" />
    <Compile Include="Model\Block.cs" />
    <Compile Include="Model\BlockService.Partial.cs" />
    <Compile Include="Model\BlockType.cs" />
    <Compile Include="Model\BlockTypeService.Partial.cs" />
    <Compile Include="Model\Campus.cs" />
    <Compile Include="Model\CampusService.partial.cs" />
    <Compile Include="Model\Category.cs" />
    <Compile Include="Model\CategoryService.Partial.cs" />
    <Compile Include="Model\CodeGenerated\AnalyticsDimFinancialAccountService.cs" />
    <Compile Include="Model\CodeGenerated\AnalyticsDimFinancialBatchService.cs" />
    <Compile Include="Model\CodeGenerated\AnalyticsDimPersonCurrentService.cs" />
    <Compile Include="Model\CodeGenerated\AnalyticsDimPersonHistoricalService.cs" />
    <Compile Include="Model\CodeGenerated\AnalyticsFactFinancialTransactionService.cs" />
    <Compile Include="Model\CodeGenerated\AnalyticsSourceFinancialTransactionService.cs" />
    <Compile Include="Model\CodeGenerated\AnalyticsSourcePersonHistoricalService.cs" />
    <Compile Include="Model\CodeGenerated\AttendanceCodeService.cs" />
    <Compile Include="Model\CodeGenerated\AttendanceService.cs" />
    <Compile Include="Model\CodeGenerated\AttributeQualifierService.cs" />
    <Compile Include="Model\CodeGenerated\AttributeService.cs" />
    <Compile Include="Model\CodeGenerated\AttributeValueService.cs" />
    <Compile Include="Model\CodeGenerated\AuditDetailService.cs" />
    <Compile Include="Model\CodeGenerated\AuditService.cs" />
    <Compile Include="Model\CodeGenerated\AuthService.cs" />
    <Compile Include="Model\CodeGenerated\BackgroundCheckService.cs" />
    <Compile Include="Model\CodeGenerated\BenevolenceRequestDocumentService.cs" />
    <Compile Include="Model\CodeGenerated\BenevolenceRequestService.cs" />
    <Compile Include="Model\CodeGenerated\BenevolenceResultService.cs" />
    <Compile Include="Model\CodeGenerated\BinaryFileDataService.cs" />
    <Compile Include="Model\CodeGenerated\BinaryFileService.cs" />
    <Compile Include="Model\CodeGenerated\BinaryFileTypeService.cs" />
    <Compile Include="Model\CodeGenerated\BlockService.cs" />
    <Compile Include="Model\CodeGenerated\BlockTypeService.cs" />
    <Compile Include="Model\CodeGenerated\CampusService.cs" />
    <Compile Include="Model\CodeGenerated\CategoryService.cs" />
    <Compile Include="Model\CodeGenerated\CommunicationRecipientService.cs" />
    <Compile Include="Model\CodeGenerated\CommunicationService.cs" />
    <Compile Include="Model\CodeGenerated\CommunicationTemplateService.cs" />
    <Compile Include="Model\CodeGenerated\ConnectionActivityTypeService.cs" />
    <Compile Include="Model\CodeGenerated\ConnectionOpportunityCampusService.cs" />
    <Compile Include="Model\CodeGenerated\ConnectionOpportunityConnectorGroupService.cs" />
    <Compile Include="Model\CodeGenerated\ConnectionOpportunityGroupConfigService.cs" />
    <Compile Include="Model\CodeGenerated\ConnectionOpportunityGroupService.cs" />
    <Compile Include="Model\CodeGenerated\ConnectionOpportunityService.cs" />
    <Compile Include="Model\CodeGenerated\ConnectionRequestActivityService.cs" />
    <Compile Include="Model\CodeGenerated\ConnectionRequestService.cs" />
    <Compile Include="Model\CodeGenerated\ConnectionRequestWorkflowService.cs" />
    <Compile Include="Model\CodeGenerated\ConnectionStatusService.cs" />
    <Compile Include="Model\CodeGenerated\ConnectionTypeService.cs" />
    <Compile Include="Model\CodeGenerated\ConnectionWorkflowService.cs" />
    <Compile Include="Model\CodeGenerated\ContentChannelItemAssociationService.cs" />
    <Compile Include="Model\CodeGenerated\ContentChannelItemService.cs" />
    <Compile Include="Model\CodeGenerated\ContentChannelService.cs" />
    <Compile Include="Model\CodeGenerated\ContentChannelTypeService.cs" />
    <Compile Include="Model\CodeGenerated\DataViewFilterService.cs" />
    <Compile Include="Model\CodeGenerated\DataViewService.cs" />
    <Compile Include="Model\CodeGenerated\DefinedTypeService.cs" />
    <Compile Include="Model\CodeGenerated\DefinedValueService.cs" />
    <Compile Include="Model\CodeGenerated\DeviceService.cs" />
    <Compile Include="Model\CodeGenerated\EntitySetItemService.cs" />
    <Compile Include="Model\CodeGenerated\EntitySetService.cs" />
    <Compile Include="Model\CodeGenerated\EntityTypeService.cs" />
    <Compile Include="Model\CodeGenerated\EventCalendarContentChannelService.cs" />
    <Compile Include="Model\CodeGenerated\EventCalendarItemService.cs" />
    <Compile Include="Model\CodeGenerated\EventCalendarService.cs" />
    <Compile Include="Model\CodeGenerated\EventItemAudienceService.cs" />
    <Compile Include="Model\CodeGenerated\EventItemOccurrenceChannelItemService.cs" />
    <Compile Include="Model\CodeGenerated\EventItemOccurrenceGroupMapService.cs" />
    <Compile Include="Model\CodeGenerated\EventItemOccurrenceService.cs" />
    <Compile Include="Model\CodeGenerated\EventItemService.cs" />
    <Compile Include="Model\CodeGenerated\ExceptionLogService.cs" />
    <Compile Include="Model\CodeGenerated\FieldTypeService.cs" />
    <Compile Include="Model\CodeGenerated\FinancialAccountService.cs" />
    <Compile Include="Model\CodeGenerated\FinancialBatchService.cs" />
    <Compile Include="Model\CodeGenerated\FinancialGatewayService.cs" />
    <Compile Include="Model\CodeGenerated\FinancialPaymentDetailService.cs" />
    <Compile Include="Model\CodeGenerated\FinancialPersonBankAccountService.cs" />
    <Compile Include="Model\CodeGenerated\FinancialPersonSavedAccountService.cs" />
    <Compile Include="Model\CodeGenerated\FinancialPledgeService.cs" />
    <Compile Include="Model\CodeGenerated\FinancialScheduledTransactionDetailService.cs" />
    <Compile Include="Model\CodeGenerated\FinancialScheduledTransactionService.cs" />
    <Compile Include="Model\CodeGenerated\FinancialTransactionDetailService.cs" />
    <Compile Include="Model\CodeGenerated\FinancialTransactionImageService.cs" />
    <Compile Include="Model\CodeGenerated\FinancialTransactionRefundService.cs" />
    <Compile Include="Model\CodeGenerated\FinancialTransactionService.cs" />
    <Compile Include="Model\CodeGenerated\FollowingEventNotificationService.cs" />
    <Compile Include="Model\CodeGenerated\FollowingEventSubscriptionService.cs" />
    <Compile Include="Model\CodeGenerated\FollowingEventTypeService.cs" />
    <Compile Include="Model\CodeGenerated\FollowingService.cs" />
    <Compile Include="Model\CodeGenerated\FollowingSuggestedService.cs" />
    <Compile Include="Model\CodeGenerated\FollowingSuggestionTypeService.cs" />
    <Compile Include="Model\CodeGenerated\GroupLocationService.cs" />
    <Compile Include="Model\CodeGenerated\GroupMemberRequirementService.cs" />
    <Compile Include="Model\CodeGenerated\GroupMemberService.cs" />
    <Compile Include="Model\CodeGenerated\GroupMemberWorkflowTriggerService.cs" />
    <Compile Include="Model\CodeGenerated\GroupRequirementService.cs" />
    <Compile Include="Model\CodeGenerated\GroupRequirementTypeService.cs" />
    <Compile Include="Model\CodeGenerated\GroupScheduleExclusionService.cs" />
    <Compile Include="Model\CodeGenerated\GroupService.cs" />
    <Compile Include="Model\CodeGenerated\GroupTypeRoleService.cs" />
    <Compile Include="Model\CodeGenerated\GroupTypeService.cs" />
    <Compile Include="Model\CodeGenerated\HistoryService.cs" />
    <Compile Include="Model\CodeGenerated\HtmlContentService.cs" />
    <Compile Include="Model\CodeGenerated\InteractionChannelService.cs" />
    <Compile Include="Model\CodeGenerated\InteractionComponentService.cs" />
    <Compile Include="Model\CodeGenerated\InteractionDeviceTypeService.cs" />
    <Compile Include="Model\CodeGenerated\InteractionService.cs" />
    <Compile Include="Model\CodeGenerated\InteractionSessionService.cs" />
    <Compile Include="Model\CodeGenerated\LayoutService.cs" />
    <Compile Include="Model\CodeGenerated\LocationService.cs" />
    <Compile Include="Model\CodeGenerated\MergeTemplateService.cs" />
    <Compile Include="Model\CodeGenerated\MetricCategoryService.cs" />
    <Compile Include="Model\CodeGenerated\MetricPartitionService.cs" />
    <Compile Include="Model\CodeGenerated\MetricService.cs" />
    <Compile Include="Model\CodeGenerated\MetricValuePartitionService.cs" />
    <Compile Include="Model\CodeGenerated\MetricValueService.cs" />
    <Compile Include="Model\CodeGenerated\NoteService.cs" />
    <Compile Include="Model\CodeGenerated\NoteTypeService.cs" />
    <Compile Include="Model\CodeGenerated\NotificationRecipientService.cs" />
    <Compile Include="Model\CodeGenerated\NotificationService.cs" />
    <Compile Include="Model\CodeGenerated\PageContextService.cs" />
    <Compile Include="Model\CodeGenerated\PageRouteService.cs" />
    <Compile Include="Model\CodeGenerated\PageService.cs" />
    <Compile Include="Model\CodeGenerated\PersonAliasService.cs" />
    <Compile Include="Model\CodeGenerated\BadgeService.cs" />
    <Compile Include="Model\CodeGenerated\PersonDuplicateService.cs" />
    <Compile Include="Model\CodeGenerated\PersonPreviousNameService.cs" />
    <Compile Include="Model\CodeGenerated\PersonService.cs" />
    <Compile Include="Model\CodeGenerated\PersonViewedService.cs" />
    <Compile Include="Model\CodeGenerated\PhoneNumberService.cs" />
    <Compile Include="Model\CodeGenerated\PluginMigrationService.cs" />
    <Compile Include="Model\CodeGenerated\PrayerRequestService.cs" />
    <Compile Include="Model\CodeGenerated\RegistrationInstanceService.cs" />
    <Compile Include="Model\CodeGenerated\RegistrationRegistrantFeeService.cs" />
    <Compile Include="Model\CodeGenerated\RegistrationRegistrantService.cs" />
    <Compile Include="Model\CodeGenerated\RegistrationService.cs" />
    <Compile Include="Model\CodeGenerated\RegistrationTemplateDiscountService.cs" />
    <Compile Include="Model\CodeGenerated\RegistrationTemplateFeeService.cs" />
    <Compile Include="Model\CodeGenerated\RegistrationTemplateFormFieldService.cs" />
    <Compile Include="Model\CodeGenerated\RegistrationTemplateFormService.cs" />
    <Compile Include="Model\CodeGenerated\RegistrationTemplateService.cs" />
    <Compile Include="Model\CodeGenerated\ReportFieldService.cs" />
    <Compile Include="Model\CodeGenerated\ReportService.cs" />
    <Compile Include="Model\CodeGenerated\RestActionService.cs" />
    <Compile Include="Model\CodeGenerated\RestControllerService.cs" />
    <Compile Include="Model\CodeGenerated\ScheduleCategoryExclusionService.cs" />
    <Compile Include="Model\CodeGenerated\ScheduleService.cs" />
    <Compile Include="Model\CodeGenerated\ServiceJobService.cs" />
    <Compile Include="Model\CodeGenerated\ServiceLogService.cs" />
    <Compile Include="Model\CodeGenerated\SignatureDocumentService.cs" />
    <Compile Include="Model\CodeGenerated\SignatureDocumentTemplateService.cs" />
    <Compile Include="Model\CodeGenerated\SiteDomainService.cs" />
    <Compile Include="Model\CodeGenerated\SiteService.cs" />
    <Compile Include="Model\CodeGenerated\SystemEmailService.cs" />
    <Compile Include="Model\SystemEmailService.Partial.cs" />
    <Compile Include="Model\CodeGenerated\TaggedItemService.cs" />
    <Compile Include="Model\CodeGenerated\TagService.cs" />
    <Compile Include="Model\CodeGenerated\UserLoginService.cs" />
    <Compile Include="Model\CodeGenerated\WorkflowActionFormAttributeService.cs" />
    <Compile Include="Model\CodeGenerated\WorkflowActionFormService.cs" />
    <Compile Include="Model\CodeGenerated\WorkflowActionService.cs" />
    <Compile Include="Model\CodeGenerated\WorkflowActionTypeService.cs" />
    <Compile Include="Model\CodeGenerated\WorkflowActivityService.cs" />
    <Compile Include="Model\CodeGenerated\WorkflowActivityTypeService.cs" />
    <Compile Include="Model\CodeGenerated\WorkflowService.cs" />
    <Compile Include="Model\CodeGenerated\WorkflowTriggerService.cs" />
    <Compile Include="Model\CodeGenerated\WorkflowTypeService.cs" />
    <Compile Include="Model\Communication.cs" />
    <Compile Include="Model\CommunicationRecipient.cs" />
    <Compile Include="Model\CommunicationRecipientService.Partial.cs" />
    <Compile Include="Model\CommunicationService.Partial.cs" />
    <Compile Include="Model\CommunicationTemplate.cs" />
    <Compile Include="Model\ConnectionActivityType.cs" />
    <Compile Include="Model\ConnectionOpportunityGroupConfig.cs" />
    <Compile Include="Model\ConnectionOpportunity.cs" />
    <Compile Include="Model\ConnectionOpportunityCampus.cs" />
    <Compile Include="Model\ConnectionOpportunityConnectorGroup.cs" />
    <Compile Include="Model\ConnectionOpportunityGroup.cs" />
    <Compile Include="Model\ConnectionRequest.cs" />
    <Compile Include="Model\ConnectionRequestActivity.cs" />
    <Compile Include="Model\ConnectionRequestWorkflow.cs" />
    <Compile Include="Model\ConnectionStatus.cs" />
    <Compile Include="Model\ConnectionType.cs" />
    <Compile Include="Model\ConnectionWorkflow.cs" />
    <Compile Include="Model\ConnectionWorkflowService.Partial.cs" />
    <Compile Include="Model\ContentChannel.cs" />
    <Compile Include="Model\ContentChannelItem.cs" />
    <Compile Include="Model\ContentChannelType.cs" />
    <Compile Include="Model\DataView.cs" />
    <Compile Include="Model\DataViewFilter.cs" />
    <Compile Include="Model\DataViewService.Partial.cs" />
    <Compile Include="Model\DbGeographyConverter.cs" />
    <Compile Include="Model\DefinedType.cs" />
    <Compile Include="Model\DefinedTypeService.Partial.cs" />
    <Compile Include="Model\DefinedValue.cs" />
    <Compile Include="Model\DefinedValueService.Partial.cs" />
    <Compile Include="Model\Device.cs" />
    <Compile Include="Model\DeviceService.Partial.cs" />
    <Compile Include="Model\DiscService.cs" />
    <Compile Include="Model\EntitySet.cs" />
    <Compile Include="Model\EntitySetItem.cs" />
    <Compile Include="Model\EntitySetItemService.Partial.cs" />
    <Compile Include="Model\EntitySetService.Partial.cs" />
    <Compile Include="Model\EntityType.cs" />
    <Compile Include="Model\EntityTypeService.Partial.cs" />
    <Compile Include="Model\EventCalendar.cs" />
    <Compile Include="Model\EventCalendarContentChannel.cs" />
    <Compile Include="Model\EventCalendarItem.cs" />
    <Compile Include="Model\EventItem.cs" />
    <Compile Include="Model\EventItemAudience.cs" />
    <Compile Include="Model\EventItemOccurrence.cs" />
    <Compile Include="Model\EventItemOccurrenceChannelItem.cs" />
    <Compile Include="Model\EventItemOccurrenceGroupMap.cs" />
    <Compile Include="Model\ExceptionLog.cs" />
    <Compile Include="Model\ExceptionLogService.Partial.cs" />
    <Compile Include="Model\FieldType.cs" />
    <Compile Include="Model\FieldTypeService.Partial.cs" />
    <Compile Include="Model\FinancialAccount.cs" />
    <Compile Include="Model\FinancialBatch.cs" />
    <Compile Include="Model\FinancialBatchService.Partial.cs" />
    <Compile Include="Model\FinancialGateway.cs" />
    <Compile Include="Model\FinancialPaymentDetail.cs" />
    <Compile Include="Model\FinancialPersonBankAccount.cs" />
    <Compile Include="Model\FinancialPersonBankAccountService.Partial.cs" />
    <Compile Include="Model\FinancialPersonSavedAccount.cs" />
    <Compile Include="Model\FinancialPersonSavedAccountService.Partial.cs" />
    <Compile Include="Model\FinancialPledge.cs" />
    <Compile Include="Model\FinancialPledgeService.Partial.cs" />
    <Compile Include="Model\FinancialScheduledTransaction.cs" />
    <Compile Include="Model\FinancialScheduledTransactionDetail.cs" />
    <Compile Include="Model\FinancialScheduledTransactionService.Partial.cs" />
    <Compile Include="Model\FinancialTransaction.cs" />
    <Compile Include="Model\FinancialTransactionDetail.cs" />
    <Compile Include="Model\FinancialTransactionDetailService.Partial.cs" />
    <Compile Include="Model\ContentChannelItemAssociation.cs" />
    <Compile Include="Model\FinancialTransactionImage.cs" />
    <Compile Include="Model\FinancialTransactionRefund.cs" />
    <Compile Include="Model\FinancialTransactionService.Partial.cs" />
    <Compile Include="Model\Following.cs" />
    <Compile Include="Model\FollowingEventNotification.cs" />
    <Compile Include="Model\FollowingEventSubscription.cs" />
    <Compile Include="Model\FollowingEventType.cs" />
    <Compile Include="Model\FollowingService.partial.cs" />
    <Compile Include="Model\FollowingSuggested.cs" />
    <Compile Include="Model\FollowingSuggestionType.cs" />
    <Compile Include="Model\Group.cs" />
    <Compile Include="Model\GroupLocation.cs" />
    <Compile Include="Model\GroupLocationService.Partial.cs" />
    <Compile Include="Model\GroupMember.cs" />
    <Compile Include="Model\GroupMemberRequirement.cs" />
    <Compile Include="Model\GroupMemberService.Partial.cs" />
    <Compile Include="Model\GroupMemberWorkflowTrigger.cs" />
    <Compile Include="Model\GroupMemberWorkflowTrigger.Partial.cs" />
    <Compile Include="Model\GroupRequirement.cs" />
    <Compile Include="Model\GroupRequirementType.cs" />
    <Compile Include="Model\GroupScheduleExclusion.cs" />
    <Compile Include="Model\GroupService.Partial.cs" />
    <Compile Include="Model\GroupType.cs" />
    <Compile Include="Model\GroupTypeLocationType.cs" />
    <Compile Include="Model\GroupTypeRole.cs" />
    <Compile Include="Model\GroupTypeRoleService.Partial.cs" />
    <Compile Include="Model\ContentChannelService.Partial.cs" />
    <Compile Include="Model\GroupTypeService.Partial.cs" />
    <Compile Include="Model\History.cs" />
    <Compile Include="Model\HistoryService.Partial.cs" />
    <Compile Include="Model\HtmlContent.cs" />
    <Compile Include="Model\HtmlContentService.Partial.cs" />
    <Compile Include="Model\Interaction.cs" />
    <Compile Include="Model\InteractionChannel.cs" />
    <Compile Include="Model\InteractionComponent.cs" />
    <Compile Include="Model\InteractionDeviceType.cs" />
    <Compile Include="Model\InteractionSession.cs" />
    <Compile Include="Model\Layout.cs" />
    <Compile Include="Model\LayoutService.Partial.cs" />
    <Compile Include="Model\Location.cs" />
    <Compile Include="Model\LocationService.Partial.cs" />
    <Compile Include="Model\MergeTemplate.cs" />
    <Compile Include="Model\Metaphone.cs" />
    <Compile Include="Model\Metric.cs" />
    <Compile Include="Model\MetricCategory.cs" />
    <Compile Include="Model\MetricPartition.cs" />
    <Compile Include="Model\MetricValue.cs" />
    <Compile Include="Model\MetricValuePartition.cs" />
    <Compile Include="Model\NcoaHistory.cs" />
    <Compile Include="Model\NcoaHistoryService.Partial.cs" />
    <Compile Include="Model\Note.cs" />
    <Compile Include="Model\NoteService.Partial.cs" />
    <Compile Include="Model\NoteType.cs" />
    <Compile Include="Model\NoteTypeService.Partial.cs" />
    <Compile Include="Model\NoteWatch.cs" />
    <Compile Include="Model\Notification.cs" />
    <Compile Include="Model\NotificationRecipient.cs" />
    <Compile Include="Model\Page.cs" />
    <Compile Include="Model\PageContext.cs" />
    <Compile Include="Model\PageContextService.Partial.cs" />
    <Compile Include="Model\PageRoute.cs" />
    <Compile Include="Model\PageRouteService.Partial.cs" />
    <Compile Include="Model\PageService.Partial.cs" />
    <Compile Include="Model\Person.cs" />
    <Compile Include="Model\PersonalDevice.cs" />
    <Compile Include="Model\PersonAlias.cs" />
    <Compile Include="Model\PersonalDeviceService.Partial.cs" />
    <Compile Include="Model\PersonAliasService.Partial.cs" />
    <Compile Include="Model\Badge.cs" />
    <Compile Include="Model\BadgeService.partial.cs" />
    <Compile Include="Model\PersonDuplicate.cs" />
    <Compile Include="Model\PersonPreviousName.cs" />
    <Compile Include="Model\PersonSearchKey.cs" />
    <Compile Include="Model\PersonSearchKeyService.Partial.cs" />
    <Compile Include="Model\PersonService.Partial.cs" />
    <Compile Include="Model\PersonSignal.cs" />
    <Compile Include="Model\PersonToken.cs" />
    <Compile Include="Model\PersonTokenService.Partial.cs" />
    <Compile Include="Model\PersonViewed.cs" />
    <Compile Include="Model\PersonViewedService.Partial.cs" />
    <Compile Include="Model\PhoneNumber.cs" />
    <Compile Include="Model\PhoneNumberService.Partial.cs" />
    <Compile Include="Model\PluginMigration.cs" />
    <Compile Include="Model\PrayerRequest.cs" />
    <Compile Include="Model\PrayerRequestService.partial.cs" />
    <Compile Include="Model\RangeValue.cs" />
    <Compile Include="Model\Registration.cs" />
    <Compile Include="Model\RegistrationInstance.cs" />
    <Compile Include="Model\RegistrationRegistrant.cs" />
    <Compile Include="Model\RegistrationRegistrantFee.cs" />
    <Compile Include="Model\RegistrationService.partial.cs" />
    <Compile Include="Model\RegistrationTemplate.cs" />
    <Compile Include="Model\RegistrationTemplateDiscount.cs" />
    <Compile Include="Model\RegistrationTemplateFee.cs" />
    <Compile Include="Model\RegistrationTemplateDiscountService.Partial.cs" />
    <Compile Include="Model\RegistrationTemplateForm.cs" />
    <Compile Include="Model\RegistrationTemplateFormField.cs" />
    <Compile Include="Model\Report.cs" />
    <Compile Include="Model\ScheduleCategoryExclusion.cs" />
    <Compile Include="Model\ReportField.cs" />
    <Compile Include="Model\ReportService.partial.cs" />
    <Compile Include="Model\RestAction.cs" />
    <Compile Include="Model\RestActionService.partial.cs" />
    <Compile Include="Model\RestController.cs" />
    <Compile Include="Model\RestControllerService.Partial.cs" />
    <Compile Include="Model\Schedule.cs" />
    <Compile Include="Model\ScheduleService.Partial.cs" />
    <Compile Include="Model\ServiceJobHistory.cs" />
    <Compile Include="Model\ServiceJobHistoryService.Partial.cs" />
    <Compile Include="Model\SignalType.cs" />
    <Compile Include="Model\SiteDomain.cs" />
    <Compile Include="Model\LavaShortCode.cs" />
    <Compile Include="Model\PageShortLinkService.Partial.cs" />
    <Compile Include="Model\WorkflowActionService.Partial.cs" />
    <Compile Include="Pbx\CdrRecord.cs" />
    <Compile Include="Pbx\PbxComponent.cs" />
    <Compile Include="Pbx\PbxContainer.cs" />
    <Compile Include="Badge\Component\Giving.cs" />
    <Compile Include="Badge\Component\GroupTypeAttendance.cs" />
    <Compile Include="Badge\Component\InDataView.cs" />
    <Compile Include="Badge\Component\TopPersonSignal.cs" />
    <Compile Include="Badge\Component\PersonalDevice.cs" />
    <Compile Include="Badge\Component\InteractionsInRange.cs" />
    <Compile Include="Plugin\HotFixes\038_LabelFieldType.cs" />
    <Compile Include="Plugin\HotFixes\046_EnableSmartyStreetsIfNoActiveLocationSrv.cs" />
    <Compile Include="Plugin\HotFixes\045_FamilyRegistration.cs" />
    <Compile Include="Plugin\HotFixes\044_EnsureCommunicationMigration.cs" />
    <Compile Include="Plugin\HotFixes\043_MoreMigrationRollupsForV7_3.cs" />
    <Compile Include="Plugin\HotFixes\041_MigrationRollupsForV7_3.cs" />
    <Compile Include="Plugin\HotFixes\040_BusinessTransactionDetailLinks.cs" />
    <Compile Include="Plugin\HotFixes\039_MigrationRollupsForV7_2.cs" />
    <Compile Include="Plugin\HotFixes\042_FixShortLinkUrlInteractionChannel.cs" />
    <Compile Include="Plugin\HotFixes\048_InteractionSessionPerformance.cs" />
    <Compile Include="Plugin\HotFixes\047_DataAutomation.cs" />
    <Compile Include="Plugin\HotFixes\049_UpdateGivingAnalyticsAccounts.cs" />
    <Compile Include="Reporting\DataFilter\Person\AttendanceCampusFilter.cs" />
    <Compile Include="Plugin\HotFixes\050_MigrationRollupsForV7_4.cs" />
    <Compile Include="Reporting\DataFilter\FinancialScheduledTransactionDetail\AccountFilter.cs" />
    <Compile Include="Reporting\DataFilter\BenevolenceRequest\CampusActiveFilter.cs" />
    <Compile Include="Reporting\DataFilter\BenevolenceRequest\CampusesActiveFilter.cs" />
    <Compile Include="Reporting\DataFilter\BenevolenceRequest\CampusesFilter.cs" />
    <Compile Include="Reporting\DataFilter\BenevolenceRequest\CampusFilter.cs" />
    <Compile Include="Reporting\DataFilter\BenevolenceRequest\TotalBenevolenceFilter.cs" />
    <Compile Include="Reporting\DataFilter\Person\BenevolenceRequestDataViewFilter.cs" />
    <Compile Include="Reporting\DataFilter\Person\CommunicationStatusFilter.cs" />
    <Compile Include="Reporting\DataFilter\Person\ConnectionRequestDataViewFilter.cs" />
    <Compile Include="Reporting\DataFilter\Person\FinancialPledgeDataViewFilter.cs" />
    <Compile Include="Reporting\DataFilter\Person\FinancialScheduledTransactionDataViewFilter.cs" />
    <Compile Include="Reporting\DataFilter\Person\FinancialTransactionDataViewFilter.cs" />
    <Compile Include="Reporting\DataFilter\Person\HasPhoneFilter.cs" />
    <Compile Include="Reporting\DataFilter\Person\HasSignalFilter.cs" />
    <Compile Include="Reporting\DataFilter\Person\InRegistrationInstanceRegistrationTemplateFilter.cs" />
    <Compile Include="Reporting\DataFilter\Person\InLocationGeofenceFilter.cs" />
    <Compile Include="Reporting\DataFilter\Person\LocationFilter.cs" />
    <Compile Include="Reporting\DataFilter\Person\PersonalDeviceDataViewFilter.cs" />
    <Compile Include="Reporting\DataFilter\Person\PostalCodeFilter.cs" />
    <Compile Include="Reporting\DataFilter\Person\HasNoteFilter.cs" />
    <Compile Include="Reporting\DataFilter\Person\PrayerRequestDataViewFilter.cs" />
    <Compile Include="Reporting\DataFilter\Person\UserLoginDataViewFilter.cs" />
    <Compile Include="Reporting\DataFilter\PrayerRequest\CampusActiveFilter.cs" />
    <Compile Include="Reporting\DataFilter\PrayerRequest\CampusesActiveFilter.cs" />
    <Compile Include="Reporting\DataFilter\PrayerRequest\CampusesFilter.cs" />
    <Compile Include="Reporting\DataFilter\PrayerRequest\CampusFilter.cs" />
    <Compile Include="Reporting\DataFilter\PrayerRequest\ContainsPeopleFilter.cs" />
    <Compile Include="Reporting\DataFilter\UserLogin\LoginTypeFilter.cs" />
    <Compile Include="Reporting\DataSelect\BenevolenceRequest\CampusSelect.cs" />
    <Compile Include="Reporting\DataSelect\BenevolenceRequest\TotalBenevolenceSelect.cs" />
    <Compile Include="Reporting\DataSelect\FormattedFieldSelect.cs" />
    <Compile Include="Reporting\DataSelect\GroupMember\GroupLinkSelect.cs" />
    <Compile Include="Reporting\DataSelect\GroupMember\GroupAttributeSelect.cs" />
    <Compile Include="Reporting\DataSelect\Group\GroupFormattedFieldSelect.cs" />
    <Compile Include="Reporting\DataSelect\Group\ScheduleSelect.cs" />
    <Compile Include="Reporting\DataSelect\Person\PersonFormattedFieldSelect.cs" />
    <Compile Include="Reporting\DataSelect\Person\SignalSelect.cs" />
    <Compile Include="Reporting\DataSelect\PrayerRequest\CampusSelect.cs" />
    <Compile Include="Reporting\DataSelect\PrayerRequest\CategorySelect.cs" />
    <Compile Include="Reporting\DataSelect\PrayerRequest\PersonLinkSelect.cs" />
    <Compile Include="Reporting\DataTransform\Person\FamilyMembersTransform.cs" />
    <Compile Include="Reporting\DataTransform\Person\FatherTransform.cs" />
    <Compile Include="Reporting\DataTransform\Person\GrandchildTransform.cs" />
    <Compile Include="Reporting\DataTransform\Person\GrandparentTransform.cs" />
    <Compile Include="Reporting\DataTransform\Person\MotherTransform.cs" />
    <Compile Include="Reporting\DataTransform\Person\SpouseTransform.cs" />
    <Compile Include="Reporting\IRecipientDataSelect.cs" />
    <Compile Include="Reporting\PowerBiUtilities.cs" />
    <Compile Include="Search\Other\Universal.cs" />
    <Compile Include="Reporting\DataFilter\Person\InRegistrationInstanceFilter.cs" />
    <Compile Include="Security\Role.cs" />
    <Compile Include="SqlServerTypes\Loader.cs" />
    <Compile Include="Storage\AssetStorage\AmazonS3Component.cs" />
    <Compile Include="Storage\AssetStorage\Asset.cs" />
    <Compile Include="Storage\AssetStorage\AssetStorageComponent.cs" />
    <Compile Include="Storage\AssetStorage\AssetStorageContainer.cs" />
    <Compile Include="Storage\AssetStorage\FileSystemComponent.cs" />
    <Compile Include="SystemGuid\Block.cs" />
    <Compile Include="SystemGuid\Communication.cs" />
    <Compile Include="SystemGuid\InteractionChannel.cs" />
    <Compile Include="SystemGuid\WorkflowType.cs" />
    <Compile Include="SystemKey\SystemSetting.cs" />
    <Compile Include="SystemKey\UserPreference.cs" />
    <Compile Include="Transactions\DeleteIndexEntityTransaction.cs" />
    <Compile Include="Transactions\IndexEntityTransaction.cs" />
    <Compile Include="Transactions\BulkIndexEntityTypeTransaction.cs" />
    <Compile Include="Transactions\LaunchWorkflowsTransaction.cs" />
    <Compile Include="Transactions\InteractionTransaction.cs" />
    <Compile Include="Transactions\ShortLinkTransaction.cs" />
    <Compile Include="Transactions\SendPaymentReceipts.cs" />
    <Compile Include="Transactions\UpdatePersonsTopSignal.cs" />
    <Compile Include="UniversalSearch\Crawler\Crawler.cs" />
    <Compile Include="UniversalSearch\Crawler\CrawledPage.cs" />
    <Compile Include="UniversalSearch\Crawler\RobotsTxt\AccessRule.cs" />
    <Compile Include="UniversalSearch\Crawler\RobotsTxt\CrawlDelayRule.cs" />
    <Compile Include="UniversalSearch\Crawler\RobotsTxt\Enums\AllowRuleImplementation.cs" />
    <Compile Include="UniversalSearch\Crawler\RobotsTxt\Enums\LineType.cs" />
    <Compile Include="UniversalSearch\Crawler\RobotsTxt\Helpers\EnumHelper.cs" />
    <Compile Include="UniversalSearch\Crawler\RobotsTxt\Line.cs" />
    <Compile Include="UniversalSearch\Crawler\RobotsTxt\Robots.cs" />
    <Compile Include="UniversalSearch\Crawler\RobotsTxt\Rule.cs" />
    <Compile Include="UniversalSearch\Crawler\RobotsTxt\Sitemap.cs" />
    <Compile Include="Net\RockWebRequest.cs" />
    <Compile Include="Badge\Component\GeofencedByGroup.cs" />
    <Compile Include="Plugin\HotFixes\001_FixPhoneCountryCode.cs" />
    <Compile Include="Reporting\ComparisonHelper.cs" />
    <Compile Include="Reporting\DataFilter\NotInOtherDataViewFilter.cs" />
    <Compile Include="Reporting\DataFilter\GroupMembers\GroupMemberAttributesFilter.cs" />
    <Compile Include="Model\ServiceJob.cs" />
    <Compile Include="Model\ServiceJobService.Partial.cs" />
    <Compile Include="Model\ServiceLog.cs" />
    <Compile Include="Model\SignatureDocument.cs" />
    <Compile Include="Model\SignatureDocumentService.Partial.cs" />
    <Compile Include="Model\SignatureDocumentTemplate.cs" />
    <Compile Include="Model\SignatureDocumentTemplateService.Partial.cs" />
    <Compile Include="Model\Site.cs" />
    <Compile Include="Model\PageShortLink.cs" />
    <Compile Include="Model\SiteDomainService.Partial.cs" />
    <Compile Include="Model\SiteService.Partial.cs" />
    <Compile Include="Model\SystemEmail.cs" />
    <Compile Include="Model\Tag.cs" />
    <Compile Include="Model\TaggedItem.cs" />
    <Compile Include="Model\TaggedItemService.Partial.cs" />
    <Compile Include="Model\TagService.Partial.cs" />
    <Compile Include="Model\UserLogin.cs" />
    <Compile Include="Model\UserLoginService.Partial.cs" />
    <Compile Include="Model\Workflow.cs" />
    <Compile Include="Model\WorkflowAction.cs" />
    <Compile Include="Model\WorkflowActionForm.cs" />
    <Compile Include="Model\WorkflowActionFormAttribute.cs" />
    <Compile Include="Model\WorkflowActionType.cs" />
    <Compile Include="Model\WorkflowActivity.cs" />
    <Compile Include="Model\WorkflowActivityType.cs" />
    <Compile Include="Model\WorkflowLog.cs" />
    <Compile Include="Model\WorkflowService.Partial.cs" />
    <Compile Include="Model\WorkflowTrigger.cs" />
    <Compile Include="Model\WorkflowTriggerService.Partial.cs" />
    <Compile Include="Model\WorkflowType.cs" />
    <Compile Include="PersonProfile\BadgeComponent.cs" />
    <Compile Include="PersonProfile\BadgeContainer.cs" />
    <Compile Include="Badge\Component\AlertNote.cs" />
    <Compile Include="Badge\Component\AttendingDuration.cs" />
    <Compile Include="Badge\Component\Campus.cs" />
    <Compile Include="Badge\Component\DISC.cs" />
    <Compile Include="Badge\Component\FamilyAttendance.cs" />
    <Compile Include="Badge\Component\FamilyWeeksAttendedInDuration.cs" />
    <Compile Include="Badge\Component\InGroupOfType.cs" />
    <Compile Include="Badge\Component\InGroupWithPurpose.cs" />
    <Compile Include="Badge\Component\LastVisitOnSite.cs" />
    <Compile Include="Badge\Component\Liquid.cs" />
    <Compile Include="PersonProfile\HighlightLabelBadge.cs" />
    <Compile Include="PersonProfile\IconBadge.cs" />
    <Compile Include="Plugin\HotFixes\002_CheckinGradeRequired.cs" />
    <Compile Include="Plugin\HotFixes\003_FixSystemEmailQuote.cs" />
    <Compile Include="Plugin\HotFixes\004_FixGradeRequiredAttribute.cs" />
    <Compile Include="Plugin\HotFixes\005_FixCheckinAdminRoute.cs" />
    <Compile Include="Plugin\HotFixes\006_FixCheckinPrevPages.cs" />
    <Compile Include="Plugin\HotFixes\023_SecurityCodeLength.cs" />
    <Compile Include="Plugin\HotFixes\022_Fundraising.cs" />
    <Compile Include="Plugin\HotFixes\017_FixBackgroundCheckOptionalCampus.cs" />
    <Compile Include="Plugin\HotFixes\016_SetInactiveFamilies.cs" />
    <Compile Include="Plugin\HotFixes\015_CheckinByBirthdate.cs" />
    <Compile Include="Plugin\HotFixes\009_FixCheckinAttributes.cs" />
    <Compile Include="Plugin\HotFixes\008_FamilyAnalyticsUpdate.cs" />
    <Compile Include="Plugin\HotFixes\007_FixGroupAndBenevolenceSecurity.cs" />
    <Compile Include="Plugin\HotFixes\014_FixEraGiveAttribValues.cs" />
    <Compile Include="Plugin\HotFixes\013_FixSystemEmailTo_1828.cs" />
    <Compile Include="Plugin\HotFixes\012_FixAttendanceAnalyticsScript.cs" />
    <Compile Include="Plugin\HotFixes\011_FixNameProfileChangeRequest.cs" />
    <Compile Include="Plugin\HotFixes\010_FixGetSpouse.cs" />
    <Compile Include="Plugin\HotFixes\020_FixCommunicationTemplate.cs" />
    <Compile Include="Plugin\HotFixes\021_UpdateCheckInMergefieldDebugInfo.cs" />
    <Compile Include="Plugin\HotFixes\019_FixIpadClientPrinting.cs" />
    <Compile Include="Plugin\HotFixes\018_RestrictGroupRegistrationGroupTypes.cs" />
    <Compile Include="Plugin\HotFixes\024_PrayerRequestAttributes.cs" />
    <Compile Include="Plugin\HotFixes\030_MyConnectionOpportunitiesLava.cs" />
    <Compile Include="Plugin\HotFixes\031_AttendanceAnalyticsGivingId.cs" />
    <Compile Include="Plugin\HotFixes\032_MigrationRollupsForV6_9.cs" />
    <Compile Include="Plugin\HotFixes\029_BatchDetailReopenBatchSecurity.cs" />
    <Compile Include="Plugin\HotFixes\025_PersonGivingEnvelopeAttribute.cs" />
    <Compile Include="Plugin\HotFixes\026_PersonEditConnectionRecordStatus.cs" />
    <Compile Include="Plugin\HotFixes\027_AddCheckinFeatures.cs" />
    <Compile Include="Plugin\HotFixes\028_CheckinTextSettings.cs" />
    <Compile Include="Plugin\HotFixes\033_ConnectionOpportunityCounts.cs" />
    <Compile Include="Plugin\HotFixes\034_FinancialSecurityActions.cs" />
    <Compile Include="Plugin\HotFixes\035_TransactionListSummary.cs" />
    <Compile Include="Plugin\HotFixes\036_PrayerRequestFollowingEvent.cs" />
    <Compile Include="Plugin\HotFixes\037_MigrationRollupsForV6_10.cs" />
    <Compile Include="Plugin\Migration.cs" />
    <Compile Include="Plugin\VersionAttribute.cs" />
    <Compile Include="Properties\AssemblyInfo.cs" />
    <Compile Include="Reporting\Dashboard\DashboardWidget.cs">
      <SubType>ASPXCodeBehind</SubType>
    </Compile>
    <Compile Include="Reporting\Dashboard\LineBarPointsChartDashboardWidget.cs">
      <SubType>ASPXCodeBehind</SubType>
    </Compile>
    <Compile Include="Reporting\DataComponentSettingsHelper.cs" />
    <Compile Include="Reporting\DataFilterComponent.cs" />
    <Compile Include="Reporting\DataFilterContainer.cs" />
    <Compile Include="Reporting\DataFilter\BaseAccountFilter.cs" />
    <Compile Include="Reporting\DataFilter\ContentChannelItem\ContentChannel.cs" />
    <Compile Include="Reporting\DataFilter\ContentChannelItem\ContentChannelItemAttributesFilter.cs" />
    <Compile Include="Reporting\DataFilter\ContentChannelItem\ContentChannelType.cs" />
    <Compile Include="Reporting\DataFilter\EntityFieldFilter.cs" />
    <Compile Include="Reporting\DataFilter\FinancialPledge\AccountFilter.cs" />
    <Compile Include="Reporting\DataFilter\FinancialTransactionDetail\AccountFilter.cs" />
    <Compile Include="Reporting\DataFilter\FinancialTransaction\TotalAmountFilter.cs" />
    <Compile Include="Reporting\DataFilter\GroupMembers\ContainsPeopleFilter.cs" />
    <Compile Include="Reporting\DataFilter\GroupMembers\GroupDataViewFilter.cs" />
    <Compile Include="Reporting\DataFilter\Group\CampusFilter.cs" />
    <Compile Include="Reporting\DataFilter\Group\ContainsGroupMembersFilter.cs" />
    <Compile Include="Reporting\DataFilter\Group\ContainsPeopleFilter.cs" />
    <Compile Include="Reporting\DataFilter\Group\DistanceFromFilter.cs" />
    <Compile Include="Reporting\DataFilter\Group\GroupAttributesFilter.cs" />
    <Compile Include="Reporting\DataFilter\Group\GroupBranchFilter.cs" />
    <Compile Include="Reporting\DataFilter\Group\GroupTypeDataViewFilter.cs" />
    <Compile Include="Reporting\DataFilter\Group\GroupTypeFilter.cs" />
    <Compile Include="Reporting\DataFilter\Group\MemberCountFilter.cs" />
    <Compile Include="Reporting\DataFilter\Group\SimpleMemberCountFilter.cs" />
    <Compile Include="Reporting\DataFilter\IUpdateSelectionFromPageParameters.cs" />
    <Compile Include="Reporting\DataFilter\OtherDataViewFilter.cs" />
    <Compile Include="Reporting\DataFilter\Person\AgeFilter.cs" />
    <Compile Include="Reporting\DataFilter\Person\CampusesActiveFilter.cs" />
    <Compile Include="Reporting\DataFilter\Person\CampusesFilter.cs" />
    <Compile Include="Reporting\DataFilter\Person\CampusActiveFilter.cs" />
    <Compile Include="Reporting\DataFilter\Person\CampusFilter.cs" />
    <Compile Include="Reporting\DataFilter\Person\DistanceFromFilter.cs" />
    <Compile Include="Reporting\DataFilter\Person\FirstContributionDateFilter.cs" />
    <Compile Include="Reporting\DataFilter\Person\GivingAmountFilter.cs" />
    <Compile Include="Reporting\DataFilter\Person\GradeFilter.cs" />
    <Compile Include="Reporting\DataFilter\Person\GroupAttendanceFilter.cs" />
    <Compile Include="Reporting\DataFilter\Person\GroupDataViewFilter.cs" />
    <Compile Include="Reporting\DataFilter\Person\GroupMemberDataViewFilter.cs" />
    <Compile Include="Reporting\DataFilter\Person\GroupTypeAttendanceFilter.cs" />
    <Compile Include="Reporting\DataFilter\Person\HasPictureFilter.cs" />
    <Compile Include="Reporting\DataFilter\Person\HistoryDataViewFilter.cs" />
    <Compile Include="Reporting\DataFilter\Person\InGroupFilter.cs" />
    <Compile Include="Reporting\DataFilter\Person\InGroupGeofenceFilter.cs" />
    <Compile Include="Reporting\DataFilter\Person\InGroupGroupTypeFilter.cs" />
    <Compile Include="Reporting\DataFilter\Person\InGroupSimpleFilter.cs" />
    <Compile Include="Reporting\DataFilter\Person\LocationDataViewFilter.cs" />
    <Compile Include="Reporting\DataFilter\Person\NotInGroupFilter.cs" />
    <Compile Include="Reporting\DataFilter\Person\NotInGroupGroupTypeFilter.cs" />
    <Compile Include="Reporting\DataFilter\Person\TagFilter.cs" />
    <Compile Include="Reporting\DataFilter\PropertyFilter.cs" />
    <Compile Include="Reporting\DataFilter\Workflow\WorkflowAttributesFilter.cs" />
    <Compile Include="Reporting\DataFilter\Workflow\WorkflowTypeFilter.cs" />
    <Compile Include="Reporting\DataSelectComponent.cs" />
    <Compile Include="Reporting\DataSelectContainer.cs" />
    <Compile Include="Reporting\DataSelect\FinancialTransaction\TotalAmountSelect.cs" />
    <Compile Include="Reporting\DataSelect\GroupMember\GroupCampus.cs" />
    <Compile Include="Reporting\DataSelect\GroupMember\GroupMemberAttributeSelect.cs" />
    <Compile Include="Reporting\DataSelect\GroupMember\GroupRoleSelect.cs" />
    <Compile Include="Reporting\DataSelect\GroupMember\GroupStatusSelect.cs" />
    <Compile Include="Reporting\DataSelect\GroupMember\PersonLinkSelect.cs" />
    <Compile Include="Reporting\DataSelect\Group\CampusSelect.cs" />
    <Compile Include="Reporting\DataSelect\Group\DistanceFromSelect.cs" />
    <Compile Include="Reporting\DataSelect\Group\GroupLinkSelect.cs" />
    <Compile Include="Reporting\DataSelect\Group\GroupTypeSelect.cs" />
    <Compile Include="Reporting\DataSelect\Group\LocationSelect.cs" />
    <Compile Include="Reporting\DataSelect\Group\MemberCountSelect.cs" />
    <Compile Include="Reporting\DataSelect\Group\MemberListSelect.cs" />
    <Compile Include="Reporting\DataSelect\Group\ParentGroupMemberListSelect.cs" />
    <Compile Include="Reporting\DataSelect\Group\ParentGroupSelect.cs" />
    <Compile Include="Reporting\DataSelect\Group\ParticipationRateSelect.cs" />
    <Compile Include="Reporting\DataSelect\LiquidSelect.cs" />
    <Compile Include="Reporting\DataSelect\Person\AddressSelect.cs" />
    <Compile Include="Reporting\DataSelect\Person\AgeSelect.cs" />
    <Compile Include="Reporting\DataSelect\Person\CampusSelect.cs" />
    <Compile Include="Reporting\DataSelect\Person\ChildNamesSelect.cs" />
    <Compile Include="Reporting\DataSelect\Person\DistanceFromSelect.cs" />
    <Compile Include="Reporting\DataSelect\Person\FamilyNameSelect.cs" />
    <Compile Include="Reporting\DataSelect\Person\FirstLastContributionSelect.cs" />
    <Compile Include="Reporting\DataSelect\Person\GradeSelect.cs" />
    <Compile Include="Reporting\DataSelect\Person\GroupParticipationSelect.cs" />
    <Compile Include="Reporting\DataSelect\Person\InGroupGeofenceGroupTypeSelect.cs" />
    <Compile Include="Reporting\DataSelect\Person\InGroupGroupTypeSelect.cs" />
    <Compile Include="Reporting\DataSelect\Person\LastAttendedGroupOfType.cs" />
    <Compile Include="Reporting\DataSelect\Person\LastLoginSelect.cs" />
    <Compile Include="Reporting\DataSelect\Person\LastNoteSelect.cs" />
    <Compile Include="Reporting\DataSelect\Person\ParentEmailSelect.cs" />
    <Compile Include="Reporting\DataSelect\Person\ParentPhoneNumberSelect.cs" />
    <Compile Include="Reporting\DataSelect\Person\ParentsNamesSelect.cs" />
    <Compile Include="Reporting\DataSelect\Person\PersonLinkSelect.cs" />
    <Compile Include="Reporting\DataSelect\Person\PhoneNumberSelect.cs" />
    <Compile Include="Reporting\DataSelect\Person\PhotoSelect.cs" />
    <Compile Include="Reporting\DataSelect\Person\RelatedPeopleSelect.cs" />
    <Compile Include="Reporting\DataSelect\Person\SpouseNameSelect.cs" />
    <Compile Include="Reporting\DataSelect\Person\TotalGivingAmountSelect.cs" />
    <Compile Include="Reporting\DataTransformComponent.cs" />
    <Compile Include="Reporting\DataTransformContainer.cs" />
    <Compile Include="Reporting\DataTransform\Person\ChildrenTransform.cs" />
    <Compile Include="Reporting\DataTransform\Person\ParentTransform.cs" />
    <Compile Include="Reporting\EntityHelper.cs" />
    <Compile Include="Reporting\FilterExpressionExtractor.cs" />
    <Compile Include="Reporting\IDataFilterWithOverrides.cs" />
    <Compile Include="Reporting\ReportingHelper.cs" />
    <Compile Include="Reporting\SelectExpressionExtractor.cs" />
    <Compile Include="Scripting.evaluator.cs" />
    <Compile Include="Scripting.Extensions.cs" />
    <Compile Include="Scripting.native.cs" />
    <Compile Include="Search\Group\Name.cs" />
    <Compile Include="Search\Person\Address.cs" />
    <Compile Include="Search\Person\BirthDate.cs" />
    <Compile Include="Search\Person\BusinessName.cs" />
    <Compile Include="Security\Authentication\Twitter.cs" />
    <Compile Include="Transactions\SaveCommunicationTransaction.cs" />
    <Compile Include="UniversalSearch\FormattedSearchResult.cs" />
    <Compile Include="UniversalSearch\IndexComponents\Elasticsearch.cs" />
    <Compile Include="UniversalSearch\IndexComponents\Lucene.cs" />
    <Compile Include="UniversalSearch\IndexContainer.cs" />
    <Compile Include="UniversalSearch\IndexComponent.cs" />
    <Compile Include="UniversalSearch\IndexModels\Attributes\RockIndexField.cs" />
    <Compile Include="UniversalSearch\IndexModels\BusinessIndex.cs" />
    <Compile Include="UniversalSearch\IndexModels\PersonIndex.cs" />
    <Compile Include="UniversalSearch\IndexModels\ContentChannelItemIndex.cs" />
    <Compile Include="UniversalSearch\IndexModels\IndexModelBase.cs" />
    <Compile Include="UniversalSearch\IndexModels\GroupIndex.cs" />
    <Compile Include="UniversalSearch\IndexModels\SitePageIndex.cs" />
    <Compile Include="UniversalSearch\IndexModels\StringAttribute.cs" />
    <Compile Include="UniversalSearch\IRockIndexable.cs" />
    <Compile Include="UniversalSearch\SearchFieldCriteria.cs" />
    <Compile Include="UniversalSearch\ModelFieldFilterConfig.cs" />
    <Compile Include="UniversalSearch\SearchResultModel.cs" />
    <Compile Include="Utility\Async.cs" />
    <Compile Include="Utility\DebugHelper.cs" />
    <Compile Include="Utility\ExcelHelper.cs" />
    <Compile Include="Utility\ExtensionMethods\DataTable.cs" />
    <Compile Include="Utility\ExtensionMethods\IntegerExtensions.cs" />
    <Compile Include="Utility\ExtensionMethods\IRockTransactionExtensions.cs" />
    <Compile Include="Utility\ExtensionMethods\QuartzExtensions.cs" />
    <Compile Include="Utility\FileUtilities.cs" />
    <Compile Include="Utility\FontAwesomeHelper.cs" />
    <Compile Include="Utility\IRockOwinStartup.cs" />
    <Compile Include="Utility\Ncoa.cs" />
    <Compile Include="Utility\SparkDataApi\PersonAddressItem.cs" />
    <Compile Include="Utility\SparkDataApi\NcoaApi.cs" />
    <Compile Include="Utility\SparkDataApi\NcoaReturnRecord.cs" />
    <Compile Include="Utility\SparkDataApi\NcoaResponse.cs" />
    <Compile Include="Utility\SparkDataApi\GroupNameTransactionKey.cs" />
    <Compile Include="Utility\SparkDataApi\UsernamePassword.cs" />
    <Compile Include="Utility\Settings\DataAutomation\InactivatePeople.cs" />
    <Compile Include="Utility\Settings\DataAutomation\InteractionItem.cs" />
    <Compile Include="Utility\Settings\DataAutomation\MoveAdultChildren.cs" />
    <Compile Include="Utility\Settings\DataAutomation\ReactivatePeople.cs" />
    <Compile Include="Utility\Settings\DataAutomation\UpdateFamilyStatus.cs" />
    <Compile Include="Utility\Settings\DataAutomation\UpdatePersonConnectionStatus.cs" />
    <Compile Include="Utility\Settings\DataAutomation\UpdateFamilyCampus.cs" />
    <Compile Include="Utility\Settings\SparkData\NcoaSettings.cs" />
    <Compile Include="Utility\Settings\SparkData\SparkDataConfig.cs" />
    <Compile Include="Utility\SparkDataApi\SparkDataApi.cs" />
    <Compile Include="Utility\TextToWorkflow.cs" />
    <Compile Include="Utility\ZebraPrint.cs" />
    <Compile Include="Web\HttpModules\ResponseHeaders.cs" />
    <Compile Include="Web\HttpModules\HttpModuleComponent.cs" />
    <Compile Include="Web\HttpModules\HttpModuleContainer.cs" />
    <Compile Include="Blocks\IRockBlockType.cs" />
    <Compile Include="Web\UI\Adapters\ListControlAdaptor.cs" />
    <Compile Include="Web\UI\Adapters\CheckBoxListAdapter.cs" />
    <Compile Include="Web\UI\Controls\Badges\PersonProfileBadgeList.cs" />
    <Compile Include="Web\UI\Controls\Badges\PersonProfileBadge.cs" />
    <Compile Include="Web\UI\Controls\Grid\CustomActionConfig.cs" />
    <Compile Include="Web\UI\Controls\DefinedValueEditor.cs" />
    <Compile Include="Web\UI\Controls\Pickers\DefinedValuePickerWithAdd.cs" />
    <Compile Include="Web\UI\Controls\Pickers\DefinedValuePickerWithAddSingleSelect.cs" />
    <Compile Include="Web\UI\Controls\JsonFieldsBuilder.cs" />
    <Compile Include="Web\UI\Controls\PersonBasicEditor.cs" />
    <Compile Include="Web\UI\Controls\Pickers\BadgeComponentPicker.cs" />
    <Compile Include="Web\UI\Controls\Pickers\AssessmentTypePicker.cs" />
    <Compile Include="Web\UI\Controls\Pickers\BlockTemplatePicker.cs" />
    <Compile Include="Web\UI\Controls\Pickers\DefinedValuePickerWithAddMultipleSelect.cs" />
    <Compile Include="Web\UI\Controls\Pickers\MetricItemPicker.cs" />
    <Compile Include="Web\UI\Controls\Pickers\InteractionChannelPicker.cs" />
    <Compile Include="Web\UI\Controls\Pickers\InteractionComponentPicker.cs" />
    <Compile Include="Web\UI\Controls\Pickers\InteractionChannelInteractionComponentPicker.cs" />
    <Compile Include="Web\UI\Controls\Pickers\AchievementTypePicker.cs" />
    <Compile Include="Web\UI\Controls\Pickers\StreakTypePicker.cs" />
    <Compile Include="Web\UI\Controls\Pickers\StepProgramStepStatusPicker.cs" />
    <Compile Include="Web\UI\Controls\Pickers\StepProgramStepTypePicker.cs" />
    <Compile Include="Web\UI\Controls\Pickers\StepProgramPicker.cs" />
    <Compile Include="Web\UI\Controls\Pickers\StepTypePicker.cs" />
    <Compile Include="Web\UI\Controls\StructureContentEditor.cs" />
    <Compile Include="Web\UI\Controls\Switch.cs">
      <SubType>Code</SubType>
    </Compile>
    <Compile Include="Web\UI\RockBlockNotificationManager.cs" />
    <Compile Include="Web\UI\Controls\AccordionPanel.cs" />
    <Compile Include="Web\UI\Controls\AttributeValuesContainer.cs" />
    <Compile Include="Web\UI\Controls\CampusAccountAmountPicker.cs" />
    <Compile Include="Web\UI\Controls\FieldVisibilityWrapper.cs" />
    <Compile Include="Web\UI\Controls\Captcha.cs" />
    <Compile Include="Web\UI\Controls\Communication\PushNotification.cs" />
    <Compile Include="Web\UI\Controls\AttributeMatrixEditor.cs" />
    <Compile Include="Web\UI\Controls\DynamicPlaceholder.cs" />
    <Compile Include="Web\UI\Controls\FieldVisibilityRulesEditor.cs" />
    <Compile Include="Web\UI\Controls\Grid\PersonMergeField.cs" />
    <Compile Include="Web\UI\Controls\ScreenKeyboard.cs" />
    <Compile Include="Web\UI\Controls\Pickers\SingleEntityPicker.cs" />
    <Compile Include="Web\UI\Controls\Pickers\StepStatusPicker.cs" />
    <Compile Include="Web\UI\Controls\RegistryEntry.cs" />
    <Compile Include="Web\UI\Controls\ValueFilter.cs" />
    <Compile Include="Web\UI\Controls\Grid\EncryptedField.cs" />
    <Compile Include="Web\UI\Controls\Grid\HtmlField.cs" />
    <Compile Include="Web\UI\Controls\Grid\LavaField.cs" />
    <Compile Include="Web\UI\Controls\HiddenFieldRangeValidator.cs" />
    <Compile Include="Web\UI\Controls\HiddenFieldWithValidationProperty.cs" />
    <Compile Include="Web\UI\Controls\IHasRequired.cs" />
    <Compile Include="Web\UI\Controls\IRockChangeHandlerControl.cs" />
    <Compile Include="Web\UI\Controls\NewFamily\AdvanceInfo.cs" />
    <Compile Include="Web\UI\Controls\NewFamily\AdvanceInfoRow.cs" />
    <Compile Include="Web\UI\Controls\NoteEditor.cs" />
    <Compile Include="Web\UI\Controls\NoteOptions.cs" />
    <Compile Include="Web\UI\Controls\ControlMirror.cs" />
    <Compile Include="Web\UI\Controls\Lava.cs" />
    <Compile Include="Web\UI\Controls\ListItems.cs" />
    <Compile Include="Web\UI\Controls\NumberBoxBase.cs" />
    <Compile Include="Web\UI\Controls\NumberUpDownGroup.cs" />
    <Compile Include="Web\UI\Controls\Pickers\AssetStorageProviderPicker.cs" />
    <Compile Include="Web\UI\Controls\Pickers\ContentChannelItemPicker.cs" />
    <Compile Include="Web\UI\Controls\Pickers\ItemFromBlockPicker.cs" />
    <Compile Include="Web\UI\Controls\Pickers\ReportPicker.cs" />
    <Compile Include="Web\UI\Controls\Pickers\DataViewItemPicker.cs" />
    <Compile Include="Web\UI\Controls\Pickers\RegistrationInstancePicker.cs" />
    <Compile Include="Web\UI\Controls\PreRegistration\Children.cs" />
    <Compile Include="Web\UI\Controls\PreRegistration\ChildRow.cs" />
    <Compile Include="Web\UI\Controls\Pickers\DataViewsPicker.cs" />
    <Compile Include="Web\UI\Controls\Pickers\DatePartsPicker.cs" />
    <Compile Include="Web\UI\Controls\Pickers\FieldTypePicker.cs" />
    <Compile Include="Web\UI\Controls\Pickers\GroupMemberPicker.cs" />
    <Compile Include="Web\UI\Controls\Pickers\GroupMembersPicker.cs" />
    <Compile Include="Web\UI\Controls\Pickers\LavaCommandsPicker.cs" />
    <Compile Include="Web\UI\Controls\BackgroundCheckDocument.cs" />
    <Compile Include="Web\UI\Controls\SSNBox.cs" />
    <Compile Include="Web\UI\Controls\ButtonGroup.cs" />
    <Compile Include="Web\UI\ICustomGridColumns.cs" />
    <Compile Include="Web\UI\ICustomGridOptions.cs" />
    <Compile Include="Web\UI\IPickerBlock.cs" />
    <Compile Include="Web\UI\IIdleRedirectBlock.cs" />
    <Compile Include="Web\UI\RockBlockTypeWrapper.cs">
      <SubType>ASPXCodeBehind</SubType>
    </Compile>
    <Compile Include="Web\UI\RockHiddenFieldPageStatePersister.cs" />
    <Compile Include="Web\UI\Controls\Grid\LavaBoundField.cs" />
    <Compile Include="Web\UI\Controls\Pickers\DefinedValuesPickerEnhanced.cs" />
    <Compile Include="Web\UI\Controls\Pickers\RegistrationTemplatePicker.cs" />
    <Compile Include="Web\UI\Controls\RockListBox.cs" />
    <Compile Include="Web\UI\IDynamicAttributesBlock.cs" />
    <Compile Include="Web\UI\RockTheme.cs" />
    <Compile Include="Web\UI\Controls\WarningBlock.cs" />
    <Compile Include="Web\UI\Controls\Pickers\WorkflowActionTypePicker.cs" />
    <Compile Include="Web\UI\Controls\Pickers\ConnectionRequestPicker.cs" />
    <Compile Include="Web\UI\Controls\RangeSlider.cs" />
    <Compile Include="Security\Authentication\Facebook.cs">
      <SubType>Code</SubType>
    </Compile>
    <Compile Include="Search\Person\Email.cs" />
    <Compile Include="Search\Person\Name.cs" />
    <Compile Include="Search\Person\Phone.cs" />
    <Compile Include="Search\SearchComponent.cs" />
    <Compile Include="Search\SearchContainer.cs" />
    <Compile Include="Security\AuthenticationComponent.cs" />
    <Compile Include="Security\AuthenticationContainer.cs" />
    <Compile Include="Security\Authentication\ActiveDirectory.cs" />
    <Compile Include="Security\Authentication\Database.cs" />
    <Compile Include="Security\Authentication\Google.cs" />
    <Compile Include="Security\Authentication\PINAuthentication.cs" />
    <Compile Include="Security\Authorization.cs" />
    <Compile Include="Security\BackgroundCheckComponent.cs" />
    <Compile Include="Security\BackgroundCheckContainer.cs" />
    <Compile Include="Security\BackgroundCheck\ProtectMyMinistry.cs" />
    <Compile Include="Security\DigitalSignatureComponent.cs" />
    <Compile Include="Security\DigitalSignatureContainer.cs" />
    <Compile Include="Security\Encryption.cs" />
    <Compile Include="Security\GlobalDefault.cs" />
    <Compile Include="Security\ISecured.cs" />
    <Compile Include="Security\LoginParameters.cs" />
    <Compile Include="Security\SecurityActionAttribute.cs" />
    <Compile Include="Service References\MelissaData.AddressCheck\Reference.cs">
      <SubType>code</SubType>
    </Compile>
    <Compile Include="Service References\ServiceObjects.GeoCoder\Reference.cs" />
    <Compile Include="Services\NuGet\NuGetExtensionsMethods.cs" />
    <Compile Include="Services\NuGet\PackageService.cs" />
    <Compile Include="Services\NuGet\RockPackagePathResolver.cs" />
    <Compile Include="Services\NuGet\RockProjectManager.cs" />
    <Compile Include="Services\NuGet\WebProjectManager.cs" />
    <Compile Include="Services\NuGet\WebProjectSystem.cs" />
    <Compile Include="Storage\ProviderComponent.cs" />
    <Compile Include="Storage\ProviderContainer.cs" />
    <Compile Include="Storage\Provider\Database.cs" />
    <Compile Include="Storage\Provider\FileSystem.cs" />
    <Compile Include="Store\InstalledPackage.cs" />
    <Compile Include="Store\InstalledPackageService.cs" />
    <Compile Include="Store\Organization.cs" />
    <Compile Include="Store\OrganizationService.cs" />
    <Compile Include="Store\Package.cs" />
    <Compile Include="Store\PackageCategory.cs" />
    <Compile Include="Store\PackageCategoryService.cs" />
    <Compile Include="Store\PackageInstallStep.cs" />
    <Compile Include="Store\PackageService.cs" />
    <Compile Include="Store\PackageVersion.cs" />
    <Compile Include="Store\PackageVersionRating.cs" />
    <Compile Include="Store\PackageVersionRatingService.cs" />
    <Compile Include="Store\PackageVersionService.cs" />
    <Compile Include="Store\Promo.cs" />
    <Compile Include="Store\PromoService.cs" />
    <Compile Include="Store\PurchaseResponse.cs" />
    <Compile Include="Store\StoreImage.cs" />
    <Compile Include="Store\StoreModel.cs" />
    <Compile Include="Store\StoreService.cs" />
    <Compile Include="Store\StoreServiceBase.cs" />
    <Compile Include="SystemGuid\Attribute.cs" />
    <Compile Include="SystemGuid\BinaryFileType.cs" />
    <Compile Include="SystemGuid\BlockType.cs" />
    <Compile Include="SystemGuid\Category.cs" />
    <Compile Include="SystemGuid\ConnectionActivityType.cs" />
    <Compile Include="SystemGuid\DefinedType.cs" />
    <Compile Include="SystemGuid\DefinedValue.cs" />
    <Compile Include="SystemGuid\EntityType.cs" />
    <Compile Include="SystemGuid\FieldType.cs" />
    <Compile Include="SystemGuid\FinancialAccount.cs" />
    <Compile Include="SystemGuid\Group.cs" />
    <Compile Include="SystemGuid\GroupRole.cs" />
    <Compile Include="SystemGuid\GroupType.cs" />
    <Compile Include="SystemGuid\NoteType.cs" />
    <Compile Include="SystemGuid\Page.cs" />
    <Compile Include="SystemGuid\ServiceJob.cs" />
    <Compile Include="SystemGuid\Site.cs" />
    <Compile Include="SystemGuid\SystemEmail.cs" />
    <Compile Include="Transactions\AuditTransaction.cs" />
    <Compile Include="Transactions\ConnectionRequestActivityChangeTransaction.cs" />
    <Compile Include="Transactions\ConnectionRequestChangeTransaction.cs" />
    <Compile Include="Transactions\DeleteAttributeBinaryFile.cs" />
    <Compile Include="Transactions\GroupAttendedTransaction.cs" />
    <Compile Include="Transactions\GroupMemberChangeTransaction.cs" />
    <Compile Include="Transactions\GroupMemberPlacedElsewhereTransaction.cs" />
    <Compile Include="Transactions\ITransaction.cs" />
    <Compile Include="Transactions\LaunchWorkflowTransaction.cs" />
    <Compile Include="Transactions\PageViewTransaction.cs" />
    <Compile Include="Transactions\PersonViewTransaction.cs" />
    <Compile Include="Transactions\RockQueue.cs" />
    <Compile Include="Transactions\RunJobNowTransaction.cs" />
    <Compile Include="Transactions\SaveMetaphoneTransaction.cs" />
    <Compile Include="Transactions\SendCommunicationApprovalEmail.cs" />
    <Compile Include="Transactions\SendCommunicationTransaction.cs" />
    <Compile Include="Transactions\UpdateDigitalSignatureDocumentTransaction.cs" />
    <Compile Include="Transactions\SendDigitalSignatureRequestTransaction.cs" />
    <Compile Include="Transactions\SendRegistrationConfirmationTransaction.cs" />
    <Compile Include="Transactions\SendRegistrationNotificationTransaction.cs" />
    <Compile Include="Transactions\UpdateFacebookFriends.cs" />
    <Compile Include="Transactions\UpdatePaymentStatusTransaction.cs" />
    <Compile Include="Transactions\UserLastActivityTransaction.cs" />
    <Compile Include="Transactions\WorkflowTriggerTransaction.cs" />
    <Compile Include="Utility\AttributeCacheJsonConverter.cs" />
    <Compile Include="Utility\AttributeValueJsonConverter.cs" />
    <Compile Include="Utility\BlockStateContractResolver.cs" />
    <Compile Include="Utility\DateRange.cs" />
    <Compile Include="Utility\DoubleMetaphone.cs" />
    <Compile Include="Utility\EnumAsStringJsonConverter.cs" />
    <Compile Include="Utility\ExpressionHelper.cs" />
    <Compile Include="Utility\ExtensionMethods\AttributesExtensions.cs" />
    <Compile Include="Utility\ExtensionMethods\BooleanExtensions.cs" />
    <Compile Include="Utility\ExtensionMethods\ColorExtensions.cs" />
    <Compile Include="Utility\ExtensionMethods\ControlExtensions.cs" />
    <Compile Include="Utility\ExtensionMethods\CurrencyExtensions.cs" />
    <Compile Include="Utility\ExtensionMethods\DateTimeExtensions.cs" />
    <Compile Include="Utility\ExtensionMethods\DecimalExtensions.cs" />
    <Compile Include="Utility\ExtensionMethods\DefinedValueExtensions.cs" />
    <Compile Include="Utility\ExtensionMethods\EntityExtensions.cs" />
    <Compile Include="Utility\ExtensionMethods\EnumExtensions.cs" />
    <Compile Include="Utility\ExtensionMethods\ExceptionExtensions.cs" />
    <Compile Include="Utility\ExtensionMethods\GridExtensions.cs" />
    <Compile Include="Utility\ExtensionMethods\JsonExtensions.cs" />
    <Compile Include="Utility\ExtensionMethods\LavaExtensions.cs" />
    <Compile Include="Utility\ExtensionMethods\LinqExtensions.cs" />
    <Compile Include="Utility\ExtensionMethods\LocationExtensions.cs" />
    <Compile Include="Utility\ExtensionMethods\ObjectExtensions.cs" />
    <Compile Include="Utility\ExtensionMethods\PageRouteExtensions.cs" />
    <Compile Include="Utility\ExtensionMethods\ReportingExtensions.cs" />
    <Compile Include="Utility\ExtensionMethods\StringExtensions.cs" />
    <Compile Include="Utility\ExtensionMethods\StringHtmlExtensions.cs" />
    <Compile Include="Utility\ExtensionMethods\StringHumanizerExtensions.cs" />
    <Compile Include="Utility\ExtensionMethods\StringPluralizationExtensions.cs" />
    <Compile Include="Utility\IgnoreUrlEncodedKeyContractResolver.cs" />
    <Compile Include="Utility\IRockStartup.cs" />
    <Compile Include="Utility\NotNullJsonConverter.cs" />
    <Compile Include="Utility\Reflection.cs" />
    <Compile Include="Utility\RockDateTime.cs" />
    <Compile Include="Utility\RockJsonMediaTypeFormatter.cs" />
    <Compile Include="Utility\RockJsonTextReader.cs" />
    <Compile Include="Utility\RockJsonTextWriter.cs" />
    <Compile Include="Utility\RockSemanticVersion.cs" />
    <Compile Include="Utility\SettingsStringBase.cs" />
    <Compile Include="Utility\SimpleModeJsonConverter.cs" />
    <Compile Include="Utility\SparkLinkHelper.cs" />
    <Compile Include="Utility\StringAsLiteralJavascriptJsonConverter.cs" />
    <Compile Include="Web\DescriptionList.cs" />
    <Compile Include="Web\FileUploadException.cs" />
    <Compile Include="Web\Fingerprint.cs" />
    <Compile Include="Web\FingerprintExpressionBuilder.cs" />
    <Compile Include="Web\HttpModule.cs" />
    <Compile Include="Web\InternalContext.cs" />
    <Compile Include="Web\PageReference.cs" />
    <Compile Include="Web\RequestValidator.cs" />
    <Compile Include="Web\RockRouteHandler.cs" />
    <Compile Include="Web\SystemSettings.cs" />
    <Compile Include="Web\UI\Adapters\CheckBoxAdapter.cs" />
    <Compile Include="Web\UI\Adapters\DropDownListAdapter.cs" />
    <Compile Include="Web\UI\Adapters\RadioButtonAdapter.cs" />
    <Compile Include="Web\UI\Adapters\RadioButtonListAdapter.cs" />
    <Compile Include="Web\UI\BreadCrumb.cs" />
    <Compile Include="Web\UI\ContextAttribute.cs" />
    <Compile Include="Web\UI\Controls\AddressControl.cs" />
    <Compile Include="Web\UI\Controls\AttributeEditor.cs" />
    <Compile Include="Web\UI\Controls\Badge.cs" />
    <Compile Include="Web\UI\Controls\BootstrapButton.cs" />
    <Compile Include="Web\UI\Controls\ButtonDropDownList.cs" />
    <Compile Include="Web\UI\Controls\Chart\BarChart.cs" />
    <Compile Include="Web\UI\Controls\Chart\ChartClickArgs.cs" />
    <Compile Include="Web\UI\Controls\Chart\ChartOptions.cs" />
    <Compile Include="Web\UI\Controls\Chart\ChartStyle.cs" />
    <Compile Include="Web\UI\Controls\Chart\FlotChart.cs" />
    <Compile Include="Web\UI\Controls\Chart\LineChart.cs" />
    <Compile Include="Web\UI\Controls\Chart\PieChart.cs" />
    <Compile Include="Web\UI\Controls\Checkin Configuration Controls\CheckinArea.cs" />
    <Compile Include="Web\UI\Controls\Checkin Configuration Controls\CheckinAreaRow.cs" />
    <Compile Include="Web\UI\Controls\Checkin Configuration Controls\CheckinGroup.cs" />
    <Compile Include="Web\UI\Controls\Checkin Configuration Controls\CheckinGroupRow.cs" />
    <Compile Include="Web\UI\Controls\CodeEditor.cs" />
    <Compile Include="Web\UI\Controls\ColorPicker.cs" />
    <Compile Include="Web\UI\Controls\Communication\ChannelControl.cs" />
    <Compile Include="Web\UI\Controls\Communication\Email.cs" />
    <Compile Include="Web\UI\Controls\Communication\Sms.cs" />
    <Compile Include="Web\UI\Controls\ConfirmPageUnload.cs" />
    <Compile Include="Web\UI\Controls\CurrencyBox.cs" />
    <Compile Include="Web\UI\Controls\Data Fields\DataDropDownList.cs" />
    <Compile Include="Web\UI\Controls\Data Fields\DataTextBox.cs" />
    <Compile Include="Web\UI\Controls\Data View Filters\FilterField.cs" />
    <Compile Include="Web\UI\Controls\Data View Filters\FilterGroup.cs" />
    <Compile Include="Web\UI\Controls\DynamicControlsHtmlGenericControl.cs" />
    <Compile Include="Web\UI\Controls\DynamicControlsPanel.cs" />
    <Compile Include="Web\UI\Controls\EmailBox.cs" />
    <Compile Include="Web\UI\Controls\Event\RegistrationInstanceEditor.cs" />
    <Compile Include="Web\UI\Controls\Event\RegistrationTemplateFormEditor.cs" />
    <Compile Include="Web\UI\Controls\FileUploader.cs" />
    <Compile Include="Web\UI\Controls\FollowingsHelper.cs" />
    <Compile Include="Web\UI\Controls\Grid\AttributeField.cs" />
    <Compile Include="Web\UI\Controls\Grid\BadgeField.cs" />
    <Compile Include="Web\UI\Controls\Grid\BoolField.cs" />
    <Compile Include="Web\UI\Controls\Grid\BoolFromArrayField.cs" />
    <Compile Include="Web\UI\Controls\Grid\CallbackField.cs" />
    <Compile Include="Web\UI\Controls\Grid\CampusField.cs" />
    <Compile Include="Web\UI\Controls\Grid\CheckBoxEditableField.cs" />
    <Compile Include="Web\UI\Controls\Grid\ColorField.cs" />
    <Compile Include="Web\UI\Controls\Grid\CurrencyField.cs" />
    <Compile Include="Web\UI\Controls\Grid\DateField.cs" />
    <Compile Include="Web\UI\Controls\Grid\DateTimeField.cs" />
    <Compile Include="Web\UI\Controls\Grid\DefinedValueField.cs" />
    <Compile Include="Web\UI\Controls\Grid\DeleteField.cs" />
    <Compile Include="Web\UI\Controls\Grid\EditField.cs" />
    <Compile Include="Web\UI\Controls\Grid\EnumField.cs" />
    <Compile Include="Web\UI\Controls\Grid\FieldTypeField.cs" />
    <Compile Include="Web\UI\Controls\Grid\Grid.cs" />
    <Compile Include="Web\UI\Controls\Grid\GridActions.cs" />
    <Compile Include="Web\UI\Controls\Grid\GridFilter.cs" />
    <Compile Include="Web\UI\Controls\Grid\GroupPickerField.cs" />
    <Compile Include="Web\UI\Controls\Grid\INotRowSelectedField.cs" />
    <Compile Include="Web\UI\Controls\Grid\IPriorityColumn.cs" />
    <Compile Include="Web\UI\Controls\Grid\IRockGridField.cs" />
    <Compile Include="Web\UI\Controls\Grid\LinkButtonField.cs" />
    <Compile Include="Web\UI\Controls\Grid\ListDelimitedField.cs" />
    <Compile Include="Web\UI\Controls\Grid\PersonField.cs" />
    <Compile Include="Web\UI\Controls\Grid\MergePersonField.cs" />
    <Compile Include="Web\UI\Controls\Grid\PhoneNumbersField.cs" />
    <Compile Include="Web\UI\Controls\Grid\ReorderField.cs" />
    <Compile Include="Web\UI\Controls\Grid\RockBoundField.cs" />
    <Compile Include="Web\UI\Controls\Grid\RockLiteralField.cs" />
    <Compile Include="Web\UI\Controls\Grid\RockTemplateField.cs" />
    <Compile Include="Web\UI\Controls\Grid\RockTemplateFieldUnselected.cs" />
    <Compile Include="Web\UI\Controls\Grid\RowEventArgs.cs" />
    <Compile Include="Web\UI\Controls\Grid\SecurityField.cs" />
    <Compile Include="Web\UI\Controls\Grid\SelectField.cs" />
    <Compile Include="Web\UI\Controls\Grid\TimeField.cs" />
    <Compile Include="Web\UI\Controls\Grid\ToggleField.cs" />
    <Compile Include="Web\UI\Controls\HelpBlock.cs" />
    <Compile Include="Web\UI\Controls\HiddenFieldValidator.cs" />
    <Compile Include="Web\UI\Controls\HiddenFieldWithClass.cs" />
    <Compile Include="Web\UI\Controls\HighlightLabel.cs" />
    <Compile Include="Web\UI\Controls\HtmlEditor.cs" />
    <Compile Include="Web\UI\Controls\HtmlGenericContainer.cs" />
    <Compile Include="Web\UI\Controls\IDisplayRequiredIndicator.cs" />
    <Compile Include="Web\UI\Controls\IHasValidationGroup.cs" />
    <Compile Include="Web\UI\Controls\ImageEditor.cs" />
    <Compile Include="Web\UI\Controls\ImageUploader.cs" />
    <Compile Include="Web\UI\Controls\IRockControl.cs" />
    <Compile Include="Web\UI\Controls\IRockControlAdditionalRendering.cs" />
    <Compile Include="Web\UI\Controls\KeyValueList.cs" />
    <Compile Include="Web\UI\Controls\MarkdownEditor.cs" />
    <Compile Include="Web\UI\Controls\ModalAlert.cs" />
    <Compile Include="Web\UI\Controls\ModalDialog.cs" />
    <Compile Include="Web\UI\Controls\ModalIFrameDialog.cs" />
    <Compile Include="Web\UI\Controls\NewFamily\Attributes.cs" />
    <Compile Include="Web\UI\Controls\NewFamily\AttributesRow.cs" />
    <Compile Include="Web\UI\Controls\NewFamily\ContactInfo.cs" />
    <Compile Include="Web\UI\Controls\NewFamily\ContactInfoRow.cs" />
    <Compile Include="Web\UI\Controls\NewFamily\Members.cs" />
    <Compile Include="Web\UI\Controls\NewFamily\MembersRow.cs" />
    <Compile Include="Web\UI\Controls\NoteContainer.cs" />
    <Compile Include="Web\UI\Controls\NoteControl.cs" />
    <Compile Include="Web\UI\Controls\NotificationBox.cs" />
    <Compile Include="Web\UI\Controls\NumberBox.cs" />
    <Compile Include="Web\UI\Controls\NumberRangeEditor.cs" />
    <Compile Include="Web\UI\Controls\NumberUpDown.cs" />
    <Compile Include="Web\UI\Controls\PageBreadCrumbs.cs" />
    <Compile Include="Web\UI\Controls\PageDescription.cs" />
    <Compile Include="Web\UI\Controls\PageIcon.cs" />
    <Compile Include="Web\UI\Controls\PageTitle.cs" />
    <Compile Include="Web\UI\Controls\PanelDrawer.cs" />
    <Compile Include="Web\UI\Controls\PanelWidget.cs" />
    <Compile Include="Web\UI\Controls\PersonLink.cs" />
    <Compile Include="Web\UI\Controls\Badges\BadgeControl.cs" />
    <Compile Include="Web\UI\Controls\Badges\BadgeListControl.cs" />
    <Compile Include="Web\UI\Controls\PhoneNumberBox.cs" />
    <Compile Include="Web\UI\Controls\Pickers\AccountPicker.cs" />
    <Compile Include="Web\UI\Controls\Pickers\BinaryFilePicker.cs" />
    <Compile Include="Web\UI\Controls\Pickers\BinaryFileTypePicker.cs" />
    <Compile Include="Web\UI\Controls\Pickers\BirthdayPicker.cs" />
    <Compile Include="Web\UI\Controls\Pickers\CampusesPicker.cs" />
    <Compile Include="Web\UI\Controls\Pickers\CampusPicker.cs" />
    <Compile Include="Web\UI\Controls\Pickers\CategoryPicker.cs" />
    <Compile Include="Web\UI\Controls\Pickers\ComponentPicker.cs" />
    <Compile Include="Web\UI\Controls\Pickers\ComponentsPicker.cs" />
    <Compile Include="Web\UI\Controls\Pickers\DataViewPicker.cs" />
    <Compile Include="Web\UI\Controls\Pickers\DatePicker.cs" />
    <Compile Include="Web\UI\Controls\Pickers\DateRangePicker.cs" />
    <Compile Include="Web\UI\Controls\Pickers\DateTimePicker.cs" />
    <Compile Include="Web\UI\Controls\Pickers\DayOfWeekPicker.cs" />
    <Compile Include="Web\UI\Controls\Pickers\DaysOfWeekPicker.cs" />
    <Compile Include="Web\UI\Controls\Pickers\DefinedValuePicker.cs" />
    <Compile Include="Web\UI\Controls\Pickers\DefinedValuesPicker.cs" />
    <Compile Include="Web\UI\Controls\Pickers\EntityPicker.cs" />
    <Compile Include="Web\UI\Controls\Pickers\EntityTypePicker.cs" />
    <Compile Include="Web\UI\Controls\Pickers\EventCalendarPicker.cs" />
    <Compile Include="Web\UI\Controls\Pickers\EventItemPicker.cs" />
    <Compile Include="Web\UI\Controls\Pickers\FinancialGatewayPicker.cs" />
    <Compile Include="Web\UI\Controls\Pickers\GeoPicker.cs" />
    <Compile Include="Web\UI\Controls\Pickers\GradePicker.cs" />
    <Compile Include="Web\UI\Controls\Pickers\GroupAndRolePicker.cs" />
    <Compile Include="Web\UI\Controls\Pickers\GroupPicker.cs" />
    <Compile Include="Web\UI\Controls\Pickers\WorkflowPicker.cs" />
    <Compile Include="Web\UI\Controls\Pickers\GroupRolePicker.cs" />
    <Compile Include="Web\UI\Controls\Pickers\GroupTypeGroupPicker.cs" />
    <Compile Include="Web\UI\Controls\Pickers\GroupTypePicker.cs" />
    <Compile Include="Web\UI\Controls\Pickers\GroupTypesPicker.cs" />
    <Compile Include="Web\UI\Controls\Pickers\ItemPicker.cs" />
    <Compile Include="Web\UI\Controls\Pickers\LocationAddressPicker.cs" />
    <Compile Include="Web\UI\Controls\Pickers\LocationItemPicker.cs" />
    <Compile Include="Web\UI\Controls\Pickers\LocationPicker.cs" />
    <Compile Include="Web\UI\Controls\Pickers\MergeFieldPicker.cs" />
    <Compile Include="Web\UI\Controls\Pickers\MergeTemplatePicker.cs" />
    <Compile Include="Web\UI\Controls\Pickers\MetricCategoryPicker.cs" />
    <Compile Include="Web\UI\Controls\Pickers\MonthDayPicker.cs" />
    <Compile Include="Web\UI\Controls\Pickers\MonthYearPicker.cs" />
    <Compile Include="Web\UI\Controls\Pickers\PagePicker.cs" />
    <Compile Include="Web\UI\Controls\Pickers\PersonPicker.cs" />
    <Compile Include="Web\UI\Controls\Pickers\RemoteAuthsPicker.cs" />
    <Compile Include="Web\UI\Controls\Pickers\SchedulePicker.cs" />
    <Compile Include="Web\UI\Controls\Pickers\SlidingDateRangePicker.cs" />
    <Compile Include="Web\UI\Controls\Pickers\TimePicker.cs" />
    <Compile Include="Web\UI\Controls\Pickers\TreeViewItem.cs" />
    <Compile Include="Web\UI\Controls\Pickers\WorkflowTypePicker.cs" />
    <Compile Include="Web\UI\Controls\Pickers\YearPicker.cs" />
    <Compile Include="Web\UI\Controls\RockBulletedList.cs" />
    <Compile Include="Web\UI\Controls\RockCheckBox.cs" />
    <Compile Include="Web\UI\Controls\RockCheckBoxList.cs" />
    <Compile Include="Web\UI\Controls\RockControlHelper.cs" />
    <Compile Include="Web\UI\Controls\RockControlWrapper.cs" />
    <Compile Include="Web\UI\Controls\RockDropDownList.cs" />
    <Compile Include="Web\UI\Controls\RockLiteral.cs" />
    <Compile Include="Web\UI\Controls\RockRadioButton.cs" />
    <Compile Include="Web\UI\Controls\RockRadioButtonList.cs" />
    <Compile Include="Web\UI\Controls\RockRating.cs" />
    <Compile Include="Web\UI\Controls\RockTextBox.cs" />
    <Compile Include="Web\UI\Controls\RockTextOrDropDownList.cs" />
    <Compile Include="Web\UI\Controls\RockUpdatePanel.cs" />
    <Compile Include="Web\UI\Controls\ScheduleBuilder.cs" />
    <Compile Include="Web\UI\Controls\SearchField.cs" />
    <Compile Include="Web\UI\Controls\SecurityButton.cs" />
    <Compile Include="Web\UI\Controls\StateDropDownList.cs" />
    <Compile Include="Web\UI\Controls\TagList.cs" />
    <Compile Include="Web\UI\Controls\TermDescription.cs" />
    <Compile Include="Web\UI\Controls\Toggle.cs" />
    <Compile Include="Web\UI\Controls\UrlLinkBox.cs" />
    <Compile Include="Web\UI\Controls\ValueList.cs" />
    <Compile Include="Web\UI\Controls\Workflow Controls\WorkflowActionEditor.cs" />
    <Compile Include="Web\UI\Controls\Workflow Controls\WorkflowActionTypeEditor.cs" />
    <Compile Include="Web\UI\Controls\Workflow Controls\WorkflowActivityEditor.cs" />
    <Compile Include="Web\UI\Controls\Workflow Controls\WorkflowActivityTypeEditor.cs" />
    <Compile Include="Web\UI\Controls\Workflow Controls\WorkflowFormActionList.cs" />
    <Compile Include="Web\UI\Controls\Workflow Controls\WorkflowFormAttributeRow.cs" />
    <Compile Include="Web\UI\Controls\Workflow Controls\WorkflowFormEditor.cs" />
    <Compile Include="Web\UI\Controls\Zone.cs" />
    <Compile Include="Web\UI\DialogPage.cs">
      <SubType>ASPXCodeBehind</SubType>
    </Compile>
    <Compile Include="Web\UI\IDetailBlock.cs" />
    <Compile Include="Web\UI\ISecondaryBlock.cs" />
    <Compile Include="Web\UI\PersonBlock.cs">
      <SubType>ASPXCodeBehind</SubType>
    </Compile>
    <Compile Include="Web\UI\ContextEntityBlock.cs">
      <SubType>ASPXCodeBehind</SubType>
    </Compile>
    <Compile Include="Web\UI\RockBlock.cs">
      <SubType>ASPXCodeBehind</SubType>
    </Compile>
    <Compile Include="Web\UI\RockBlockCustomSettings.cs">
      <SubType>ASPXCodeBehind</SubType>
    </Compile>
    <Compile Include="Web\UI\RockBlockWrapper.cs" />
    <Compile Include="Web\UI\RockMasterPage.cs">
      <SubType>ASPXCodeBehind</SubType>
    </Compile>
    <Compile Include="Web\UI\RockPage.cs">
      <SubType>ASPXCodeBehind</SubType>
    </Compile>
    <Compile Include="Web\UI\RouteUtils.cs" />
    <Compile Include="Web\UI\Validation\DataAnnotationValidator.cs" />
    <Compile Include="Web\Utilities\HtmlSanitizer.cs" />
    <Compile Include="Web\Utilities\RockUpdateHelper.cs" />
    <Compile Include="Web\Utilities\WebControlHelper.cs" />
    <Compile Include="Web\BrowserClient.cs" />
    <Compile Include="Workflow\ActionCategoryAttribute.cs" />
    <Compile Include="Workflow\ActionComponent.cs" />
    <Compile Include="Workflow\ActionContainer.cs" />
    <Compile Include="Workflow\Action\Assessments\CreateAssessmentRequest.cs" />
    <Compile Include="Workflow\Action\BackgroundCheck\BackgroundCheckRequest.cs" />
    <Compile Include="Workflow\Action\CheckIn\CalculateLastAttended.cs" />
    <Compile Include="Workflow\Action\CheckIn\CheckInActionComponent.cs" />
    <Compile Include="Workflow\Action\CheckIn\CreateCheckoutLabels.cs" />
    <Compile Include="Workflow\Action\CheckIn\CreateLabels.cs" />
    <Compile Include="Workflow\Action\CheckIn\FilterActiveLocations.cs" />
    <Compile Include="Workflow\Action\CheckIn\FilterByAge.cs" />
    <Compile Include="Workflow\Action\CheckIn\FilterByGrade.cs" />
    <Compile Include="Workflow\Action\CheckIn\FilterGroupsByAbilityLevel.cs" />
    <Compile Include="Workflow\Action\CheckIn\FilterGroupsByAge.cs" />
    <Compile Include="Workflow\Action\CheckIn\FilterGroupsByDataView.cs" />
    <Compile Include="Workflow\Action\CheckIn\FilterGroupsByGrade.cs" />
    <Compile Include="Workflow\Action\CheckIn\FilterGroupsByGradeAndAge.cs" />
    <Compile Include="Workflow\Action\CheckIn\FilterGroupsByGender.cs" />
    <Compile Include="Workflow\Action\CheckIn\FilterGroupsByLastName.cs" />
    <Compile Include="Workflow\Action\CheckIn\FilterGroupsBySpecialNeeds.cs" />
    <Compile Include="Workflow\Action\CheckIn\FilterLocationsBySchedule.cs" />
    <Compile Include="Workflow\Action\CheckIn\FilterByPreviousCheckin.cs" />
    <Compile Include="Workflow\Action\CheckIn\FilterLocationsByThreshold.cs" />
    <Compile Include="Workflow\Action\CheckIn\FindFamilies.cs" />
    <Compile Include="Workflow\Action\CheckIn\FindFamilyMembers.cs" />
    <Compile Include="Workflow\Action\CheckIn\FindRelationships.cs" />
    <Compile Include="Workflow\Action\CheckIn\LoadGroups.cs" />
    <Compile Include="Workflow\Action\CheckIn\LoadGroupTypes.cs" />
    <Compile Include="Workflow\Action\CheckIn\LoadLocations.cs" />
    <Compile Include="Workflow\Action\CheckIn\LoadSchedules.cs" />
    <Compile Include="Workflow\Action\CheckIn\ParseZebraLabel.cs" />
    <Compile Include="Workflow\Action\CheckIn\PreSelectRecentAttendance.cs" />
    <Compile Include="Workflow\Action\CheckIn\RemoveEmptyGroups.cs" />
    <Compile Include="Workflow\Action\CheckIn\RemoveEmptyGroupTypes.cs" />
    <Compile Include="Workflow\Action\CheckIn\RemoveEmptyLocations.cs" />
    <Compile Include="Workflow\Action\CheckIn\RemoveEmptyPeople.cs" />
    <Compile Include="Workflow\Action\CheckIn\SaveAttendance.cs" />
    <Compile Include="Workflow\Action\CheckIn\SetAvailableSchedules.cs" />
    <Compile Include="Workflow\Action\Cms\AddContentChannelItem.cs" />
    <Compile Include="Workflow\Action\Communications\SmsCommunicationProcessResponse.cs" />
    <Compile Include="Workflow\Action\Communications\SendEmail.cs" />
    <Compile Include="Workflow\Action\Communications\SendEmailWithEvents.cs" />
    <Compile Include="Workflow\Action\Communications\SendNotification.cs" />
    <Compile Include="Workflow\Action\Communications\SendSms.cs" />
    <Compile Include="Workflow\Action\Communications\SendSystemEmail.cs" />
    <Compile Include="Workflow\Action\Connections\AddConnectionRequestActivity.cs" />
    <Compile Include="Workflow\Action\Connections\CreateConnectionRequest.cs" />
    <Compile Include="Workflow\Action\Connections\SetConnectionRequestState.cs" />
    <Compile Include="Workflow\Action\Connections\SetConnectionRequestConnector.cs" />
    <Compile Include="Workflow\Action\Connections\SetConnectionRequestStatus.cs" />
    <Compile Include="Workflow\Action\Connections\TransferConnectionRequest.cs" />
    <Compile Include="Workflow\Action\Entity\EntityDocumentAdd.cs" />
    <Compile Include="Workflow\Action\Finance\GetSavedAccount.cs" />
    <Compile Include="Workflow\Action\Finance\ProcessPayment.cs" />
    <Compile Include="Workflow\Action\Finance\BenevolenceRequestAdd.cs" />
    <Compile Include="Workflow\Action\Finance\BenevolenceRequestAddDocument.cs" />
    <Compile Include="Workflow\Action\Finance\BenevolenceRequestSetAttribute.cs" />
    <Compile Include="Workflow\Action\Finance\BenevolenceResultAdd.cs" />
    <Compile Include="Workflow\Action\Groups\AddNoteToGroupMember.cs" />
    <Compile Include="Workflow\Action\Groups\AddPersonToGroup.cs" />
    <Compile Include="Workflow\Action\Groups\AddPersonToGroupAttribute.cs" />
    <Compile Include="Workflow\Action\Groups\GroupGetChildGroupForCampus.cs" />
    <Compile Include="Workflow\Action\Groups\PostAttendanceToGroup.cs" />
    <Compile Include="Workflow\Action\Groups\RemovePersonFromGroup.cs" />
    <Compile Include="Workflow\Action\Groups\RemovePersonFromGroupAttribute.cs" />
    <Compile Include="Workflow\Action\Groups\SetAttributeToRandomGroupMember.cs" />
    <Compile Include="Workflow\Action\Groups\SetGroupAttribute.cs" />
    <Compile Include="Workflow\Action\Groups\SetGroupMemberAttribute.cs" />
    <Compile Include="Workflow\Action\Groups\SetGroupMemberNote.cs" />
    <Compile Include="Workflow\Action\Groups\UpdateGroupMemberStatus.cs" />
    <Compile Include="Workflow\Action\People\AddPersonToFamily.cs" />
    <Compile Include="Workflow\Action\People\GetPersonFromFields.cs" />
    <Compile Include="Workflow\Action\People\PersonAddressUpdate.cs" />
    <Compile Include="Workflow\Action\People\PersonFollowAdd.cs" />
    <Compile Include="Workflow\Action\People\PersonGetCampusTeamMember.cs" />
    <Compile Include="Workflow\Action\People\PersonGetHeadOfHousehold.cs" />
    <Compile Include="Workflow\Action\People\PersonGetSpouse.cs" />
    <Compile Include="Workflow\Action\People\PersonInDataView.cs" />
    <Compile Include="Workflow\Action\People\PersonNoteAdd.cs" />
    <Compile Include="Workflow\Action\People\PersonPhoneUpdate.cs" />
    <Compile Include="Workflow\Action\People\PersonPropertyUpdate.cs" />
    <Compile Include="Workflow\Action\People\PersonTagAdd.cs" />
    <Compile Include="Workflow\Action\People\PersonTagRemove.cs" />
    <Compile Include="Workflow\Action\People\PrayerRequestAdd.cs" />
    <Compile Include="Workflow\Action\People\SetPersonAttribute.cs" />
    <Compile Include="Workflow\Action\Registrations\GenerateDiscountCode.cs" />
    <Compile Include="Workflow\Action\Registrations\UpdateDiscountCode.cs" />
    <Compile Include="Workflow\Action\People\AddStep.cs" />
    <Compile Include="Workflow\Action\Utility\InteractionAdd.cs" />
    <Compile Include="Workflow\Action\Utility\CreateShortLink.cs" />
    <Compile Include="Workflow\Action\Utility\LavaRun.cs" />
    <Compile Include="Workflow\Action\Entity\SetEntityAttribute.cs" />
    <Compile Include="Workflow\Action\Entity\SetEntityProperty.cs" />
    <Compile Include="Workflow\Action\WorkflowAttributes\SetFileAttributeFromLava.cs" />
    <Compile Include="Workflow\Action\WorkflowControl\Redirect.cs" />
    <Compile Include="Workflow\Action\Utility\RunJob.cs" />
    <Compile Include="Workflow\Action\Utility\RunSQL.cs" />
    <Compile Include="Workflow\Action\WorkflowControl\ShowHtml.cs" />
    <Compile Include="Workflow\Action\WorkflowAttributes\SetAttributeFromEntity.cs" />
    <Compile Include="Workflow\Action\WorkflowAttributes\SetAttributeFromPerson.cs" />
    <Compile Include="Workflow\Action\WorkflowAttributes\SetAttributeToCurrentPerson.cs" />
    <Compile Include="Workflow\Action\WorkflowAttributes\SetAttributeToGroupLeader.cs" />
    <Compile Include="Workflow\Action\WorkflowAttributes\SetAttributeToInitiator.cs" />
    <Compile Include="Workflow\Action\WorkflowAttributes\SetAttributeValue.cs" />
    <Compile Include="Workflow\Action\WorkflowControl\SetStatusInOtherWorkflow.cs" />
    <Compile Include="Workflow\Action\WorkflowControl\ActivateActivityinOtherWorkflow.cs" />
    <Compile Include="Workflow\Action\WorkflowControl\ActivateActivityInOtherWorkflowOnMatch.cs" />
    <Compile Include="Workflow\Action\WorkflowControl\ActivateWorkflow.cs" />
    <Compile Include="Workflow\Action\WorkflowControl\ActivateActions.cs" />
    <Compile Include="Workflow\Action\WorkflowControl\ActivateActivity.cs" />
    <Compile Include="Workflow\Action\WorkflowControl\AddWorkflowNote.cs" />
    <Compile Include="Workflow\Action\WorkflowControl\AssignActivityFromAttributeValue.cs" />
    <Compile Include="Workflow\Action\WorkflowControl\AssignActivityToGroup.cs" />
    <Compile Include="Workflow\Action\WorkflowControl\AssignActivityToPerson.cs" />
    <Compile Include="Workflow\Action\WorkflowControl\AssignActivityToSecurityRole.cs" />
    <Compile Include="Workflow\Action\WorkflowControl\CompleteActivity.cs" />
    <Compile Include="Workflow\Action\WorkflowControl\CompleteWorkflow.cs" />
    <Compile Include="Workflow\Action\WorkflowControl\Delay.cs" />
    <Compile Include="Workflow\Action\WorkflowControl\DeleteWorkflow.cs" />
    <Compile Include="Workflow\Action\WorkflowControl\LogError.cs" />
    <Compile Include="Workflow\Action\WorkflowControl\PersistWorkflow.cs" />
    <Compile Include="Workflow\Action\WorkflowControl\SetInitiatorFromAttribute.cs" />
    <Compile Include="Workflow\Action\WorkflowControl\SetStatus.cs" />
    <Compile Include="Workflow\Action\WorkflowControl\SetWorkflowName.cs" />
    <Compile Include="Workflow\Action\WorkflowControl\UserForm.cs" />
    <Compile Include="Workflow\Action\Utility\WebRequest.cs" />
    <Compile Include="Workflow\Action\WorkflowControl\WriteToLog.cs" />
    <Compile Include="Workflow\TriggerCache.cs" />
  </ItemGroup>
  <ItemGroup>
    <Content Include="..\packages\Microsoft.SqlServer.Types.11.0.2\nativeBinaries\x64\msvcr100.dll">
      <Link>SqlServerTypes\x64\msvcr100.dll</Link>
      <CopyToOutputDirectory>PreserveNewest</CopyToOutputDirectory>
    </Content>
    <Content Include="..\packages\Microsoft.SqlServer.Types.11.0.2\nativeBinaries\x64\SqlServerSpatial110.dll">
      <Link>SqlServerTypes\x64\SqlServerSpatial110.dll</Link>
      <CopyToOutputDirectory>PreserveNewest</CopyToOutputDirectory>
    </Content>
    <Content Include="..\packages\Microsoft.SqlServer.Types.11.0.2\nativeBinaries\x86\msvcr100.dll">
      <Link>SqlServerTypes\x86\msvcr100.dll</Link>
      <CopyToOutputDirectory>PreserveNewest</CopyToOutputDirectory>
    </Content>
    <Content Include="..\packages\Microsoft.SqlServer.Types.11.0.2\nativeBinaries\x86\SqlServerSpatial110.dll">
      <Link>SqlServerTypes\x86\SqlServerSpatial110.dll</Link>
      <CopyToOutputDirectory>PreserveNewest</CopyToOutputDirectory>
    </Content>
    <Content Include="LICENSE.txt" />
    <Content Include="Plugin\HotFixes\039_MigrationRollupsForV7_2_UpdateCheckInMergefieldDebugInfo.sql">
      <DependentUpon>039_MigrationRollupsForV7_2.cs</DependentUpon>
    </Content>
    <Content Include="Plugin\HotFixes\041_MigrationRollupsForV7_3_UpdateWizardCommunicationDetailApprovers.sql">
      <DependentUpon>041_MigrationRollupsForV7_3.cs</DependentUpon>
    </Content>
    <Content Include="Plugin\HotFixes\043_MoreMigrationRollupsForV7_3_spCrm_PersonDuplicateFinder.sql">
      <DependentUpon>043_MoreMigrationRollupsForV7_3.cs</DependentUpon>
    </Content>
    <Content Include="Plugin\HotFixes\043_MoreMigrationRollupsForV7_3_ufnUtility_CsvToTable.sql">
      <DependentUpon>043_MoreMigrationRollupsForV7_3.cs</DependentUpon>
    </Content>
    <Content Include="Plugin\HotFixes\047_DataAutomation_FixBenevolenceCaseWorker.sql">
      <DependentUpon>047_DataAutomation.cs</DependentUpon>
    </Content>
    <Content Include="Plugin\HotFixes\047_DataAutomation_ShortLinkInteractionFix.sql">
      <DependentUpon>047_DataAutomation.cs</DependentUpon>
    </Content>
    <Content Include="Plugin\HotFixes\049_GivingAnalyticsAccounts_AccountTotals.sql">
      <DependentUpon>049_UpdateGivingAnalyticsAccounts.cs</DependentUpon>
    </Content>
    <Content Include="Plugin\HotFixes\049_GivingAnalyticsAccounts_PersonSummary.sql">
      <DependentUpon>049_UpdateGivingAnalyticsAccounts.cs</DependentUpon>
    </Content>
    <Content Include="Plugin\HotFixes\049_GivingAnalyticsAccounts_TransactionData.sql">
      <DependentUpon>049_UpdateGivingAnalyticsAccounts.cs</DependentUpon>
    </Content>
    <Content Include="Plugin\HotFixes\050_MigrationRollupsForV7_4_AddVimeoShortCode.sql">
      <DependentUpon>050_MigrationRollupsForV7_4.cs</DependentUpon>
    </Content>
    <Content Include="Plugin\HotFixes\050_MigrationRollupsForV7_4_FixAccordionShortCode.sql">
      <DependentUpon>050_MigrationRollupsForV7_4.cs</DependentUpon>
    </Content>
    <Content Include="Plugin\HotFixes\050_MigrationRollupsForV7_4_FixThankyouAndOngoingHyphenations.sql">
      <DependentUpon>050_MigrationRollupsForV7_4.cs</DependentUpon>
    </Content>
    <Content Include="Plugin\HotFixes\050_MigrationRollupsForV7_4_spAnalytics_ETL_Campus.sql">
      <DependentUpon>050_MigrationRollupsForV7_4.cs</DependentUpon>
    </Content>
    <Content Include="Plugin\HotFixes\050_MigrationRollupsForV7_4_spCrm_PersonDuplicateFinder.sql">
      <DependentUpon>050_MigrationRollupsForV7_4.cs</DependentUpon>
    </Content>
    <Content Include="Plugin\HotFixes\050_MigrationRollupsForV7_4_spCrm_PersonMerge.sql">
      <DependentUpon>050_MigrationRollupsForV7_4.cs</DependentUpon>
    </Content>
    <Content Include="Plugin\HotFixes\052_MigrationRollupsForV8_1_spCrm_FamilyAnalyticsGiving.sql">
      <DependentUpon>052_MigrationRollupsForV8_1.cs</DependentUpon>
    </Content>
    <Content Include="Plugin\HotFixes\052_MigrationRollupsForV8_1_ufnCrm_GetFamilyTitle.sql">
      <DependentUpon>052_MigrationRollupsForV8_1.cs</DependentUpon>
    </Content>
    <Content Include="Plugin\HotFixes\052_MigrationRollupsForV8_1_ufnCrm_GetFamilyTitleIncludeInactive.sql">
      <DependentUpon>052_MigrationRollupsForV8_1.cs</DependentUpon>
    </Content>
    <Content Include="Plugin\HotFixes\056_MigrationRollupsForV8_4_spCrm_FamilyAnalyticsEraDataset.sql">
      <DependentUpon>056_MigrationRollupsForV8_4.cs</DependentUpon>
    </Content>
    <Content Include="Plugin\HotFixes\057_MigrationRollupsForV8_5_AddCheck-inLabelToInstallIconFont.sql">
      <DependentUpon>057_MigrationRollupsForV8_5.cs</DependentUpon>
    </Content>
    <Content Include="Plugin\HotFixes\057_MigrationRollupsForV8_5_spCheckin_BadgeAttendance.sql">
      <DependentUpon>057_MigrationRollupsForV8_5.cs</DependentUpon>
    </Content>
    <Content Include="Plugin\HotFixes\057_MigrationRollupsForV8_5_spCrm_FamilyAnalyticsFirstVisitsAttributeUpdate.sql">
      <DependentUpon>057_MigrationRollupsForV8_5.cs</DependentUpon>
    </Content>
    <Content Include="Plugin\HotFixes\059_MigrationRollupsForV8_5_2_spCheckin_AttendanceAnalyticsQuery_NonAttendees.sql">
      <DependentUpon>059_MigrationRollupsForV8_5_2.cs</DependentUpon>
    </Content>
    <Content Include="Plugin\HotFixes\060_MigrationRollupsForV8_6_FixChartShortcode.sql">
      <DependentUpon>060_MigrationRollupsForV8_6.cs</DependentUpon>
    </Content>
    <Content Include="Plugin\HotFixes\060_MigrationRollupsForV8_6_spFinance_PledgeAnalyticsQuery_Down.sql">
      <DependentUpon>060_MigrationRollupsForV8_6.cs</DependentUpon>
    </Content>
    <Content Include="Plugin\HotFixes\060_MigrationRollupsForV8_6_spFinance_PledgeAnalyticsQuery_Up.sql">
      <DependentUpon>060_MigrationRollupsForV8_6.cs</DependentUpon>
    </Content>
    <Content Include="Plugin\HotFixes\096_MigrationRollupsForV9_5_chartjsfix.sql">
      <DependentUpon>096_MigrationRollupsForV9_5.cs</DependentUpon>
    </Content>
    <Content Include="Plugin\HotFixes\097_FamilyAnalyticsProcChange_spCrm_FamilyAnalyticsEraDataset.sql">
      <DependentUpon>097_FamilyAnalyticsProcChange.cs</DependentUpon>
    </Content>
    <Content Include="Plugin\HotFixes\104_MigrationRollupsFor10_3_0_spCheckin_AttendanceAnalyticsQuery_AttendeeLastAttendance.sql">
      <DependentUpon>104_MigrationRollupsFor10_3_0.cs</DependentUpon>
    </Content>
    <Content Include="Plugin\HotFixes\104_MigrationRollupsFor10_3_0_spCheckin_AttendanceAnalyticsQuery_NonAttendees.sql">
      <DependentUpon>104_MigrationRollupsFor10_3_0.cs</DependentUpon>
    </Content>
    <Content Include="Plugin\HotFixes\104_MigrationRollupsFor10_3_0_spFinance_PledgeAnalyticsQuery.sql">
      <DependentUpon>104_MigrationRollupsFor10_3_0.cs</DependentUpon>
    </Content>
    <Content Include="Plugin\HotFixes\113_MigrationRollupsFor10_3_2_FixChartYAxisShortcode.sql">
      <DependentUpon>113_MigrationRollupsFor10_3_2.cs</DependentUpon>
    </Content>
    <Content Include="Plugin\HotFixes\134_AddDocumentsToPersonMerge - Copy_spCrm_PersonMerge.sql">
      <DependentUpon>135_MigrationRollupsFor11_2_0.cs</DependentUpon>
    </Content>
    <Content Include="Plugin\HotFixes\134_AddDocumentsToPersonMerge_spCrm_PersonMerge.sql">
      <DependentUpon>134_AddDocumentsToPersonMerge.cs</DependentUpon>
    </Content>
    <Content Include="Service References\MelissaData.AddressCheck\configuration.svcinfo" />
    <Content Include="Service References\MelissaData.AddressCheck\configuration91.svcinfo" />
    <Content Include="Service References\MelissaData.AddressCheck\Reference.svcmap">
      <LastGenOutput>Reference.cs</LastGenOutput>
    </Content>
    <Content Include="Service References\MelissaData.AddressCheck\Service.disco" />
    <Content Include="Service References\ServiceObjects.GeoCoder\configuration.svcinfo" />
    <Content Include="Service References\ServiceObjects.GeoCoder\configuration91.svcinfo" />
    <Content Include="Service References\ServiceObjects.GeoCoder\GeoCoder.disco" />
    <Content Include="Service References\ServiceObjects.GeoCoder\Reference.svcmap">
      <LastGenOutput>Reference.cs</LastGenOutput>
    </Content>
    <Content Include="SqlServerTypes\readme.htm" />
  </ItemGroup>
  <ItemGroup>
    <None Include="App.config" />
    <Compile Include="Model\RegistrationTemplateFeeService.Partial.cs" />
    <None Include="CheckIn\_DiagramCheckInClasses.cd" />
    <None Include="packages.config">
      <SubType>Designer</SubType>
    </None>
    <None Include="Service References\MelissaData.AddressCheck\Rock.MelissaData.AddressCheck.ResponseArray.datasource" />
    <None Include="Service References\MelissaData.AddressCheck\Service.wsdl" />
    <None Include="Service References\MelissaData.AddressCheck\Service.xsd">
      <SubType>Designer</SubType>
    </None>
    <None Include="Service References\MelissaData.AddressCheck\Service1.xsd">
      <SubType>Designer</SubType>
    </None>
    <None Include="Service References\ServiceObjects.GeoCoder\GeoCoder.wsdl" />
    <None Include="Service References\ServiceObjects.GeoCoder\Rock.ServiceObjects.GeoCoder.DistanceBetweenInfo.datasource" />
    <None Include="Service References\ServiceObjects.GeoCoder\Rock.ServiceObjects.GeoCoder.DistanceToWaterInfo.datasource" />
    <None Include="Service References\ServiceObjects.GeoCoder\Rock.ServiceObjects.GeoCoder.GeocodeCityWorldwideInfo.datasource" />
    <None Include="Service References\ServiceObjects.GeoCoder\Rock.ServiceObjects.GeoCoder.Location.datasource" />
    <None Include="Service References\ServiceObjects.GeoCoder\Rock.ServiceObjects.GeoCoder.Location_V3.datasource" />
    <None Include="Service References\ServiceObjects.GeoCoder\Rock.ServiceObjects.GeoCoder.ReverseAddress.datasource" />
    <None Include="Service References\ServiceObjects.GeoCoder\Rock.ServiceObjects.GeoCoder.ZipCodeInfo.datasource" />
  </ItemGroup>
  <ItemGroup>
    <Folder Include="Pbx\Provider\" />
    <Folder Include="Web\UI\Controls\Finance\" />
  </ItemGroup>
  <ItemGroup>
    <ProjectReference Include="..\DotLiquid\DotLiquid.csproj">
      <Project>{00edcb8d-ef33-459c-ad62-02876bd24dff}</Project>
      <Name>DotLiquid</Name>
    </ProjectReference>
    <ProjectReference Include="..\Rock.DownhillCss\Rock.DownhillCss.csproj">
      <Project>{cadd9206-2c6b-42e4-b20b-2dfc3eb4d6d4}</Project>
      <Name>Rock.DownhillCss</Name>
    </ProjectReference>
    <ProjectReference Include="..\Rock.Version\Rock.Version.csproj">
      <Project>{6fe0930c-6832-4c2f-8a76-d4e4a2d80ddf}</Project>
      <Name>Rock.Version</Name>
    </ProjectReference>
  </ItemGroup>
  <ItemGroup>
    <WCFMetadata Include="Service References\" />
  </ItemGroup>
  <ItemGroup>
    <EmbeddedResource Include="Plugin\HotFixes\HotFixMigrationResource.resx">
      <Generator>PublicResXFileCodeGenerator</Generator>
      <SubType>Designer</SubType>
      <LastGenOutput>HotFixMigrationResource.Designer.cs</LastGenOutput>
    </EmbeddedResource>
  </ItemGroup>
  <ItemGroup>
    <Analyzer Include="..\packages\AWSSDK.S3.3.3.21.1\analyzers\dotnet\cs\AWSSDK.S3.CodeAnalysis.dll" />
  </ItemGroup>
  <ItemGroup>
    <Service Include="{508349B6-6B84-4DF5-91F0-309BEEBAD82D}" />
  </ItemGroup>
  <Import Project="$(MSBuildToolsPath)\Microsoft.CSharp.targets" />
  <PropertyGroup>
    <PreBuildEvent>REM Sets vbcscompiler.exe time to live to 10 seconds. Dev environment defaults to 600 secs which can cause issues when switching branches
REM In a production environment, it will be 10 seconds, even without the VBCSCOMPILER_TTL environment variable
if "$(ConfigurationName)" == "Debug" (
 echo "setting VBCSCOMPILER_TTL to 10 seconds"
 call "$(SolutionDir)Dev Tools\VBCS_Compiler\setVBCSCOMPILER_TTL.bat"
)

REM delete build artifacts from stuff that is no longer part of Rock (InteractivePreGeneratedViews and React)
if Exist "$(SolutionDir)\RockWeb\Bin\ru-ru\JavaScriptEngineSwitcher.Core.resources.dll" del "$(SolutionDir)\RockWeb\Bin\ru-ru\JavaScriptEngineSwitcher.Core.resources.dll"
if Exist "$(SolutionDir)\RockWeb\Bin\ru-ru\JavaScriptEngineSwitcher.V8.resources.dll" del "$(SolutionDir)\RockWeb\Bin\ru-ru\JavaScriptEngineSwitcher.V8.resources.dll"
if Exist "$(SolutionDir)\RockWeb\Bin\ru-ru\MsieJavaScriptEngine.resources.dll" del "$(SolutionDir)\RockWeb\Bin\ru-ru\MsieJavaScriptEngine.resources.dll"
if Exist "$(SolutionDir)\RockWeb\Bin\InteractivePreGeneratedViews.dll" del "$(SolutionDir)\RockWeb\Bin\InteractivePreGeneratedViews.dll"
if Exist "$(SolutionDir)\RockWeb\Bin\JavaScriptEngineSwitcher.Core.dll" del "$(SolutionDir)\RockWeb\Bin\JavaScriptEngineSwitcher.Core.dll"
if Exist "$(SolutionDir)\RockWeb\Bin\JavaScriptEngineSwitcher.Msie.dll" del "$(SolutionDir)\RockWeb\Bin\JavaScriptEngineSwitcher.Msie.dll"
if Exist "$(SolutionDir)\RockWeb\Bin\JavaScriptEngineSwitcher.V8.dll" del "$(SolutionDir)\RockWeb\Bin\JavaScriptEngineSwitcher.V8.dll"
if Exist "$(SolutionDir)\RockWeb\Bin\JSPool.dll" del "$(SolutionDir)\RockWeb\Bin\JSPool.dll"
if Exist "$(SolutionDir)\RockWeb\Bin\MsieJavaScriptEngine.dll" del "$(SolutionDir)\RockWeb\Bin\MsieJavaScriptEngine.dll"
if Exist "$(SolutionDir)\RockWeb\Bin\React.Core.dll" del "$(SolutionDir)\RockWeb\Bin\React.Core.dll"
if Exist "$(SolutionDir)\RockWeb\Bin\React.Web.dll" del "$(SolutionDir)\RockWeb\Bin\React.Web.dll"
if Exist "$(SolutionDir)\RockWeb\Bin\React.Web.Mvc4.dll" del "$(SolutionDir)\RockWeb\Bin\React.Web.Mvc4.dll"
if Exist "$(SolutionDir)\RockWeb\Bin\System.Web.Helpers.dll" del "$(SolutionDir)\RockWeb\Bin\System.Web.Helpers.dll"
if Exist "$(SolutionDir)\RockWeb\Bin\System.Web.Mvc.dll" del "$(SolutionDir)\RockWeb\Bin\System.Web.Mvc.dll"
if Exist "$(SolutionDir)\RockWeb\Bin\System.Web.Razor.dll" del "$(SolutionDir)\RockWeb\Bin\System.Web.Razor.dll"
if Exist "$(SolutionDir)\RockWeb\Bin\System.Web.WebPages.Deployment.dll" del "$(SolutionDir)\RockWeb\Bin\System.Web.WebPages.Deployment.dll"
if Exist "$(SolutionDir)\RockWeb\Bin\System.Web.WebPages.dll" del "$(SolutionDir)\RockWeb\Bin\System.Web.WebPages.dll"
if Exist "$(SolutionDir)\RockWeb\Bin\System.Web.WebPages.Razor.dll" del "$(SolutionDir)\RockWeb\Bin\System.Web.WebPages.Razor.dll"
if Exist "$(SolutionDir)\RockWeb\Bin\VroomJs.dll" del "$(SolutionDir)\RockWeb\Bin\VroomJs.dll"
if Exist "$(SolutionDir)\RockWeb\Bin\WebActivatorEx.dll" del "$(SolutionDir)\RockWeb\Bin\WebActivatorEx.dll"
if Exist "$(SolutionDir)\RockWeb\Bin\Rock.TransNational.Pi.dll" del "$(SolutionDir)\RockWeb\Bin\Rock.TransNational.Pi.dll"</PreBuildEvent>
  </PropertyGroup>
  <PropertyGroup>
    <PostBuildEvent>
    </PostBuildEvent>
  </PropertyGroup>
  <!-- To modify your build process, add your task inside one of the targets below and uncomment it.
       Other similar extension points exist, see Microsoft.Common.targets.
  <Target Name="BeforeBuild">
  </Target>
  <Target Name="AfterBuild">
  </Target>
  -->
</Project><|MERGE_RESOLUTION|>--- conflicted
+++ resolved
@@ -501,12 +501,10 @@
     <Compile Include="Attribute\WorkflowAttributeAttribute.cs" />
     <Compile Include="Attribute\WorkflowTextOrAttributeAttribute.cs" />
     <Compile Include="Attribute\WorkflowTypeFieldAttribute.cs" />
-<<<<<<< HEAD
     <Compile Include="Communication\VideoEmbed\VideoEmbedContainer.cs" />
     <Compile Include="Communication\VideoEmbed\VideoEmbedComponent.cs" />
     <Compile Include="Communication\VideoEmbed\VimeoVideoEmbed.cs" />
     <Compile Include="Communication\VideoEmbed\YoutubeEmbed.cs" />
-=======
     <Compile Include="Badge\BadgeComponent.cs" />
     <Compile Include="Badge\BadgeContainer.cs" />
     <Compile Include="Badge\Component\Achievement.cs" />
@@ -847,7 +845,6 @@
     <Compile Include="Crm\ConnectionStatusChangeReport\ConnectionStatusChangeReportData.cs" />
     <Compile Include="Crm\ConnectionStatusChangeReport\ConnectionStatusChangeReportSettings.cs" />
     <Compile Include="Crm\ConnectionStatusChangeReport\ConnectionStatusChangeEventInfo.cs" />
->>>>>>> bc6b1747
     <Compile Include="Field\FieldVisibilityRules.cs" />
     <Compile Include="Field\Types\AssetFieldType.cs" />
     <Compile Include="Field\Types\AssetStorageProviderFieldType.cs" />
