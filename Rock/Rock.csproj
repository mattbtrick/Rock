﻿<?xml version="1.0" encoding="utf-8"?>
<Project ToolsVersion="12.0" DefaultTargets="Build" xmlns="http://schemas.microsoft.com/developer/msbuild/2003">
  <Import Project="$(MSBuildExtensionsPath)\$(MSBuildToolsVersion)\Microsoft.Common.props" Condition="Exists('$(MSBuildExtensionsPath)\$(MSBuildToolsVersion)\Microsoft.Common.props')" />
  <PropertyGroup>
    <Configuration Condition=" '$(Configuration)' == '' ">Debug</Configuration>
    <Platform Condition=" '$(Platform)' == '' ">AnyCPU</Platform>
    <ProjectGuid>{8F8C2A79-24F4-4157-8B99-45F75FA85799}</ProjectGuid>
    <OutputType>Library</OutputType>
    <AppDesignerFolder>Properties</AppDesignerFolder>
    <RootNamespace>Rock</RootNamespace>
    <AssemblyName>Rock</AssemblyName>
    <TargetFrameworkVersion>v4.5.1</TargetFrameworkVersion>
    <TargetFrameworkProfile />
  </PropertyGroup>
  <PropertyGroup Condition=" '$(Configuration)|$(Platform)' == 'Debug|AnyCPU' ">
    <DebugSymbols>true</DebugSymbols>
    <DebugType>full</DebugType>
    <Optimize>false</Optimize>
    <OutputPath>bin\</OutputPath>
    <DefineConstants>DEBUG;TRACE</DefineConstants>
    <ErrorReport>prompt</ErrorReport>
    <WarningLevel>4</WarningLevel>
    <DocumentationFile>
    </DocumentationFile>
    <Prefer32Bit>false</Prefer32Bit>
    <PlatformTarget>AnyCPU</PlatformTarget>
  </PropertyGroup>
  <PropertyGroup Condition=" '$(Configuration)|$(Platform)' == 'Release|AnyCPU' ">
    <DebugType>pdbonly</DebugType>
    <Optimize>true</Optimize>
    <OutputPath>bin\</OutputPath>
    <DefineConstants>TRACE</DefineConstants>
    <ErrorReport>prompt</ErrorReport>
    <WarningLevel>4</WarningLevel>
    <Prefer32Bit>false</Prefer32Bit>
    <DocumentationFile>bin\Rock.XML</DocumentationFile>
  </PropertyGroup>
  <ItemGroup>
    <Reference Include="AjaxControlToolkit">
      <HintPath>..\packages\AjaxControlToolkit.7.1213\lib\45\AjaxControlToolkit.dll</HintPath>
    </Reference>
    <Reference Include="AjaxMin">
      <HintPath>..\packages\AjaxMin.5.8.5172.27710\lib\net40\AjaxMin.dll</HintPath>
    </Reference>
    <Reference Include="CronExpressionDescriptor">
      <HintPath>..\packages\CronExpressionDescriptor.1.9.1\lib\net35\CronExpressionDescriptor.dll</HintPath>
    </Reference>
    <Reference Include="DDay.iCal">
      <HintPath>..\packages\DDay.iCal.1.0.2.575\lib\DDay.iCal.dll</HintPath>
    </Reference>
    <Reference Include="DotLiquid">
      <HintPath>..\libs\DotLiquid v1.7.0\NET40\DotLiquid.dll</HintPath>
    </Reference>
    <Reference Include="EntityFramework">
      <HintPath>..\packages\EntityFramework.6.1.0\lib\net45\EntityFramework.dll</HintPath>
    </Reference>
    <Reference Include="EntityFramework.SqlServer">
      <HintPath>..\packages\EntityFramework.6.1.0\lib\net45\EntityFramework.SqlServer.dll</HintPath>
    </Reference>
    <Reference Include="EPPlus">
      <HintPath>..\libs\EPPlus\EPPlus.dll</HintPath>
    </Reference>
    <Reference Include="Facebook">
      <HintPath>..\packages\Facebook.6.4.2\lib\net45\Facebook.dll</HintPath>
    </Reference>
    <Reference Include="HtmlAgilityPack">
      <HintPath>..\packages\HtmlAgilityPack.1.4.6\lib\Net45\HtmlAgilityPack.dll</HintPath>
    </Reference>
    <Reference Include="ImageResizer">
      <HintPath>..\packages\ImageResizer.3.4.2\lib\ImageResizer.dll</HintPath>
    </Reference>
    <Reference Include="Microsoft.Data.Edm, Version=5.6.1.0, Culture=neutral, PublicKeyToken=31bf3856ad364e35, processorArchitecture=MSIL">
      <SpecificVersion>False</SpecificVersion>
      <HintPath>..\packages\Microsoft.Data.Edm.5.6.1\lib\net40\Microsoft.Data.Edm.dll</HintPath>
    </Reference>
    <Reference Include="Microsoft.Data.OData, Version=5.6.1.0, Culture=neutral, PublicKeyToken=31bf3856ad364e35, processorArchitecture=MSIL">
      <SpecificVersion>False</SpecificVersion>
      <HintPath>..\packages\Microsoft.Data.OData.5.6.1\lib\net40\Microsoft.Data.OData.dll</HintPath>
    </Reference>
    <Reference Include="Microsoft.Data.Services.Client, Version=5.6.1.0, Culture=neutral, PublicKeyToken=31bf3856ad364e35, processorArchitecture=MSIL">
      <SpecificVersion>False</SpecificVersion>
      <HintPath>..\packages\Microsoft.Data.Services.Client.5.6.1\lib\net40\Microsoft.Data.Services.Client.dll</HintPath>
    </Reference>
    <Reference Include="Microsoft.Web.XmlTransform">
      <HintPath>..\packages\Microsoft.Web.Xdt.1.0.0\lib\net40\Microsoft.Web.XmlTransform.dll</HintPath>
    </Reference>
    <Reference Include="Microsoft.WindowsAzure.Configuration">
      <HintPath>..\packages\Microsoft.WindowsAzure.ConfigurationManager.2.0.3\lib\net40\Microsoft.WindowsAzure.Configuration.dll</HintPath>
    </Reference>
    <Reference Include="Microsoft.WindowsAzure.Storage">
      <HintPath>..\packages\WindowsAzure.Storage.3.1.0.1\lib\net40\Microsoft.WindowsAzure.Storage.dll</HintPath>
    </Reference>
    <Reference Include="Newtonsoft.Json">
      <HintPath>..\packages\Newtonsoft.Json.6.0.2\lib\net45\Newtonsoft.Json.dll</HintPath>
    </Reference>
    <Reference Include="NuGet.Core, Version=2.8.50320.36, Culture=neutral, PublicKeyToken=31bf3856ad364e35, processorArchitecture=MSIL">
      <SpecificVersion>False</SpecificVersion>
      <HintPath>..\packages\Nuget.Core.2.8.1\lib\net40-Client\NuGet.Core.dll</HintPath>
    </Reference>
    <Reference Include="Quartz">
      <HintPath>..\libs\Quartz\Quartz.dll</HintPath>
    </Reference>
    <Reference Include="RestSharp">
      <HintPath>..\packages\RestSharp.104.4.0\lib\net4\RestSharp.dll</HintPath>
    </Reference>
    <Reference Include="System" />
    <Reference Include="System.ComponentModel.Composition" />
    <Reference Include="System.ComponentModel.DataAnnotations" />
    <Reference Include="System.configuration" />
    <Reference Include="System.Core" />
    <Reference Include="System.Data.Entity.Design" />
    <Reference Include="System.Data.Services" />
    <Reference Include="System.Data.Services.Client" />
    <Reference Include="System.DirectoryServices" />
    <Reference Include="System.DirectoryServices.AccountManagement" />
    <Reference Include="System.Drawing" />
    <Reference Include="System.Net.Http" />
    <Reference Include="System.Net.Http.Formatting, Version=5.1.0.0, Culture=neutral, PublicKeyToken=31bf3856ad364e35, processorArchitecture=MSIL">
      <SpecificVersion>False</SpecificVersion>
      <HintPath>..\packages\Microsoft.AspNet.WebApi.Client.5.1.2\lib\net45\System.Net.Http.Formatting.dll</HintPath>
    </Reference>
    <Reference Include="System.Runtime.Caching" />
    <Reference Include="System.Runtime.Serialization" />
    <Reference Include="System.ServiceModel" />
    <Reference Include="System.ServiceModel.Activation" />
    <Reference Include="System.ServiceModel.Web" />
    <Reference Include="System.Spatial, Version=5.6.1.0, Culture=neutral, PublicKeyToken=31bf3856ad364e35, processorArchitecture=MSIL">
      <SpecificVersion>False</SpecificVersion>
      <HintPath>..\packages\System.Spatial.5.6.1\lib\net40\System.Spatial.dll</HintPath>
    </Reference>
    <Reference Include="System.Transactions" />
    <Reference Include="System.Web" />
    <Reference Include="System.Web.Extensions" />
    <Reference Include="System.Web.Http, Version=5.1.0.0, Culture=neutral, PublicKeyToken=31bf3856ad364e35, processorArchitecture=MSIL">
      <SpecificVersion>False</SpecificVersion>
      <HintPath>..\packages\Microsoft.AspNet.WebApi.Core.5.1.2\lib\net45\System.Web.Http.dll</HintPath>
    </Reference>
    <Reference Include="System.Web.Http.WebHost, Version=5.1.0.0, Culture=neutral, PublicKeyToken=31bf3856ad364e35, processorArchitecture=MSIL">
      <SpecificVersion>False</SpecificVersion>
      <HintPath>..\packages\Microsoft.AspNet.WebApi.WebHost.5.1.2\lib\net45\System.Web.Http.WebHost.dll</HintPath>
    </Reference>
    <Reference Include="System.Xml.Linq" />
    <Reference Include="System.Data.DataSetExtensions" />
    <Reference Include="Microsoft.CSharp" />
    <Reference Include="System.Data" />
    <Reference Include="System.Xml" />
    <Reference Include="Twilio.Api">
      <HintPath>..\packages\Twilio.3.6.11\lib\3.5\Twilio.Api.dll</HintPath>
    </Reference>
  </ItemGroup>
  <ItemGroup>
    <Compile Include="Address\SmartyStreets.cs" />
    <Compile Include="Address\VerificationContainer.cs" />
    <Compile Include="Address\VerificationComponent.cs" />
    <Compile Include="Address\Bing.cs" />
    <Compile Include="Attribute\MetricEntityFieldAttribute.cs" />
    <Compile Include="Attribute\AccountsFieldAttribute.cs" />
    <Compile Include="Attribute\BooleanFieldAttribute.cs" />
    <Compile Include="Attribute\DaysOfWeekFieldAttribute.cs" />
    <Compile Include="Attribute\DayOfWeekFieldAttribute.cs" />
    <Compile Include="Attribute\CommunicationTemplateFieldAttribute .cs" />
    <Compile Include="Attribute\RemoteAuthsFieldAttribute.cs" />
    <Compile Include="Attribute\SiteFieldAttribute.cs" />
    <Compile Include="Attribute\PersonBadgesAttribute.cs" />
    <Compile Include="Attribute\CampusFieldAttribute.cs" />
    <Compile Include="Attribute\BinaryFileTypeFieldAttribute.cs" />
    <Compile Include="Attribute\ComponentFieldAttribute.cs" />
    <Compile Include="Attribute\ComponentsFieldAttribute.cs" />
    <Compile Include="Attribute\CategoryFieldAttribute.cs" />
    <Compile Include="Attribute\AttributeCategoryFieldAttribute.cs" />
    <Compile Include="Attribute\CodeEditorFieldAttribute.cs" />
    <Compile Include="Attribute\DefinedTypeFieldAttribute.cs" />
    <Compile Include="Attribute\GroupLocationTypeFieldAttribute.cs" />
    <Compile Include="Attribute\InheritedAttribute.cs" />
    <Compile Include="Attribute\TimeFieldAttribute.cs" />
    <Compile Include="Attribute\IntegerRangeFieldAttribute.cs" />
    <Compile Include="Attribute\DateRangeFieldAttribute.cs" />
    <Compile Include="Attribute\DecimalRangeFieldAttribute.cs" />
    <Compile Include="Attribute\LocationFieldAttribute.cs" />
    <Compile Include="Attribute\GroupRoleFieldAttribute.cs" />
    <Compile Include="Attribute\MemoFieldAttribute.cs" />
    <Compile Include="Attribute\DecimalFieldAttribute.cs" />
    <Compile Include="Attribute\DateFieldAttribute.cs" />
    <Compile Include="Attribute\AccountFieldAttribute.cs" />
    <Compile Include="Attribute\WorkflowTypeFieldAttribute.cs" />
    <Compile Include="Attribute\GroupTypeFieldAttribute.cs" />
    <Compile Include="Attribute\EmailTemplateFieldAttribute.cs" />
    <Compile Include="Attribute\CustomCheckboxListFieldAttribute.cs">
      <SubType>Code</SubType>
    </Compile>
    <Compile Include="Attribute\CustomRadioListFieldAttribute.cs" />
    <Compile Include="Attribute\CustomDropdownListFieldAttribute.cs" />
    <Compile Include="Attribute\DefinedValueFieldAttribute.cs" />
    <Compile Include="Attribute\CampusesFieldAttribute.cs" />
    <Compile Include="Attribute\EntityTypeFieldAttribute.cs" />
    <Compile Include="Attribute\FieldAttribute.cs" />
    <Compile Include="Attribute\GroupFieldAttribute.cs" />
    <Compile Include="Attribute\GroupTypesFieldAttribute.cs" />
    <Compile Include="Attribute\IntegerFieldAttribute.cs" />
    <Compile Include="Attribute\LinkedPageAttribute.cs" />
    <Compile Include="Communication\Transport\MandrillSmtp.cs" />
    <Compile Include="Communication\Transport\Twilio.cs" />
    <Compile Include="Constants\SystemSettingKeys.cs" />
    <Compile Include="Field\IEntityFieldType.cs" />
<<<<<<< HEAD
    <Compile Include="Field\Types\MetricEntityFieldType.cs" />
    <Compile Include="Model\CodeGenerated\PluginMigrationService.cs" />
    <Compile Include="Model\PluginMigration.cs" />
    <Compile Include="Reporting\Dashboard\ChartTheme.cs" />
    <Compile Include="Reporting\Dashboard\FlotChartOptions.cs" />
=======
    <Compile Include="Field\Types\WorkflowActivityTypeFieldType.cs" />
    <Compile Include="Reporting\Dashboard\ChartDateTimeJsonConverter.cs" />
    <Compile Include="Reporting\Dashboard\ChartOptions.cs" />
>>>>>>> 61682063
    <Compile Include="Reporting\Dashboard\DashboardWidget.cs">
      <SubType>ASPXCodeBehind</SubType>
    </Compile>
    <Compile Include="Data\DbService.cs" />
    <Compile Include="Data\IgnoreCanDelete.cs" />
    <Compile Include="Data\IModel.cs" />
    <Compile Include="Data\IService.cs" />
    <Compile Include="Data\LinqRuntimeTypeBuilder.cs" />
    <Compile Include="Data\HideFromReportingAttribute.cs" />
    <Compile Include="Data\DbContext.cs" />
    <Compile Include="Field\Types\CommunicationTemplateFieldType.cs" />
    <Compile Include="Field\Types\DaysOfWeekFieldType.cs" />
    <Compile Include="Field\Types\DayOfWeekFieldType.cs" />
    <Compile Include="Field\Types\RemoteAuthsFieldType.cs" />
    <Compile Include="Field\Types\SiteFieldType.cs" />
    <Compile Include="Field\Types\PersonBadgesFieldType.cs" />
    <Compile Include="Field\Types\GroupLocationTypeFieldType.cs" />
    <Compile Include="Field\Types\CodeEditorFieldType.cs" />
    <Compile Include="Field\Types\TimeFieldType.cs" />
    <Compile Include="Field\Types\IntegerRangeFieldType.cs" />
    <Compile Include="Field\Types\DateRangeFieldType.cs" />
    <Compile Include="Field\Types\DecimalRangeFieldType.cs" />
    <Compile Include="Financial\PaymentInfo.cs" />
    <Compile Include="Financial\SwipePaymentInfo.cs" />
    <Compile Include="Financial\ReferencePaymentInfo.cs" />
    <Compile Include="Financial\PaymentSchedule.cs" />
    <Compile Include="Financial\Payment.cs" />
    <Compile Include="Financial\GatewayComponent.cs" />
    <Compile Include="Financial\GatewayContainer.cs" />
    <Compile Include="Jobs\LocationServicesVerify.cs" />
    <Compile Include="Jobs\LaunchWorkflow.cs">
      <SubType>ASPXCodeBehind</SubType>
    </Compile>
    <Compile Include="Jobs\SendCommunications.cs" />
    <Compile Include="Jobs\RunSQL.cs" />
    <Compile Include="Model\CodeGenerated\CommunicationRecipientActivityService.cs" />
    <Compile Include="Model\CodeGenerated\CommunicationTemplateService.cs" />
    <Compile Include="Model\CodeGenerated\MetricCategoryService.cs" />
    <Compile Include="Model\CodeGenerated\MetricService.cs">
      <SubType>Code</SubType>
    </Compile>
    <Compile Include="Model\CodeGenerated\MetricValueService.cs" />
    <Compile Include="Model\CodeGenerated\WorkflowActionFormAttributeService.cs" />
    <Compile Include="Model\CodeGenerated\WorkflowActionFormService.cs" />
    <Compile Include="Model\CodeGenerated\WorkflowActionService.cs" />
    <Compile Include="Model\CommunicationRecipientActivity.cs" />
    <Compile Include="Model\CommunicationTemplate.cs" />
    <Compile Include="Model\FinancialPersonBankAccountService.Partial.cs" />
    <Compile Include="Model\FinancialTransactionImage.cs" />
    <Compile Include="Model\MetricCategory.cs" />
    <Compile Include="Model\Metaphone.cs" />
    <Compile Include="Model\CodeGenerated\FollowingService.cs" />
    <Compile Include="Model\Following.cs" />
    <Compile Include="Model\AuditDetail.cs" />
    <Compile Include="Model\CodeGenerated\PageViewService.cs" />
    <Compile Include="Model\CodeGenerated\PersonBadgeService.cs" />
    <Compile Include="Model\Metric.cs" />
    <Compile Include="Model\MetricValue.cs" />
    <Compile Include="Model\PersonBadge.cs" />
    <Compile Include="Model\CodeGenerated\AuditDetailService.cs" />
    <Compile Include="Model\CodeGenerated\HistoryService.cs" />
    <Compile Include="Model\CodeGenerated\LayoutService.cs" />
    <Compile Include="Model\CodeGenerated\PersonAliasService.cs" />
    <Compile Include="Model\CodeGenerated\ReportFieldService.cs" />
    <Compile Include="Model\CodeGenerated\RestActionService.cs" />
    <Compile Include="Model\CodeGenerated\RestControllerService.cs" />
    <Compile Include="Model\DbGeographyConverter.cs" />
    <Compile Include="Model\PageViewService.Partial.cs" />
    <Compile Include="Model\RestAction.cs" />
    <Compile Include="Model\RestController.cs" />
    <Compile Include="Model\FinancialScheduledTransactionService.Partial.cs" />
    <Compile Include="Model\HistoryService.Partial.cs" />
    <Compile Include="Model\LayoutService.Partial.cs" />
    <Compile Include="Model\Layout.cs" />
    <Compile Include="Model\FinancialPersonSavedAccountService.Partial.cs" />
    <Compile Include="Model\History.cs" />
    <Compile Include="Model\PersonAlias.cs" />
    <Compile Include="Model\ReportField.cs" />
    <Compile Include="Model\RestControllerService.Partial.cs" />
    <Compile Include="Model\PageView.cs" />
    <Compile Include="Model\WorkflowActionFormAttribute.cs" />
    <Compile Include="Model\WorkflowActionForm.cs" />
    <Compile Include="Net\RestParameters\ContributionStatementOptions.cs" />
    <Compile Include="PersonProfile\Badge\Campus.cs" />
    <Compile Include="PersonProfile\Badge\AttendingDuration.cs" />
    <Compile Include="PersonProfile\Badge\LastVisitOnSite.cs" />
    <Compile Include="PersonProfile\Badge\InGroupOfType.cs" />
    <Compile Include="PersonProfile\Badge\FamilyWeeksAttendedInDuration.cs" />
    <Compile Include="PersonProfile\Badge\Liquid.cs" />
    <Compile Include="Reporting\DataFilter\Group\DistanceFromFilter.cs" />
    <Compile Include="Reporting\DataFilter\Group\SimpleMemberCountFilter.cs" />
    <Compile Include="Reporting\DataFilter\Group\MemberCountFilter.cs" />
    <Compile Include="Reporting\DataFilter\Group\CampusFilter.cs" />
    <Compile Include="Reporting\DataFilter\Group\GroupTypeFilter.cs" />
    <Compile Include="Reporting\DataFilter\Group\GroupAttributesFilter.cs" />
    <Compile Include="Reporting\DataFilter\Person\GradeFilter.cs" />
    <Compile Include="Reporting\DataFilter\Person\AgeFilter.cs" />
    <Compile Include="Reporting\DataFilter\Person\TagFilter.cs" />
    <Compile Include="Reporting\DataFilter\EntityFieldFilter.cs" />
    <Compile Include="Reporting\DataSelectComponent.cs" />
    <Compile Include="Reporting\DataFilter\Person\GivingAmountFilter.cs" />
    <Compile Include="Reporting\DataFilter\Person\DistanceFromFilter.cs" />
    <Compile Include="Reporting\DataFilter\Person\InGroupGroupTypeFilter.cs" />
    <Compile Include="Reporting\DataFilter\Person\InGroupFilter.cs" />
    <Compile Include="Reporting\DataSelect\Group\DistanceFromSelect.cs" />
    <Compile Include="Reporting\DataSelect\Group\LocationSelect.cs" />
    <Compile Include="Reporting\DataSelect\LiquidSelect.cs" />
    <Compile Include="Reporting\DataSelect\Person\InGroupGroupTypeSelect.cs" />
    <Compile Include="Reporting\DataSelect\Person\PhotoSelect.cs" />
    <Compile Include="Reporting\DataSelect\Person\GradeSelect.cs" />
    <Compile Include="Reporting\DataSelect\Person\DistanceFromSelect.cs" />
    <Compile Include="Reporting\DataSelect\Person\AddressSelect.cs" />
    <Compile Include="Reporting\DataSelect\Person\CampusSelect.cs" />
    <Compile Include="Reporting\DataSelect\Person\PhoneNumberSelect.cs" />
    <Compile Include="Reporting\DataSelect\Person\AgeSelect.cs" />
    <Compile Include="Reporting\DataSelect\Person\FamilyNameSelect.cs" />
    <Compile Include="Reporting\DataSelect\Person\ChildNamesSelect.cs" />
    <Compile Include="Reporting\DataSelect\Person\ParentsNamesSelect.cs" />
    <Compile Include="Reporting\DataSelect\Person\SpouseNameSelect.cs">
      <SubType>Code</SubType>
    </Compile>
    <Compile Include="Reporting\DataSelect\Person\LastContributionSelect.cs" />
    <Compile Include="Reporting\DataSelectContainer.cs" />
    <Compile Include="Reporting\EntityHelper.cs" />
    <Compile Include="Reporting\SelectExpressionExtractor.cs" />
    <Compile Include="Reporting\FilterExpressionExtractor.cs" />
    <Compile Include="Transactions\SaveMetaphoneTransaction.cs" />
    <Compile Include="Utility\DoubleMetaphone.cs" />
    <Compile Include="Utility\EnumAsStringJsonConverter.cs" />
    <Compile Include="Utility\RockDateTime.cs" />
    <Compile Include="Services\NuGet\NuGetExtensionsMethods.cs" />
    <Compile Include="Storage\ProviderComponent.cs" />
    <Compile Include="Storage\ProviderContainer.cs" />
    <Compile Include="Storage\Provider\Database.cs" />
    <Compile Include="Storage\Provider\FileSystem.cs" />
    <Compile Include="Field\Types\ComponentsFieldType.cs" />
    <Compile Include="Field\Types\CategoryFieldType.cs" />
    <Compile Include="Field\Types\CategoriesFieldType.cs" />
    <Compile Include="Field\Types\LocationFieldType.cs" />
    <Compile Include="Field\Types\GroupRoleFieldType.cs" />
    <Compile Include="Model\CodeGenerated\BinaryFileDataService.cs" />
    <Compile Include="Model\CodeGenerated\FinancialPersonBankAccountService.cs" />
    <Compile Include="Model\CodeGenerated\FinancialPersonSavedAccountService.cs" />
    <Compile Include="Model\CodeGenerated\FinancialTransactionRefundService.cs" />
    <Compile Include="Model\CodeGenerated\FinancialTransactionScannedCheckService.cs" />
    <Compile Include="Model\BinaryFileData.cs" />
    <Compile Include="Net\RockRestClient.cs" />
    <Compile Include="Net\RockWebRequest.cs">
      <SubType>Code</SubType>
    </Compile>
    <Compile Include="PersonProfile\BadgeComponent.cs" />
    <Compile Include="PersonProfile\BadgeContainer.cs" />
    <Compile Include="PersonProfile\Badge\FamilyAttendance.cs" />
    <Compile Include="PersonProfile\IconBadge.cs" />
    <Compile Include="PersonProfile\HighlightLabelBadge.cs" />
    <Compile Include="Search\Group\Name.cs" />
    <Compile Include="SystemGuid\Category.cs" />
    <Compile Include="SystemGuid\EntityType.cs" />
    <Compile Include="Transactions\SendCommunicationTransaction.cs" />
    <Compile Include="Web\Cache\PersonBadgeCache.cs" />
    <Compile Include="Web\Cache\CategoryCache.cs" />
    <Compile Include="Web\Cache\RestControllerCache.cs" />
    <Compile Include="Web\Cache\RestActionCache.cs" />
    <Compile Include="Web\FileUploadException.cs" />
    <Compile Include="Web\Fingerprint.cs" />
    <Compile Include="Web\FingerprintExpressionBuilder.cs" />
    <Compile Include="Web\RequestValidator.cs" />
    <Compile Include="Web\SystemSettings.cs" />
    <Compile Include="Web\Cache\GroupTypeCache.cs" />
    <Compile Include="Web\Cache\LayoutCache.cs" />
    <Compile Include="Web\DescriptionList.cs" />
    <Compile Include="Web\UI\Adapters\CheckBoxListAdapter.cs" />
    <Compile Include="Web\UI\Controls\BootstrapButton.cs" />
    <Compile Include="Web\UI\Controls\Checkin Configuration Controls\CheckinGroupEditor.cs" />
    <Compile Include="Web\UI\Controls\Checkin Configuration Controls\CheckinGroupTypeEditor.cs" />
    <Compile Include="Web\UI\Controls\Communication\ChannelControl.cs" />
    <Compile Include="Data\IgnoreModelErrorsAttribute.cs" />
    <Compile Include="Model\CommunicationRecipientService.Partial.cs" />
    <Compile Include="Security\LoginParameters.cs" />
    <Compile Include="CheckIn\CheckInBlock.cs">
      <SubType>ASPXCodeBehind</SubType>
    </Compile>
    <Compile Include="CheckIn\CheckInFamily.cs" />
    <Compile Include="CheckIn\CheckInGroup.cs" />
    <Compile Include="CheckIn\CheckInGroupType.cs" />
    <Compile Include="CheckIn\CheckInLocation.cs" />
    <Compile Include="CheckIn\CheckInPerson.cs" />
    <Compile Include="CheckIn\CheckInSchedule.cs" />
    <Compile Include="CheckIn\CheckInState.cs" />
    <Compile Include="CheckIn\CheckInStatus.cs" />
    <Compile Include="CheckIn\CheckInLabel.cs" />
    <Compile Include="CheckIn\KioskLabel.cs" />
    <Compile Include="CheckIn\KioskLocationAttendance.cs" />
    <Compile Include="CheckIn\KioskGroupAttendance.cs" />
    <Compile Include="CheckIn\KioskScheduleAttendance.cs" />
    <Compile Include="CheckIn\KioskGroup.cs" />
    <Compile Include="CheckIn\KioskGroupType.cs" />
    <Compile Include="CheckIn\KioskLocation.cs" />
    <Compile Include="CheckIn\KioskSchedule.cs" />
    <Compile Include="CheckIn\KioskDevice.cs" />
    <Compile Include="Communication\ChannelComponent.cs" />
    <Compile Include="Communication\Channel\Sms.cs" />
    <Compile Include="Communication\Channel\Email.cs" />
    <Compile Include="Communication\ChannelContainer.cs" />
    <Compile Include="Communication\TransportComponent.cs" />
    <Compile Include="Communication\TransportContainer.cs" />
    <Compile Include="Communication\Transport\SMTP.cs" />
    <Compile Include="Field\Types\ComponentFieldType.cs" />
    <Compile Include="Model\FinancialTransactionRefund.cs" />
    <Compile Include="Model\FinancialPersonSavedAccount.cs" />
    <Compile Include="Model\FinancialPersonBankAccount.cs" />
    <Compile Include="Model\FinancialScheduledTransactionDetail.cs" />
    <Compile Include="Reporting\DataTransformComponent.cs" />
    <Compile Include="Reporting\DataTransformContainer.cs" />
    <Compile Include="Reporting\DataTransform\Person\ParentTransform.cs" />
    <Compile Include="Reporting\DataFilter\PropertyFilter.cs" />
    <Compile Include="Reporting\DataFilter\OtherDataViewFilter.cs" />
    <Compile Include="Data\DefinedValueAttribute.cs" />
    <Compile Include="Data\PreviewableAttribute.cs" />
    <Compile Include="Data\ICategorized.cs" />
    <Compile Include="Data\NotExportable.cs" />
    <Compile Include="Extension\SafeDirectoryCatalog.cs" />
    <Compile Include="Field\SelectFromListFieldType.cs" />
    <Compile Include="Field\Types\AccountsFieldType.cs" />
    <Compile Include="Field\Types\BinaryFileFieldType.cs">
      <SubType>Code</SubType>
    </Compile>
    <Compile Include="Field\Types\CampusesFieldType.cs" />
    <Compile Include="Field\Types\CampusFieldType.cs" />
    <Compile Include="Field\Types\BinaryFileTypeFieldType.cs" />
    <Compile Include="Field\Types\AccountFieldType.cs" />
    <Compile Include="Field\Types\WorkflowTypeFieldType.cs" />
    <Compile Include="Field\Types\GroupTypeFieldType.cs" />
    <Compile Include="Field\Types\FileFieldType.cs">
      <SubType>Code</SubType>
    </Compile>
    <Compile Include="Field\Types\KeyValueListFieldType.cs" />
    <Compile Include="Field\Types\EmailTemplateFieldType.cs" />
    <Compile Include="Field\Types\EntityTypeFieldType.cs" />
    <Compile Include="Field\Types\GroupFieldType.cs" />
    <Compile Include="Field\Types\GroupTypesFieldType.cs" />
    <Compile Include="Financial\ACHPaymentInfo.cs" />
    <Compile Include="Financial\CreditCardPaymentInfo.cs" />
    <Compile Include="Model\AuthService.Partial.cs" />
    <Compile Include="Model\BlockService.Partial.cs" />
    <Compile Include="Model\BlockTypeService.Partial.cs" />
    <Compile Include="Model\AttendanceCode.cs" />
    <Compile Include="Model\CategoryService.Partial.cs" />
    <Compile Include="Model\CodeGenerated\AttendanceCodeService.cs" />
    <Compile Include="Model\CodeGenerated\AttendanceService.cs" />
    <Compile Include="Model\CodeGenerated\AuthService.cs" />
    <Compile Include="Model\CodeGenerated\BinaryFileService.cs" />
    <Compile Include="Model\CodeGenerated\BinaryFileTypeService.cs" />
    <Compile Include="Model\CodeGenerated\BlockService.cs" />
    <Compile Include="Model\CodeGenerated\BlockTypeService.cs" />
    <Compile Include="Model\CodeGenerated\CommunicationRecipientService.cs" />
    <Compile Include="Model\CodeGenerated\CommunicationService.cs" />
    <Compile Include="Model\CodeGenerated\DataViewFilterService.cs" />
    <Compile Include="Model\CodeGenerated\DataViewService.cs" />
    <Compile Include="Model\CodeGenerated\DeviceService.cs" />
    <Compile Include="Model\CodeGenerated\FinancialAccountService.cs" />
    <Compile Include="Model\CodeGenerated\FinancialBatchService.cs" />
    <Compile Include="Model\CodeGenerated\FinancialPledgeService.cs" />
    <Compile Include="Model\CodeGenerated\FinancialScheduledTransactionDetailService.cs" />
    <Compile Include="Model\CodeGenerated\FinancialScheduledTransactionService.cs" />
    <Compile Include="Model\CodeGenerated\FinancialTransactionDetailService.cs" />
    <Compile Include="Model\CodeGenerated\FinancialTransactionImageService.cs" />
    <Compile Include="Model\CodeGenerated\FinancialTransactionService.cs" />
    <Compile Include="Model\CodeGenerated\GroupLocationService.cs" />
    <Compile Include="Model\CodeGenerated\HtmlContentService.cs" />
    <Compile Include="Model\CodeGenerated\MarketingCampaignAdService.cs" />
    <Compile Include="Model\CodeGenerated\MarketingCampaignAdTypeService.cs" />
    <Compile Include="Model\CodeGenerated\MarketingCampaignAudienceService.cs" />
    <Compile Include="Model\CodeGenerated\MarketingCampaignCampusService.cs" />
    <Compile Include="Model\CodeGenerated\MarketingCampaignService.cs" />
    <Compile Include="Model\CodeGenerated\NoteService.cs" />
    <Compile Include="Model\CodeGenerated\NoteTypeService.cs" />
    <Compile Include="Model\CodeGenerated\PageContextService.cs" />
    <Compile Include="Model\CodeGenerated\PageRouteService.cs" />
    <Compile Include="Model\CodeGenerated\PageService.cs" />
    <Compile Include="Model\CodeGenerated\PrayerRequestService.cs" />
    <Compile Include="Model\CodeGenerated\ReportService.cs" />
    <Compile Include="Model\CodeGenerated\ScheduleService.cs" />
    <Compile Include="Model\CodeGenerated\SiteDomainService.cs" />
    <Compile Include="Model\CodeGenerated\SiteService.cs" />
    <Compile Include="Model\CodeGenerated\UserLoginService.cs" />
    <Compile Include="Model\BinaryFileService.Partial.cs" />
    <Compile Include="Model\CodeGenerated\WorkflowActionTypeService.cs" />
    <Compile Include="Model\CodeGenerated\WorkflowActivityService.cs" />
    <Compile Include="Model\CodeGenerated\WorkflowActivityTypeService.cs" />
    <Compile Include="Model\AttendanceCodeService.Partial.cs" />
    <Compile Include="Model\AttendanceService.Partial.cs" />
    <Compile Include="Model\BinaryFileType.cs" />
    <Compile Include="Model\Communication.cs" />
    <Compile Include="Model\CommunicationRecipient.cs" />
    <Compile Include="Model\FinancialScheduledTransaction.cs" />
    <Compile Include="Model\DeviceService.Partial.cs" />
    <Compile Include="Model\DataViewService.Partial.cs" />
    <Compile Include="Model\FinancialTransactionService.Partial.cs">
      <SubType>Code</SubType>
    </Compile>
    <Compile Include="Model\MarketingCampaignAdTypeService.partial.cs">
      <SubType>Code</SubType>
    </Compile>
    <Compile Include="Model\PrayerRequestService.partial.cs" />
    <Compile Include="Model\DataView.cs" />
    <Compile Include="Model\DataViewFilter.cs" />
    <Compile Include="Model\Report.cs" />
    <Compile Include="Model\GroupLocationService.Partial.cs" />
    <Compile Include="Model\MarketingCampaign.cs" />
    <Compile Include="Model\MarketingCampaignAd.cs" />
    <Compile Include="Model\MarketingCampaignAdType.cs" />
    <Compile Include="Model\MarketingCampaignAudience.cs" />
    <Compile Include="Model\MarketingCampaignCampus.cs" />
    <Compile Include="Model\Note.cs" />
    <Compile Include="Model\NoteService.Partial.cs" />
    <Compile Include="Model\NoteType.cs" />
    <Compile Include="Model\NoteTypeService.Partial.cs" />
    <Compile Include="Model\PageContextService.Partial.cs" />
    <Compile Include="Model\HtmlContentService.Partial.cs" />
    <Compile Include="Model\PageContext.cs" />
    <Compile Include="Model\PageService.Partial.cs" />
    <Compile Include="Model\PageRouteService.Partial.cs" />
    <Compile Include="Model\PrayerRequest.cs" />
    <Compile Include="Model\SiteDomainService.Partial.cs" />
    <Compile Include="Model\SiteService.Partial.cs" />
    <Compile Include="Model\UserLoginService.Partial.cs" />
    <Compile Include="Communication\BouncedEmail.cs" />
    <Compile Include="Communication\IEmailProvider.cs" />
    <Compile Include="Constants\DisplayStrings.cs" />
    <Compile Include="Model\CodeGenerated\AttributeQualifierService.cs" />
    <Compile Include="Model\AttributeQualifierService.Partial.cs" />
    <Compile Include="Model\CodeGenerated\AttributeService.cs" />
    <Compile Include="Model\AttributeService.Partial.cs" />
    <Compile Include="Model\CodeGenerated\AttributeValueService.cs" />
    <Compile Include="Model\AttributeValueService.Partial.cs" />
    <Compile Include="Model\Audit.cs">
      <SubType>Code</SubType>
    </Compile>
    <Compile Include="Model\CodeGenerated\AuditService.cs" />
    <Compile Include="Model\CodeGenerated\CategoryService.cs" />
    <Compile Include="Model\CodeGenerated\EntityTypeService.cs" />
    <Compile Include="Field\Types\HtmlFieldType.cs" />
    <Compile Include="Field\Types\MemoFieldType.cs" />
    <Compile Include="Model\Attendance.cs" />
    <Compile Include="Model\Schedule.cs" />
    <Compile Include="Model\Device.cs" />
    <Compile Include="Model\CodeGenerated\ServiceJobService.cs" />
    <Compile Include="Model\CodeGenerated\WorkflowTriggerService.cs" />
    <Compile Include="Model\Category.cs" />
    <Compile Include="Services\NuGet\PackageService.cs" />
    <Compile Include="SystemGuid\BinaryFileType.cs" />
    <Compile Include="Web\Cache\CachedModel.cs" />
    <Compile Include="Web\UI\Adapters\CheckBoxAdapter.cs" />
    <Compile Include="Web\UI\Adapters\DropDownListAdapter.cs" />
    <Compile Include="Web\UI\Adapters\RadioButtonAdapter.cs" />
    <Compile Include="Web\UI\Controls\Communication\Sms.cs" />
    <Compile Include="Web\UI\Controls\Communication\Email.cs" />
    <Compile Include="Web\UI\Controls\Badge.cs" />
    <Compile Include="Web\UI\Controls\ConfirmPageUnload.cs" />
    <Compile Include="Web\UI\Controls\Dashboard\BarChart.cs" />
    <Compile Include="Web\UI\Controls\Dashboard\LineChart.cs" />
    <Compile Include="Web\UI\Controls\Dashboard\FlotChart.cs" />
    <Compile Include="Web\UI\Controls\Grid\PersonField.cs" />
    <Compile Include="Web\UI\Controls\Grid\TimeField.cs" />
    <Compile Include="Web\UI\Controls\Grid\LiquidField.cs" />
    <Compile Include="Web\UI\Controls\Grid\ListDelimitedField.cs" />
    <Compile Include="Web\UI\Controls\Grid\PersonMergeField.cs" />
    <Compile Include="Web\UI\Controls\Grid\TemplateFieldUnselected.cs" />
    <Compile Include="Web\UI\Controls\Grid\SelectField.cs" />
    <Compile Include="Web\UI\Controls\Grid\RockBoundField.cs" />
    <Compile Include="Web\UI\Controls\Grid\LinkButtonField.cs" />
    <Compile Include="Web\UI\Controls\IHasValidationGroup.cs" />
    <Compile Include="Web\UI\Controls\ImageEditor.cs" />
    <Compile Include="Web\UI\Controls\NoteContainer.cs" />
    <Compile Include="Web\UI\Controls\PhoneNumberBox.cs" />
    <Compile Include="Web\UI\Controls\Pickers\DayOfWeekPicker.cs" />
    <Compile Include="Web\UI\Controls\Pickers\DaysOfWeekPicker.cs" />
    <Compile Include="Web\UI\Controls\Pickers\MetricEntityPicker.cs" />
    <Compile Include="Web\UI\Controls\Pickers\RemoteAuthsPicker.cs" />
    <Compile Include="Web\UI\Controls\Pickers\YearPicker.cs" />
    <Compile Include="Web\UI\Controls\Pickers\EntityTypePicker.cs" />
    <Compile Include="Web\UI\Controls\PanelWidget.cs" />
    <Compile Include="Web\UI\Controls\RockControlWrapper.cs" />
    <Compile Include="Web\UI\Controls\HighlightLabel.cs" />
    <Compile Include="Web\UI\Controls\Pickers\BirthdayPicker.cs" />
    <Compile Include="Web\UI\Controls\Pickers\LocationItemPicker.cs" />
    <Compile Include="Web\UI\Controls\Pickers\LocationAddressPicker.cs" />
    <Compile Include="Web\UI\Controls\RockControlHelper.cs" />
    <Compile Include="Web\UI\Controls\CodeEditor.cs" />
    <Compile Include="Web\UI\Controls\CurrencyBox.cs" />
    <Compile Include="Web\UI\Controls\TermDescription.cs" />
    <Compile Include="Web\UI\Controls\Grid\DefinedValueField.cs" />
    <Compile Include="Web\UI\Controls\Pickers\LocationPicker.cs" />
    <Compile Include="Web\UI\Controls\Pickers\DateRangePicker.cs" />
    <Compile Include="Web\UI\Controls\Grid\CheckBoxEditableField.cs" />
    <Compile Include="Web\UI\Controls\Grid\ColorField.cs" />
    <Compile Include="Web\UI\Controls\RockBulletedList.cs" />
    <Compile Include="Web\UI\Controls\NewFamily\Attributes.cs" />
    <Compile Include="Web\UI\Controls\NewFamily\AttributesRow.cs" />
    <Compile Include="Web\UI\Controls\NewFamily\Members.cs" />
    <Compile Include="Web\UI\Controls\NewFamily\MembersRow.cs" />
    <Compile Include="Web\UI\Controls\NumberRangeEditor.cs" />
    <Compile Include="Web\UI\Controls\PersonProfile\Badge.cs" />
    <Compile Include="Web\UI\Controls\PersonLink.cs" />
    <Compile Include="Web\UI\Controls\HtmlEditor.cs" />
    <Compile Include="Web\UI\Controls\PersonProfile\BadgeList.cs" />
    <Compile Include="Web\UI\Controls\Pickers\ComponentPicker.cs" />
    <Compile Include="Web\UI\Controls\Pickers\ComponentsPicker.cs" />
    <Compile Include="Web\UI\Controls\Pickers\GroupTypePicker.cs" />
    <Compile Include="Web\UI\Controls\Pickers\GroupRolePicker.cs" />
    <Compile Include="Web\UI\Controls\Pickers\GeoPicker.cs" />
    <Compile Include="Web\UI\Controls\Pickers\MonthDayPicker.cs" />
    <Compile Include="Web\UI\Controls\Pickers\MonthYearPicker.cs" />
    <Compile Include="Web\UI\Controls\Pickers\CampusPicker.cs" />
    <Compile Include="Web\UI\Controls\Pickers\DateTimePicker.cs" />
    <Compile Include="Web\UI\Controls\TagList.cs" />
    <Compile Include="Web\UI\Controls\Pickers\DatePicker.cs" />
    <Compile Include="Web\UI\Controls\Pickers\TimePicker.cs" />
    <Compile Include="Web\UI\Controls\Pickers\MergeFieldPicker.cs" />
    <Compile Include="Web\UI\Controls\Pickers\PersonPicker.cs" />
    <Compile Include="Web\UI\Controls\Pickers\TreeViewItem.cs" />
    <Compile Include="Web\UI\Controls\NumberBox.cs" />
    <Compile Include="Web\UI\Controls\PageBreadCrumbs.cs" />
    <Compile Include="Web\UI\Controls\PageDescription.cs" />
    <Compile Include="Web\UI\Controls\PageIcon.cs" />
    <Compile Include="Web\UI\Controls\Pickers\CategoryPicker.cs" />
    <Compile Include="Web\UI\Controls\Pickers\BinaryFileTypePicker.cs" />
    <Compile Include="Web\UI\Controls\Pickers\BinaryFilePicker.cs" />
    <Compile Include="Web\UI\Controls\Pickers\AccountPicker.cs">
      <SubType>Code</SubType>
    </Compile>
    <Compile Include="Web\UI\Controls\Pickers\WorkflowTypePicker.cs" />
    <Compile Include="Web\UI\Controls\Pickers\GroupPicker.cs" />
    <Compile Include="Web\UI\Controls\Pickers\ItemPicker.cs" />
    <Compile Include="Web\UI\Controls\HiddenFieldValidator.cs" />
    <Compile Include="Web\UI\Controls\FileUploader.cs">
      <SubType>Code</SubType>
    </Compile>
    <Compile Include="Web\UI\Controls\Pickers\PagePicker.cs" />
    <Compile Include="Web\UI\Controls\KeyValueList.cs" />
    <Compile Include="Web\UI\Controls\Grid\ToggleField.cs" />
    <Compile Include="Web\UI\Controls\NoteControl.cs" />
    <Compile Include="Web\UI\Controls\ButtonDropDownList.cs" />
    <Compile Include="Web\UI\Controls\AttributeEditor.cs" />
    <Compile Include="Web\UI\Controls\ScheduleBuilder.cs" />
    <Compile Include="Web\UI\Controls\SecurityButton.cs" />
    <Compile Include="Web\UI\Controls\StateDropDownList.cs" />
    <Compile Include="Web\UI\Controls\Workflow Controls\WorkflowActionEditor.cs" />
    <Compile Include="Web\UI\Controls\Workflow Controls\WorkflowFormAttributeRow.cs" />
    <Compile Include="Web\UI\Controls\Workflow Controls\WorkflowFormEditor.cs">
      <SubType>Code</SubType>
    </Compile>
    <Compile Include="Web\UI\Controls\Workflow Controls\WorkflowActivityEditor.cs" />
    <Compile Include="Web\UI\Controls\Grid\BadgeField.cs" />
    <Compile Include="Web\UI\Controls\Grid\ISupressRowSelected.cs" />
    <Compile Include="Web\UI\Controls\Toggle.cs" />
    <Compile Include="Web\UI\Controls\HelpBlock.cs" />
    <Compile Include="Reporting\DataFilterComponent.cs" />
    <Compile Include="Reporting\DataFilterContainer.cs" />
    <Compile Include="Reporting\DataFilter\Person\GroupTypeAttendanceFilter.cs" />
    <Compile Include="Reporting\DataFilter\Person\HasPictureFilter.cs" />
    <Compile Include="Web\UI\Adapters\RadioButtonListAdapter.cs" />
    <Compile Include="Web\UI\Controls\Data View Filters\FilterGroup.cs" />
    <Compile Include="Web\UI\Controls\Data View Filters\FilterField.cs" />
    <Compile Include="Web\UI\Controls\Grid\AttributeField.cs" />
    <Compile Include="Web\UI\Controls\IRockControl.cs" />
    <Compile Include="Web\UI\BreadCrumb.cs" />
    <Compile Include="Web\UI\RockMasterPage.cs">
      <SubType>ASPXCodeBehind</SubType>
    </Compile>
    <Compile Include="Web\UI\IDetailBlock.cs" />
    <Compile Include="Web\UI\ISecondaryBlock.cs" />
    <Compile Include="Web\UI\ViewStateList.cs" />
    <Compile Include="Web\Utilities\HtmlSanitizer.cs" />
    <Compile Include="Workflow\Action\ActivateActions.cs" />
    <Compile Include="Workflow\Action\PersistWorkflow.cs" />
    <Compile Include="Workflow\Action\WriteToLog.cs" />
    <Compile Include="Workflow\Action\UserForm.cs" />
    <Compile Include="Workflow\Action\CheckIn\CheckInActionComponent.cs" />
    <Compile Include="Workflow\Action\CheckIn\CalculateLastAttended.cs" />
    <Compile Include="Workflow\Action\CheckIn\FilterGroupsByGrade.cs" />
    <Compile Include="Workflow\Action\CheckIn\FilterGroupsByAge.cs" />
    <Compile Include="Workflow\Action\CheckIn\FilterGroupsByGender.cs" />
    <Compile Include="Workflow\Action\CheckIn\FilterGroupsByAbilityLevel.cs" />
    <Compile Include="Workflow\Action\CheckIn\FilterGroupsBySpecialNeeds.cs" />
    <Compile Include="Workflow\Action\CheckIn\FilterGroupsByLastName.cs" />
    <Compile Include="Workflow\Action\CheckIn\CreateLabels.cs" />
    <Compile Include="Workflow\Action\CheckIn\FilterByGrade.cs" />
    <Compile Include="Workflow\Action\CheckIn\RemoveEmptyPeople.cs" />
    <Compile Include="Workflow\Action\CheckIn\RemoveEmptyGroupTypes.cs" />
    <Compile Include="Workflow\Action\CheckIn\RemoveEmptyLocations.cs" />
    <Compile Include="Workflow\Action\CheckIn\SaveAttendance.cs" />
    <Compile Include="Workflow\Action\CheckIn\RemoveEmptyGroups.cs" />
    <Compile Include="Workflow\Action\CheckIn\LoadSchedules.cs" />
    <Compile Include="Workflow\Action\CheckIn\LoadGroups.cs" />
    <Compile Include="Workflow\Action\CheckIn\FilterActiveLocations.cs" />
    <Compile Include="Workflow\Action\CheckIn\LoadLocations.cs" />
    <Compile Include="Workflow\Action\CheckIn\FilterByAge.cs" />
    <Compile Include="Workflow\Action\CheckIn\LoadGroupTypes.cs" />
    <Compile Include="Workflow\Action\CheckIn\FindRelationships.cs" />
    <Compile Include="Workflow\Action\CheckIn\FindFamilyMembers.cs" />
    <Compile Include="Workflow\Action\CheckIn\FindFamilies.cs" />
    <Compile Include="Workflow\Action\CheckIn\SelectByBestFit.cs" />
    <Compile Include="Workflow\Action\CheckIn\SelectByLastAttended.cs" />
    <Compile Include="Workflow\Action\CompleteActivity.cs" />
    <Compile Include="Workflow\Action\ParseZebraLabel.cs" />
    <Compile Include="Workflow\Action\RunSQL.cs" />
    <Compile Include="Attribute\WorkflowActivityTypeAttribute.cs" />
    <Compile Include="Workflow\TriggerCache.cs" />
    <Compile Include="Model\WorkflowTriggerService.Partial.cs" />
    <Compile Include="Model\WorkflowTrigger.cs" />
    <Compile Include="Model\EntityType.cs" />
    <Compile Include="Model\EntityTypeService.Partial.cs" />
    <Compile Include="Model\TaggedItemService.Partial.cs" />
    <Compile Include="Model\TagService.Partial.cs" />
    <Compile Include="Model\Tag.cs" />
    <Compile Include="Model\TaggedItem.cs" />
    <Compile Include="Model\CodeGenerated\DefinedTypeService.cs" />
    <Compile Include="Model\CodeGenerated\DefinedValueService.cs" />
    <Compile Include="Model\CodeGenerated\ExceptionLogService.cs" />
    <Compile Include="Model\CodeGenerated\FieldTypeService.cs" />
    <Compile Include="Model\FieldTypeService.Partial.cs" />
    <Compile Include="Model\DefinedTypeService.Partial.cs" />
    <Compile Include="Model\DefinedValueService.Partial.cs" />
    <Compile Include="Model\ExceptionLog.cs" />
    <Compile Include="Model\ExceptionLogService.Partial.cs" />
    <Compile Include="Model\RangeValue.cs" />
    <Compile Include="Model\CodeGenerated\ServiceLogService.cs" />
    <Compile Include="Model\CodeGenerated\TaggedItemService.cs" />
    <Compile Include="Model\CodeGenerated\TagService.cs" />
    <Compile Include="Model\CodeGenerated\LocationService.cs" />
    <Compile Include="Model\GroupTypeLocationType.cs">
      <SubType>Code</SubType>
    </Compile>
    <Compile Include="Model\LocationService.Partial.cs" />
    <Compile Include="Model\Campus.cs" />
    <Compile Include="Model\CodeGenerated\CampusService.cs" />
    <Compile Include="Model\CodeGenerated\SystemEmailService.cs" />
    <Compile Include="Model\CodeGenerated\PersonService.cs" />
    <Compile Include="Model\PersonService.Partial.cs" />
    <Compile Include="Model\PersonAliasService.Partial.cs" />
    <Compile Include="Model\PersonViewed.cs" />
    <Compile Include="Model\CodeGenerated\PersonViewedService.cs" />
    <Compile Include="Model\PersonViewedService.Partial.cs" />
    <Compile Include="Model\CodeGenerated\PhoneNumberService.cs" />
    <Compile Include="Model\PhoneNumberService.Partial.cs" />
    <Compile Include="Model\DiscService.cs" />
    <Compile Include="Data\NotAuditedAttribute.cs" />
    <Compile Include="Data\IEntity.cs" />
    <Compile Include="Data\RockPluginDBInitializer.cs" />
    <Compile Include="Data\RockTransactionScope.cs" />
    <Compile Include="Data\RouteAttribute.cs" />
    <Compile Include="Data\Service.cs" />
    <Compile Include="Extension\Component.cs" />
    <Compile Include="Extension\IComponentData.cs" />
    <Compile Include="Extension\Container.cs" />
    <Compile Include="Extension\ComponentDescription.cs" />
    <Compile Include="Address\MelissaData.cs" />
    <Compile Include="Address\ServiceObjects.cs" />
    <Compile Include="Model\Auth.cs" />
    <Compile Include="Model\BlockType.cs" />
    <Compile Include="Model\Block.cs" />
    <Compile Include="Model\BinaryFile.cs" />
    <Compile Include="Model\HtmlContent.cs" />
    <Compile Include="Model\Page.cs" />
    <Compile Include="Model\PageRoute.cs" />
    <Compile Include="Model\Site.cs" />
    <Compile Include="Model\SiteDomain.cs" />
    <Compile Include="Model\UserLogin.cs" />
    <Compile Include="Communication\Email.cs" />
    <Compile Include="Model\Attribute.cs" />
    <Compile Include="Model\AttributeQualifier.cs" />
    <Compile Include="Model\AttributeValue.cs" />
    <Compile Include="Model\DefinedType.cs" />
    <Compile Include="Model\DefinedValue.cs" />
    <Compile Include="Model\FieldType.cs" />
    <Compile Include="Model\ServiceLog.cs" />
    <Compile Include="Model\Location.cs" />
    <Compile Include="Model\SystemEmail.cs" />
    <Compile Include="Model\Person.cs" />
    <Compile Include="Model\PhoneNumber.cs" />
    <Compile Include="Extension\IContainer.cs" />
    <Compile Include="Field\ConfigurationValue.cs" />
    <Compile Include="Field\Types\SelectMultiFieldType.cs" />
    <Compile Include="Field\Types\PersonFieldType.cs" />
    <Compile Include="Field\Types\DecimalFieldType.cs" />
    <Compile Include="Field\Types\DefinedValueFieldType.cs" />
    <Compile Include="Field\Types\DefinedTypeFieldType.cs" />
    <Compile Include="Field\Types\DateFieldType.cs" />
    <Compile Include="Field\Types\ImageFieldType.cs" />
    <Compile Include="Field\Types\VideoFieldType.cs" />
    <Compile Include="Model\FinancialBatch.cs">
      <SubType>Code</SubType>
    </Compile>
    <Compile Include="Model\FinancialAccount.cs">
      <SubType>Code</SubType>
    </Compile>
    <Compile Include="Model\FinancialPledge.cs">
      <SubType>Code</SubType>
    </Compile>
    <Compile Include="Model\FinancialTransaction.cs">
      <SubType>Code</SubType>
    </Compile>
    <Compile Include="Model\FinancialTransactionDetail.cs">
      <SubType>Code</SubType>
    </Compile>
    <Compile Include="Model\Group.cs" />
    <Compile Include="Model\CodeGenerated\GroupTypeRoleService.cs" />
    <Compile Include="Model\CodeGenerated\GroupService.cs" />
    <Compile Include="Model\GroupService.Partial.cs" />
    <Compile Include="Model\GroupTypeRole.cs" />
    <Compile Include="Model\GroupTypeRoleService.Partial.cs" />
    <Compile Include="Model\GroupType.cs" />
    <Compile Include="Model\CodeGenerated\GroupTypeService.cs" />
    <Compile Include="Model\GroupTypeService.Partial.cs" />
    <Compile Include="Model\GroupMember.cs" />
    <Compile Include="Model\CodeGenerated\GroupMemberService.cs" />
    <Compile Include="Model\GroupMemberService.Partial.cs" />
    <Compile Include="Model\GroupLocation.cs" />
    <Compile Include="Jobs\RockCleanup.cs" />
    <Compile Include="Search\Person\Address.cs" />
    <Compile Include="Search\Person\Email.cs" />
    <Compile Include="Search\Person\Name.cs" />
    <Compile Include="Search\Person\Phone.cs" />
    <Compile Include="Search\SearchComponent.cs" />
    <Compile Include="Search\SearchContainer.cs" />
    <Compile Include="Security\SecurityActionAttribute.cs" />
    <Compile Include="Security\Authentication\ActiveDirectory.cs" />
    <Compile Include="Security\Authentication\Database.cs" />
    <Compile Include="Security\Encryption.cs" />
    <Compile Include="Security\Authentication\Facebook.cs">
      <SubType>Code</SubType>
    </Compile>
    <Compile Include="Security\GlobalDefault.cs" />
    <Compile Include="Security\AuthenticationComponent.cs" />
    <Compile Include="Security\AuthenticationContainer.cs" />
    <Compile Include="Services\NuGet\RockPackagePathResolver.cs" />
    <Compile Include="Services\NuGet\WebProjectManager.cs" />
    <Compile Include="Services\NuGet\WebProjectSystem.cs" />
    <Compile Include="SystemGuid\BlockType.cs" />
    <Compile Include="SystemGuid\Site.cs" />
    <Compile Include="SystemGuid\GroupRole.cs" />
    <Compile Include="SystemGuid\DefinedValue.cs" />
    <Compile Include="SystemGuid\GroupType.cs" />
    <Compile Include="SystemGuid\FieldType.cs" />
    <Compile Include="SystemGuid\Group.cs" />
    <Compile Include="SystemGuid\DefinedType.cs" />
    <Compile Include="SystemGuid\Page.cs" />
    <Compile Include="Transactions\AuditTransaction.cs" />
    <Compile Include="Transactions\WorkflowTriggerTransaction.cs" />
    <Compile Include="Transactions\UserLastActivityTransaction.cs" />
    <Compile Include="Transactions\PersonViewTransaction.cs" />
    <Compile Include="Transactions\ITransaction.cs" />
    <Compile Include="Transactions\PageViewTransaction.cs" />
    <Compile Include="Transactions\RockQueue.cs" />
    <Compile Include="SystemGuid\SystemEmail.cs" />
    <Compile Include="Model\WorkflowActivityType.cs" />
    <Compile Include="Model\WorkflowActionType.cs" />
    <Compile Include="Model\WorkflowActivity.cs" />
    <Compile Include="Model\WorkflowAction.cs" />
    <Compile Include="Jobs\ProcessWorkflows.cs" />
    <Compile Include="Workflow\Action\CompleteWorkflow.cs" />
    <Compile Include="Workflow\Action\ActivateActivity.cs" />
    <Compile Include="Workflow\Action\SendEmail.cs" />
    <Compile Include="Workflow\Action\SetStatus.cs" />
    <Compile Include="Model\WorkflowService.Partial.cs" />
    <Compile Include="Workflow\ActionComponent.cs" />
    <Compile Include="Workflow\ActionContainer.cs" />
    <Compile Include="Model\CodeGenerated\WorkflowLogService.cs" />
    <Compile Include="Model\CodeGenerated\WorkflowService.cs" />
    <Compile Include="Model\CodeGenerated\WorkflowTypeService.cs" />
    <Compile Include="Model\WorkflowLog.cs" />
    <Compile Include="Model\Workflow.cs" />
    <Compile Include="Model\WorkflowType.cs" />
    <Compile Include="Model\ServiceJob.cs" />
    <Compile Include="Model\ServiceJobService.Partial.cs" />
    <Compile Include="Web\Cache\AttributeCache.cs" />
    <Compile Include="Web\Cache\BlockTypeCache.cs" />
    <Compile Include="Web\Cache\BlockCache.cs" />
    <Compile Include="Security\Role.cs" />
    <Compile Include="Web\Cache\CampusCache.cs">
      <SubType>Code</SubType>
    </Compile>
    <Compile Include="Web\Cache\EntityTypeCache.cs" />
    <Compile Include="Web\Cache\DefinedTypeCache.cs" />
    <Compile Include="Web\Cache\DefinedValueCache.cs" />
    <Compile Include="Web\Cache\GlobalAttributesCache.cs" />
    <Compile Include="Web\Cache\FieldTypeCache.cs" />
    <Compile Include="Web\Cache\SiteCache.cs" />
    <Compile Include="Web\Cache\PageCache.cs" />
    <Compile Include="Web\UI\ContextAttribute.cs">
      <SubType>Code</SubType>
    </Compile>
    <Compile Include="Web\UI\Controls\Pickers\CampusesPicker.cs" />
    <Compile Include="Web\UI\Controls\ModalAlert.cs" />
    <Compile Include="Web\UI\Controls\ModalDialog.cs" />
    <Compile Include="Web\UI\Controls\RockRadioButtonList.cs" />
    <Compile Include="Web\UI\Controls\Grid\EnumField.cs" />
    <Compile Include="Web\UI\Controls\Grid\DateTimeField.cs" />
    <Compile Include="Web\UI\Controls\Grid\DateField.cs" />
    <Compile Include="Web\UI\Controls\Grid\GridFilter.cs" />
    <Compile Include="Web\UI\Controls\RockLiteral.cs" />
    <Compile Include="Web\UI\Controls\ModalIFrameDialog.cs" />
    <Compile Include="Web\UI\Controls\ImageUploader.cs" />
    <Compile Include="Web\UI\Controls\RockTextBox.cs" />
    <Compile Include="Web\UI\Controls\PageTitle.cs" />
    <Compile Include="Web\UI\Controls\RockCheckBoxList.cs" />
    <Compile Include="Web\UI\Controls\Data Fields\FieldTypeList.cs" />
    <Compile Include="Web\UI\Controls\Grid\GridActions.cs" />
    <Compile Include="Web\UI\Controls\RockCheckBox.cs" />
    <Compile Include="Web\UI\Controls\SearchField.cs" />
    <Compile Include="Web\UI\Controls\Zone.cs" />
    <Compile Include="Web\UI\DialogPage.cs">
      <SubType>ASPXCodeBehind</SubType>
    </Compile>
    <Compile Include="Web\UI\RockPage.cs">
      <SubType>ASPXCodeBehind</SubType>
    </Compile>
    <Compile Include="Web\UI\RockBlock.cs">
      <SubType>ASPXCodeBehind</SubType>
    </Compile>
    <Compile Include="Attribute\TextFieldAttribute.cs" />
    <Compile Include="Web\RockRouteHandler.cs" />
    <Compile Include="Security\Authorization.cs" />
    <Compile Include="Security\ISecured.cs" />
    <Compile Include="Web\UI\Controls\Data Fields\DataDropDownList.cs">
      <SubType>Code</SubType>
    </Compile>
    <Compile Include="Web\UI\Controls\Data Fields\DataTextBox.cs">
      <SubType>Code</SubType>
    </Compile>
    <Compile Include="Web\UI\Controls\RockDropDownList.cs" />
    <Compile Include="Web\UI\Controls\Grid\SecurityField.cs" />
    <Compile Include="Web\UI\Controls\Grid\ReorderField.cs" />
    <Compile Include="Web\UI\Controls\Grid\EditField.cs" />
    <Compile Include="Web\UI\Controls\Grid\DeleteField.cs">
      <SubType>Code</SubType>
    </Compile>
    <Compile Include="Web\UI\Controls\Grid\Grid.cs" />
    <Compile Include="Web\UI\Controls\Grid\BoolField.cs" />
    <Compile Include="Web\UI\Controls\HtmlGenericContainer.cs" />
    <Compile Include="Web\UI\Controls\NotificationBox.cs" />
    <Compile Include="Web\UI\Controls\Grid\RowEventArgs.cs" />
    <Compile Include="Utility\ExtensionMethods.cs" />
    <Compile Include="Field\Types\BooleanFieldType.cs" />
    <Compile Include="Field\Types\PageReferenceFieldType.cs" />
    <Compile Include="Field\Types\IntegerFieldType.cs" />
    <Compile Include="Field\Types\SelectSingleFieldType.cs" />
    <Compile Include="Field\Types\ColorFieldType.cs" />
    <Compile Include="Field\FieldType.cs" />
    <Compile Include="Field\Helper.cs" />
    <Compile Include="Field\IFieldType.cs" />
    <Compile Include="Field\Types\TextFieldType.cs" />
    <Compile Include="Attribute\Helper.cs" />
    <Compile Include="Web\HttpModule.cs" />
    <Compile Include="Web\PageReference.cs" />
    <Compile Include="Utility\Reflection.cs" />
    <Compile Include="Jobs\JobPulse.cs" />
    <Compile Include="Jobs\RockJobListener.cs" />
    <Compile Include="Attribute\IHasAttributes.cs" />
    <Compile Include="Data\IOrdered.cs" />
    <Compile Include="Data\Entity.cs" />
    <Compile Include="Data\Model.cs">
      <SubType>Code</SubType>
    </Compile>
    <Compile Include="Data\RockContext.cs" />
    <Compile Include="Properties\AssemblyInfo.cs" />
    <Compile Include="Service References\MelissaData.AddressCheck\Reference.cs">
      <AutoGen>True</AutoGen>
      <DesignTime>True</DesignTime>
      <DependentUpon>Reference.svcmap</DependentUpon>
    </Compile>
    <Compile Include="Service References\ServiceObjects.GeoCoder\Reference.cs">
      <AutoGen>True</AutoGen>
      <DesignTime>True</DesignTime>
      <DependentUpon>Reference.svcmap</DependentUpon>
    </Compile>
    <Compile Include="Data\IFeed.cs" />
    <Compile Include="Jobs\JobLoadFailedException.cs" />
    <Compile Include="Web\UI\PersonBlock.cs">
      <SubType>ASPXCodeBehind</SubType>
    </Compile>
    <Compile Include="Web\UI\Validation\DataAnnotationValidator.cs" />
  </ItemGroup>
  <ItemGroup>
    <Content Include="packages.config" />
    <None Include="App.config" />
    <None Include="Service References\MelissaData.AddressCheck\Rock.MelissaData.AddressCheck.ResponseArray.datasource">
      <DependentUpon>Reference.svcmap</DependentUpon>
    </None>
    <None Include="Service References\MelissaData.AddressCheck\Service.wsdl" />
    <None Include="Service References\MelissaData.AddressCheck\Service.xsd">
      <SubType>Designer</SubType>
    </None>
    <None Include="Service References\MelissaData.AddressCheck\Service1.xsd">
      <SubType>Designer</SubType>
    </None>
    <None Include="Service References\ServiceObjects.GeoCoder\GeoCoder.wsdl" />
    <None Include="Service References\ServiceObjects.GeoCoder\Rock.ServiceObjects.GeoCoder.DistanceBetweenInfo.datasource">
      <DependentUpon>Reference.svcmap</DependentUpon>
    </None>
    <None Include="Service References\ServiceObjects.GeoCoder\Rock.ServiceObjects.GeoCoder.DistanceToWaterInfo.datasource">
      <DependentUpon>Reference.svcmap</DependentUpon>
    </None>
    <None Include="Service References\ServiceObjects.GeoCoder\Rock.ServiceObjects.GeoCoder.GeocodeCityWorldwideInfo.datasource">
      <DependentUpon>Reference.svcmap</DependentUpon>
    </None>
    <None Include="Service References\ServiceObjects.GeoCoder\Rock.ServiceObjects.GeoCoder.Location.datasource">
      <DependentUpon>Reference.svcmap</DependentUpon>
    </None>
    <None Include="Service References\ServiceObjects.GeoCoder\Rock.ServiceObjects.GeoCoder.Location_V3.datasource">
      <DependentUpon>Reference.svcmap</DependentUpon>
    </None>
    <None Include="Service References\ServiceObjects.GeoCoder\Rock.ServiceObjects.GeoCoder.ReverseAddress.datasource">
      <DependentUpon>Reference.svcmap</DependentUpon>
    </None>
    <None Include="Service References\ServiceObjects.GeoCoder\Rock.ServiceObjects.GeoCoder.ZipCodeInfo.datasource">
      <DependentUpon>Reference.svcmap</DependentUpon>
    </None>
    <None Include="Service References\ServiceObjects.GeoCoder\GeoCoder.disco" />
    <None Include="Service References\ServiceObjects.GeoCoder\configuration91.svcinfo" />
    <None Include="Service References\ServiceObjects.GeoCoder\configuration.svcinfo" />
    <None Include="Service References\ServiceObjects.GeoCoder\Reference.svcmap">
      <Generator>WCF Proxy Generator</Generator>
      <LastGenOutput>Reference.cs</LastGenOutput>
    </None>
    <None Include="Service References\MelissaData.AddressCheck\Service.disco" />
    <None Include="Service References\MelissaData.AddressCheck\configuration91.svcinfo" />
    <None Include="Service References\MelissaData.AddressCheck\configuration.svcinfo" />
    <None Include="Service References\MelissaData.AddressCheck\Reference.svcmap">
      <Generator>WCF Proxy Generator</Generator>
      <LastGenOutput>Reference.cs</LastGenOutput>
    </None>
  </ItemGroup>
  <ItemGroup>
    <Service Include="{508349B6-6B84-4DF5-91F0-309BEEBAD82D}" />
  </ItemGroup>
  <ItemGroup>
    <WCFMetadataStorage Include="Service References\MelissaData.AddressCheck\" />
    <WCFMetadataStorage Include="Service References\ServiceObjects.GeoCoder\" />
  </ItemGroup>
  <ItemGroup>
    <WCFMetadata Include="Service References\" />
  </ItemGroup>
  <ItemGroup>
    <Folder Include="Auth\" />
    <Folder Include="Workflow\Attribute\" />
  </ItemGroup>
  <Import Project="$(MSBuildToolsPath)\Microsoft.CSharp.targets" />
  <!-- To modify your build process, add your task inside one of the targets below and uncomment it. 
       Other similar extension points exist, see Microsoft.Common.targets.
  <Target Name="BeforeBuild">
  </Target>
  <Target Name="AfterBuild">
  </Target>
  -->
</Project><|MERGE_RESOLUTION|>--- conflicted
+++ resolved
@@ -202,17 +202,12 @@
     <Compile Include="Communication\Transport\Twilio.cs" />
     <Compile Include="Constants\SystemSettingKeys.cs" />
     <Compile Include="Field\IEntityFieldType.cs" />
-<<<<<<< HEAD
     <Compile Include="Field\Types\MetricEntityFieldType.cs" />
     <Compile Include="Model\CodeGenerated\PluginMigrationService.cs" />
     <Compile Include="Model\PluginMigration.cs" />
     <Compile Include="Reporting\Dashboard\ChartTheme.cs" />
     <Compile Include="Reporting\Dashboard\FlotChartOptions.cs" />
-=======
     <Compile Include="Field\Types\WorkflowActivityTypeFieldType.cs" />
-    <Compile Include="Reporting\Dashboard\ChartDateTimeJsonConverter.cs" />
-    <Compile Include="Reporting\Dashboard\ChartOptions.cs" />
->>>>>>> 61682063
     <Compile Include="Reporting\Dashboard\DashboardWidget.cs">
       <SubType>ASPXCodeBehind</SubType>
     </Compile>
