--- conflicted
+++ resolved
@@ -446,11 +446,8 @@
     <Compile Include="Bulk\BulkImport\AttendanceImport.cs" />
     <Compile Include="CheckIn\CheckinConfigurationHelper.cs" />
     <Compile Include="Data\ICampusFilterable.cs" />
-<<<<<<< HEAD
     <Compile Include="Data\RelatedEntityHelper.cs" />
-=======
     <Compile Include="Field\Types\BlockTemplateFieldType.cs" />
->>>>>>> b7a3649a
     <Compile Include="Field\Types\ContentChannelsFieldType.cs" />
     <Compile Include="Field\Types\MetricFieldType.cs" />
     <Compile Include="Field\Types\PersistedDatasetFieldType.cs" />
