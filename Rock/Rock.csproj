﻿<?xml version="1.0" encoding="utf-8"?>
<Project ToolsVersion="12.0" DefaultTargets="Build" xmlns="http://schemas.microsoft.com/developer/msbuild/2003">
  <Import Project="$(MSBuildExtensionsPath)\$(MSBuildToolsVersion)\Microsoft.Common.props" Condition="Exists('$(MSBuildExtensionsPath)\$(MSBuildToolsVersion)\Microsoft.Common.props')" />
  <PropertyGroup>
    <Configuration Condition=" '$(Configuration)' == '' ">Debug</Configuration>
    <Platform Condition=" '$(Platform)' == '' ">AnyCPU</Platform>
    <ProjectGuid>{8F8C2A79-24F4-4157-8B99-45F75FA85799}</ProjectGuid>
    <OutputType>Library</OutputType>
    <AppDesignerFolder>Properties</AppDesignerFolder>
    <RootNamespace>Rock</RootNamespace>
    <AssemblyName>Rock</AssemblyName>
    <TargetFrameworkVersion>v4.5.1</TargetFrameworkVersion>
    <TargetFrameworkProfile />
  </PropertyGroup>
  <PropertyGroup Condition=" '$(Configuration)|$(Platform)' == 'Debug|AnyCPU' ">
    <DebugSymbols>true</DebugSymbols>
    <DebugType>full</DebugType>
    <Optimize>false</Optimize>
    <OutputPath>bin\</OutputPath>
    <DefineConstants>DEBUG;TRACE</DefineConstants>
    <ErrorReport>prompt</ErrorReport>
    <WarningLevel>4</WarningLevel>
    <DocumentationFile>
    </DocumentationFile>
    <Prefer32Bit>false</Prefer32Bit>
    <PlatformTarget>AnyCPU</PlatformTarget>
  </PropertyGroup>
  <PropertyGroup Condition=" '$(Configuration)|$(Platform)' == 'Release|AnyCPU' ">
    <DebugType>pdbonly</DebugType>
    <Optimize>true</Optimize>
    <OutputPath>bin\</OutputPath>
    <DefineConstants>TRACE</DefineConstants>
    <ErrorReport>prompt</ErrorReport>
    <WarningLevel>4</WarningLevel>
    <Prefer32Bit>false</Prefer32Bit>
    <DocumentationFile>bin\Rock.XML</DocumentationFile>
  </PropertyGroup>
  <ItemGroup>
    <Reference Include="CronExpressionDescriptor, Version=1.12.0.0, Culture=neutral, PublicKeyToken=a2ab0e0f73f9b037, processorArchitecture=MSIL">
      <SpecificVersion>False</SpecificVersion>
      <HintPath>..\packages\CronExpressionDescriptor.1.12.0\lib\net35\CronExpressionDescriptor.dll</HintPath>
    </Reference>
    <Reference Include="DDay.iCal">
      <HintPath>..\packages\DDay.iCal.1.0.2.575\lib\DDay.iCal.dll</HintPath>
    </Reference>
    <Reference Include="DocumentFormat.OpenXml">
      <HintPath>..\packages\DocumentFormat.OpenXml.2.5\lib\DocumentFormat.OpenXml.dll</HintPath>
    </Reference>
    <Reference Include="EntityFramework, Version=6.0.0.0, Culture=neutral, PublicKeyToken=b77a5c561934e089, processorArchitecture=MSIL">
      <SpecificVersion>False</SpecificVersion>
      <HintPath>..\packages\EntityFramework.6.1.3\lib\net45\EntityFramework.dll</HintPath>
    </Reference>
    <Reference Include="EntityFramework.SqlServer, Version=6.0.0.0, Culture=neutral, PublicKeyToken=b77a5c561934e089, processorArchitecture=MSIL">
      <SpecificVersion>False</SpecificVersion>
      <HintPath>..\packages\EntityFramework.6.1.3\lib\net45\EntityFramework.SqlServer.dll</HintPath>
    </Reference>
    <Reference Include="EPPlus">
      <HintPath>..\libs\EPPlus\EPPlus.dll</HintPath>
    </Reference>
    <Reference Include="HtmlAgilityPack, Version=1.4.9.0, Culture=neutral, PublicKeyToken=bd319b19eaf3b43a, processorArchitecture=MSIL">
      <SpecificVersion>False</SpecificVersion>
      <HintPath>..\packages\HtmlAgilityPack.1.4.9\lib\Net45\HtmlAgilityPack.dll</HintPath>
    </Reference>
    <Reference Include="Humanizer">
      <HintPath>..\packages\Humanizer.1.32.0\lib\portable-win+net40+sl50+wp8+wpa81\Humanizer.dll</HintPath>
    </Reference>
    <Reference Include="ImageResizer, Version=3.4.3.103, Culture=neutral, processorArchitecture=MSIL">
      <SpecificVersion>False</SpecificVersion>
      <HintPath>..\packages\ImageResizer.3.4.3\lib\ImageResizer.dll</HintPath>
    </Reference>
    <Reference Include="Microsoft.Web.XmlTransform, Version=2.1.0.0, Culture=neutral, PublicKeyToken=b03f5f7f11d50a3a, processorArchitecture=MSIL">
      <SpecificVersion>False</SpecificVersion>
      <HintPath>..\packages\Microsoft.Web.Xdt.2.1.1\lib\net40\Microsoft.Web.XmlTransform.dll</HintPath>
    </Reference>
    <Reference Include="Newtonsoft.Json, Version=6.0.0.0, Culture=neutral, PublicKeyToken=30ad4fe6b2a6aeed, processorArchitecture=MSIL">
      <SpecificVersion>False</SpecificVersion>
      <HintPath>..\packages\Newtonsoft.Json.6.0.7\lib\net45\Newtonsoft.Json.dll</HintPath>
    </Reference>
    <Reference Include="NuGet.Core, Version=2.8.50926.602, Culture=neutral, PublicKeyToken=31bf3856ad364e35, processorArchitecture=MSIL">
      <SpecificVersion>False</SpecificVersion>
      <HintPath>..\packages\NuGet.Core.2.8.3\lib\net40-Client\NuGet.Core.dll</HintPath>
    </Reference>
    <Reference Include="OpenXmlPowerTools, Version=1.0.0.0, Culture=neutral, processorArchitecture=MSIL">
      <SpecificVersion>False</SpecificVersion>
      <HintPath>..\packages\OpenXmlPowerTools.3.1.07.0\lib\OpenXmlPowerTools.dll</HintPath>
    </Reference>
    <Reference Include="Quartz">
      <HintPath>..\libs\Quartz\Quartz.dll</HintPath>
    </Reference>
    <Reference Include="RestSharp, Version=105.0.1.0, Culture=neutral, processorArchitecture=MSIL">
      <SpecificVersion>False</SpecificVersion>
      <HintPath>..\packages\RestSharp.105.0.1\lib\net4\RestSharp.dll</HintPath>
    </Reference>
    <Reference Include="System" />
    <Reference Include="System.ComponentModel.Composition" />
    <Reference Include="System.ComponentModel.DataAnnotations" />
    <Reference Include="System.configuration" />
    <Reference Include="System.Core" />
    <Reference Include="System.Data.Entity.Design" />
    <Reference Include="System.Data.Services" />
    <Reference Include="System.DirectoryServices" />
    <Reference Include="System.DirectoryServices.AccountManagement" />
    <Reference Include="System.Drawing" />
    <Reference Include="System.Net.Http" />
    <Reference Include="System.Net.Http.Formatting, Version=5.2.2.0, Culture=neutral, PublicKeyToken=31bf3856ad364e35, processorArchitecture=MSIL">
      <SpecificVersion>False</SpecificVersion>
      <HintPath>..\packages\Microsoft.AspNet.WebApi.Client.5.2.2\lib\net45\System.Net.Http.Formatting.dll</HintPath>
    </Reference>
    <Reference Include="System.Runtime.Caching" />
    <Reference Include="System.Runtime.Serialization" />
    <Reference Include="System.ServiceModel" />
    <Reference Include="System.ServiceModel.Activation" />
    <Reference Include="System.ServiceModel.Web" />
    <Reference Include="System.Spatial, Version=5.6.3.0, Culture=neutral, PublicKeyToken=31bf3856ad364e35, processorArchitecture=MSIL">
      <SpecificVersion>False</SpecificVersion>
      <HintPath>..\packages\System.Spatial.5.6.3\lib\net40\System.Spatial.dll</HintPath>
    </Reference>
    <Reference Include="System.Web" />
    <Reference Include="System.Web.Extensions" />
    <Reference Include="System.Web.Http, Version=5.2.2.0, Culture=neutral, PublicKeyToken=31bf3856ad364e35, processorArchitecture=MSIL">
      <SpecificVersion>False</SpecificVersion>
      <HintPath>..\packages\Microsoft.AspNet.WebApi.Core.5.2.2\lib\net45\System.Web.Http.dll</HintPath>
    </Reference>
    <Reference Include="System.Web.Http.WebHost, Version=5.2.2.0, Culture=neutral, PublicKeyToken=31bf3856ad364e35, processorArchitecture=MSIL">
      <SpecificVersion>False</SpecificVersion>
      <HintPath>..\packages\Microsoft.AspNet.WebApi.WebHost.5.2.2\lib\net45\System.Web.Http.WebHost.dll</HintPath>
    </Reference>
    <Reference Include="System.Xml.Linq" />
    <Reference Include="System.Data.DataSetExtensions" />
    <Reference Include="Microsoft.CSharp" />
    <Reference Include="System.Data" />
    <Reference Include="System.Xml" />
    <Reference Include="Twilio.Api, Version=3.4.1.0, Culture=neutral, processorArchitecture=MSIL">
      <SpecificVersion>False</SpecificVersion>
      <HintPath>..\packages\Twilio.3.6.25\lib\3.5\Twilio.Api.dll</HintPath>
    </Reference>
    <Reference Include="WindowsBase" />
  </ItemGroup>
  <ItemGroup>
    <Compile Include="Address\SmartyStreets.cs" />
    <Compile Include="Address\VerificationContainer.cs" />
    <Compile Include="Address\VerificationComponent.cs" />
    <Compile Include="Address\Bing.cs" />
    <Compile Include="Attribute\IHasAttributesWrapper.cs" />
    <Compile Include="Attribute\NoteTypeFieldAttribute.cs" />
    <Compile Include="Attribute\FinancialGatewayFieldAttribute.cs" />
    <Compile Include="Attribute\BinaryFileTypeFieldAttribute.cs" />
    <Compile Include="Attribute\CurrencyFieldAttribute.cs" />
    <Compile Include="Attribute\AttributeFieldAttribute.cs" />
    <Compile Include="Attribute\ContentChannelFieldAttribute.cs" />
    <Compile Include="Attribute\DateTimeFieldAttribute.cs" />
    <Compile Include="Attribute\DefinedValueRangeFieldAttribute.cs" />
    <Compile Include="Attribute\GroupAndRoleFieldAttribute.cs" />
    <Compile Include="Attribute\KeyValueListFieldAttribute.cs" />
    <Compile Include="Attribute\SystemEmailFieldAttribute.cs" />
    <Compile Include="Attribute\EnumsFieldAttribute.cs" />
    <Compile Include="Attribute\EnumFieldAttribute.cs" />
    <Compile Include="Attribute\SchedulesFieldAttribute.cs" />
    <Compile Include="Attribute\EncryptedTextFieldAttribute.cs" />
    <Compile Include="Attribute\UrlLinkFieldAttribute.cs" />
    <Compile Include="Attribute\GroupTypeGroupFieldAttribute.cs" />
    <Compile Include="Attribute\EmailFieldAttribute.cs" />
    <Compile Include="Attribute\SecurityRoleFieldAttribute.cs" />
    <Compile Include="Attribute\PersonFieldAttribute.cs" />
    <Compile Include="Attribute\SlidingDateRangeFieldAttribute.cs" />
    <Compile Include="Attribute\EntityTypeFieldAttribute.cs" />
    <Compile Include="Attribute\MetricCategoriesFieldAttribute.cs" />
    <Compile Include="Attribute\ComparisonFieldAttribute.cs" />
    <Compile Include="Attribute\MetricEntityFieldAttribute.cs" />
    <Compile Include="Attribute\AccountsFieldAttribute.cs" />
    <Compile Include="Attribute\BooleanFieldAttribute.cs" />
    <Compile Include="Attribute\DaysOfWeekFieldAttribute.cs" />
    <Compile Include="Attribute\DayOfWeekFieldAttribute.cs" />
    <Compile Include="Attribute\CommunicationTemplateFieldAttribute .cs" />
    <Compile Include="Attribute\RemoteAuthsFieldAttribute.cs" />
    <Compile Include="Attribute\SiteFieldAttribute.cs" />
    <Compile Include="Attribute\PersonBadgesAttribute.cs" />
    <Compile Include="Attribute\CampusFieldAttribute.cs" />
    <Compile Include="Attribute\BinaryFileFieldAttribute.cs" />
    <Compile Include="Attribute\ComponentFieldAttribute.cs" />
    <Compile Include="Attribute\ComponentsFieldAttribute.cs" />
    <Compile Include="Attribute\CategoryFieldAttribute.cs" />
    <Compile Include="Attribute\AttributeCategoryFieldAttribute.cs" />
    <Compile Include="Attribute\CodeEditorFieldAttribute.cs" />
    <Compile Include="Attribute\DefinedTypeFieldAttribute.cs" />
    <Compile Include="Attribute\GroupLocationTypeFieldAttribute.cs" />
    <Compile Include="Attribute\InheritedAttribute.cs" />
    <Compile Include="Attribute\TimeFieldAttribute.cs" />
    <Compile Include="Attribute\IntegerRangeFieldAttribute.cs" />
    <Compile Include="Attribute\DateRangeFieldAttribute.cs" />
    <Compile Include="Attribute\DecimalRangeFieldAttribute.cs" />
    <Compile Include="Attribute\LocationFieldAttribute.cs" />
    <Compile Include="Attribute\GroupRoleFieldAttribute.cs" />
    <Compile Include="Attribute\MemoFieldAttribute.cs" />
    <Compile Include="Attribute\DecimalFieldAttribute.cs" />
    <Compile Include="Attribute\DateFieldAttribute.cs" />
    <Compile Include="Attribute\AccountFieldAttribute.cs" />
    <Compile Include="Attribute\ValueListFieldAttribute.cs" />
    <Compile Include="Attribute\WorkflowTextOrAttributeAttribute.cs" />
    <Compile Include="Attribute\WorkflowAttributeAttribute.cs" />
    <Compile Include="Attribute\WorkflowTypeFieldAttribute.cs" />
    <Compile Include="Attribute\GroupTypeFieldAttribute.cs" />
    <Compile Include="Attribute\EmailTemplateFieldAttribute.cs" />
    <Compile Include="Attribute\CustomCheckboxListFieldAttribute.cs">
      <SubType>Code</SubType>
    </Compile>
    <Compile Include="Attribute\CustomRadioListFieldAttribute.cs" />
    <Compile Include="Attribute\CustomDropdownListFieldAttribute.cs" />
    <Compile Include="Attribute\DefinedValueFieldAttribute.cs" />
    <Compile Include="Attribute\CampusesFieldAttribute.cs" />
    <Compile Include="Attribute\EntityFieldAttribute.cs" />
    <Compile Include="Attribute\FieldAttribute.cs" />
    <Compile Include="Attribute\GroupFieldAttribute.cs" />
    <Compile Include="Attribute\GroupTypesFieldAttribute.cs" />
    <Compile Include="Attribute\IntegerFieldAttribute.cs" />
    <Compile Include="Attribute\LinkedPageAttribute.cs" />
    <Compile Include="Chart\SummaryData.cs" />
    <Compile Include="Communication\RecipientData.cs" />
    <Compile Include="Communication\SMTPComponent.cs" />
    <Compile Include="Communication\Transport\MandrillSmtp.cs" />
    <Compile Include="Communication\Transport\Twilio.cs" />
    <Compile Include="Constants\SystemSettingKeys.cs" />
    <Compile Include="Data\BoundFieldTypeAttribute.cs" />
    <Compile Include="Chart\IChartData.cs" />
    <Compile Include="Data\FieldTypeAttribute.cs" />
    <Compile Include="Data\IgnoreLiquid.cs" />
    <Compile Include="Data\IRockEntity.cs" />
    <Compile Include="Data\RockClientIncludeAttribute.cs" />
    <Compile Include="Data\LavaIncludeAttribute.cs" />
    <Compile Include="Data\LavaIgnoreAttribute.cs" />
    <Compile Include="Data\IMigration.cs" />
    <Compile Include="Data\IncludeForReportingAttribute.cs" />
    <Compile Include="Data\MigrationHelper.cs" />
    <Compile Include="Data\NotEmptyGuidAttribute.cs" />
    <Compile Include="Data\Udf\GetGeofencedGroupNamesStoreFunctionInjectionConvention.cs" />
    <Compile Include="Data\Udf\GetAddressStoreFunctionInjectionConvention.cs" />
    <Compile Include="Data\Udf\DbMetadataExtensions.cs" />
    <Compile Include="Data\Udf\RockUdfHelper.cs" />
    <Compile Include="Field\Types\NoteTypesFieldType.cs" />
    <Compile Include="Field\Types\NoteTypeFieldType.cs" />
    <Compile Include="Jobs\SendGroupRequirementsNotification.cs" />
    <Compile Include="Model\CodeGenerated\ConnectionActivityTypeService.cs" />
    <Compile Include="Model\CodeGenerated\ConnectionOpportunityCampusService.cs" />
    <Compile Include="Model\CodeGenerated\ConnectionOpportunityGroupService.cs" />
    <Compile Include="Model\CodeGenerated\ConnectionOpportunityService.cs" />
    <Compile Include="Model\CodeGenerated\ConnectionRequestActivityService.cs" />
    <Compile Include="Model\CodeGenerated\ConnectionRequestService.cs" />
    <Compile Include="Model\CodeGenerated\ConnectionRequestWorkflowService.cs" />
    <Compile Include="Model\CodeGenerated\ConnectionStatusService.cs" />
    <Compile Include="Model\CodeGenerated\ConnectionTypeService.cs" />
    <Compile Include="Model\CodeGenerated\ConnectionWorkflowService.cs" />
    <Compile Include="Jobs\GroupLeaderPendingNotifications.cs" />
    <Compile Include="Model\CodeGenerated\EventCalendarItemService.cs" />
    <Compile Include="Model\CodeGenerated\EventCalendarService.cs" />
    <Compile Include="Model\CodeGenerated\EventItemAudienceService.cs" />
    <Compile Include="Model\CodeGenerated\EventItemCampusGroupMapService.cs" />
    <Compile Include="Model\CodeGenerated\EventItemCampusService.cs" />
    <Compile Include="Model\CodeGenerated\EventItemScheduleService.cs" />
    <Compile Include="Model\CodeGenerated\EventItemService.cs" />
    <Compile Include="Field\ILinkableFieldType.cs" />
    <Compile Include="Field\IEntityFieldType.cs" />
    <Compile Include="Field\Types\FinancialGatewayFieldType.cs" />
    <Compile Include="Field\Types\CurrencyFieldType.cs" />
    <Compile Include="Field\Types\AttributeFieldType.cs" />
    <Compile Include="Field\Types\ContentChannelFieldType.cs" />
    <Compile Include="Field\Types\DateTimeFieldType.cs" />
    <Compile Include="Field\Types\DefinedValueFieldType.cs" />
    <Compile Include="Field\Types\GroupAndRoleFieldType.cs" />
    <Compile Include="Field\Types\RatingFieldType.cs" />
    <Compile Include="Field\Types\SystemEmailFieldType.cs" />
    <Compile Include="Field\Types\SchedulesFieldType.cs" />
    <Compile Include="Field\Types\EncryptedTextFieldType.cs" />
    <Compile Include="Field\Types\UrlLinkFieldType.cs" />
    <Compile Include="Field\Types\GroupTypeGroupFieldType.cs" />
    <Compile Include="Field\Types\CommunicationTemplateFieldType.cs" />
    <Compile Include="Field\Types\EmailFieldType.cs" />
    <Compile Include="Field\Types\ValueListFieldType.cs" />
    <Compile Include="Field\Types\SlidingDateRangeFieldType.cs" />
    <Compile Include="Field\Types\EntityFieldType.cs" />
    <Compile Include="Field\Types\MetricCategoriesFieldType.cs" />
    <Compile Include="Field\Types\ComparisonFieldType.cs" />
    <Compile Include="Field\Types\MetricEntityFieldType.cs" />
    <Compile Include="Field\Types\AudioFileFieldType.cs" />
    <Compile Include="Field\Types\AudioUrlFieldType.cs" />
    <Compile Include="Field\Types\VideoUrlFieldType.cs" />
    <Compile Include="Field\Types\VideoFileFieldType.cs" />
    <Compile Include="Field\Types\WorkflowTextOrAttributeFieldType.cs" />
    <Compile Include="Field\Types\WorkflowAttributeFieldType.cs" />
    <Compile Include="Field\Types\WorkflowTypeFieldType.cs" />
    <Compile Include="Financial\TestGateway.cs" />
    <Compile Include="Jobs\CalculateGroupRequirements.cs" />
    <Compile Include="Jobs\CalculateMetrics.cs" />
    <Compile Include="Jobs\GetScheduledPayments.cs" />
    <Compile Include="Jobs\GroupSync.cs" />
    <Compile Include="Jobs\SendAttendanceReminders.cs" />
    <Compile Include="Jobs\SendBirthdayEmail.cs" />
    <Compile Include="Lava\ILiquidizable.cs" />
    <Compile Include="Lava\RockFilters.cs" />
    <Compile Include="MergeTemplates\HtmlMergeTemplateType.cs" />
    <Compile Include="MergeTemplates\MergeTemplateType.cs" />
    <Compile Include="MergeTemplates\MergeTemplateTypeContainer.cs" />
    <Compile Include="MergeTemplates\WordDocumentMergeTemplateType.cs" />
    <Compile Include="Model\BenevolenceRequest.cs">
      <SubType>Code</SubType>
    </Compile>
    <Compile Include="Model\BenevolenceResult.cs">
      <SubType>Code</SubType>
    </Compile>
    <Compile Include="Model\ConnectionRequest.cs" />
    <Compile Include="Model\ConnectionOpportunityGroup.cs" />
    <Compile Include="Model\ConnectionOpportunityCampus.cs" />
    <Compile Include="Model\ConnectionActivityType.cs">
      <SubType>Code</SubType>
    </Compile>
    <Compile Include="Model\ConnectionRequestActivity.cs" />
    <Compile Include="Model\ConnectionStatus.cs">
      <SubType>Code</SubType>
    </Compile>
    <Compile Include="Model\ConnectionOpportunity.cs" />
    <Compile Include="Model\ConnectionType.cs">
      <SubType>Code</SubType>
    </Compile>
    <Compile Include="Model\ConnectionRequestWorkflow.cs" />
    <Compile Include="Model\ConnectionWorkflow.cs">
      <SubType>Code</SubType>
    </Compile>
    <Compile Include="Model\CodeGenerated\RegistrationRegistrantFeeService.cs" />
    <Compile Include="Model\EventItemAudience.cs" />
    <Compile Include="Model\EventItemCampusGroupMap.cs" />
    <Compile Include="Model\EventItemSchedule.cs" />
    <Compile Include="Model\CampusService.partial.cs" />
    <Compile Include="Model\CodeGenerated\BenevolenceRequestService.cs" />
    <Compile Include="Model\CodeGenerated\BenevolenceResultService.cs" />
    <Compile Include="Model\CodeGenerated\ContentChannelService.cs" />
    <Compile Include="Model\CodeGenerated\ContentChannelItemService.cs" />
    <Compile Include="Model\CodeGenerated\ContentChannelTypeService.cs" />
    <Compile Include="Model\CodeGenerated\EntitySetItemService.cs" />
    <Compile Include="Model\CodeGenerated\EntitySetService.cs" />
    <Compile Include="Model\CodeGenerated\FinancialGatewayService.cs" />
    <Compile Include="Model\CodeGenerated\GroupMemberRequirementService.cs" />
    <Compile Include="Model\CodeGenerated\GroupMemberWorkflowTriggerService.cs" />
    <Compile Include="Model\CodeGenerated\GroupRequirementService.cs" />
    <Compile Include="Model\CodeGenerated\GroupRequirementTypeService.cs" />
    <Compile Include="Model\CodeGenerated\GroupScheduleExclusionService.cs" />
    <Compile Include="Model\CodeGenerated\MergeTemplateService.cs" />
    <Compile Include="Model\CodeGenerated\PersonDuplicateService.cs" />
    <Compile Include="Model\CodeGenerated\PersonPreviousNameService.cs" />
    <Compile Include="Model\CodeGenerated\PluginMigrationService.cs" />
    <Compile Include="Model\CodeGenerated\RegistrationInstanceService.cs" />
    <Compile Include="Model\CodeGenerated\RegistrationRegistrantService.cs" />
    <Compile Include="Model\CodeGenerated\RegistrationService.cs" />
    <Compile Include="Model\CodeGenerated\RegistrationTemplateDiscountService.cs" />
    <Compile Include="Model\CodeGenerated\RegistrationTemplateFeeService.cs" />
    <Compile Include="Model\CodeGenerated\RegistrationTemplateFormFieldService.cs" />
    <Compile Include="Model\CodeGenerated\RegistrationTemplateFormService.cs" />
    <Compile Include="Model\CodeGenerated\RegistrationTemplateService.cs" />
    <Compile Include="Model\ContentChannel.cs">
      <SubType>Code</SubType>
    </Compile>
    <Compile Include="Model\ContentChannelItem.cs">
      <SubType>Code</SubType>
    </Compile>
    <Compile Include="Model\ContentChannelType.cs">
      <SubType>Code</SubType>
    </Compile>
    <Compile Include="Model\EntitySetService.Partial.cs" />
    <Compile Include="Model\EntitySetItemService.Partial.cs" />
    <Compile Include="Model\EventCalendar.cs" />
    <Compile Include="Model\EventCalendarItem.cs" />
    <Compile Include="Model\EventItem.cs" />
    <Compile Include="Model\EventItemCampus.cs" />
    <Compile Include="Model\FinancialGateway.cs" />
    <Compile Include="Model\FinancialBatchService.Partial.cs" />
    <Compile Include="Model\EntitySet.cs" />
    <Compile Include="Model\EntitySetItem.cs" />
    <Compile Include="Model\FinancialTransactionDetailService.Partial.cs" />
    <Compile Include="Model\FinancialPledgeService.Partial.cs" />
    <Compile Include="Model\GroupMemberRequirement.cs" />
    <Compile Include="Model\ConnectionWorkflowService.Partial.cs" />
    <Compile Include="Model\GroupRequirement.cs" />
    <Compile Include="Model\GroupRequirementType.cs" />
    <Compile Include="Model\GroupScheduleExclusion.cs" />
    <Compile Include="Model\GroupMemberWorkflowTrigger.Partial.cs" />
    <Compile Include="Model\MergeTemplate.cs" />
    <Compile Include="Model\RegistrationRegistrant.cs" />
    <Compile Include="Model\Registration.cs" />
    <Compile Include="Model\RegistrationRegistrantFee.cs" />
    <Compile Include="Model\RegistrationTemplateFee.cs" />
    <Compile Include="Model\RegistrationTemplateDiscount.cs" />
    <Compile Include="Model\RegistrationTemplateFormField.cs" />
    <Compile Include="Model\RegistrationTemplateForm.cs" />
    <Compile Include="Model\RegistrationInstance.cs" />
    <Compile Include="Model\RegistrationTemplate.cs" />
    <Compile Include="Model\PersonBadgeService.partial.cs" />
    <Compile Include="Model\PersonDuplicate.cs" />
    <Compile Include="Model\PersonPreviousName.cs" />
    <Compile Include="Model\PluginMigration.cs" />
    <Compile Include="Model\RegistrationService.partial.cs" />
    <Compile Include="Model\RestActionService.partial.cs" />
    <Compile Include="Model\ScheduleService.Partial.cs" />
    <Compile Include="Model\WorkflowActionService.Partial.cs" />
    <Compile Include="Model\WorkflowActivityTypeService.Partial.cs" />
    <Compile Include="Model\WorkflowActionTypeService.Partial.cs" />
    <Compile Include="Model\GroupMemberWorkflowTrigger.cs" />
    <Compile Include="Net\RockRestClient.cs" />
    <Compile Include="PersonProfile\Badge\GeofencedByGroup.cs" />
    <Compile Include="PersonProfile\Badge\DISC.cs" />
    <Compile Include="Reporting\ComparisonHelper.cs" />
    <Compile Include="Reporting\DataFilter\BaseAccountFilter.cs" />
    <Compile Include="Reporting\DataFilter\FinancialPledge\AccountFilter.cs" />
    <Compile Include="Reporting\DataFilter\FinancialTransactionDetail\AccountFilter.cs" />
    <Compile Include="Reporting\DataFilter\FinancialTransaction\TotalAmountFilter.cs" />
    <Compile Include="Reporting\DataFilter\Group\GroupBranchFilter.cs" />
    <Compile Include="Reporting\DataFilter\IUpdateSelectionFromPageParameters.cs" />
    <Compile Include="Reporting\DataFilter\Person\CampusesFilter.cs" />
    <Compile Include="Reporting\DataFilter\Person\CampusFilter.cs" />
    <Compile Include="Reporting\DataFilter\Person\FirstContributionDateFilter.cs" />
    <Compile Include="Reporting\DataFilter\Person\GroupAttendanceFilter.cs" />
    <Compile Include="Reporting\DataFilter\Person\InGroupGeofenceFilter.cs" />
    <Compile Include="Reporting\DataFilter\Person\NotInGroupGroupTypeFilter.cs" />
    <Compile Include="Reporting\DataFilter\Person\NotInGroupFilter.cs" />
    <Compile Include="Reporting\DataSelect\FinancialTransaction\TotalAmountSelect.cs" />
    <Compile Include="Reporting\DataSelect\Group\MemberCountSelect.cs" />
    <Compile Include="Reporting\DataSelect\Group\ParticipationRateSelect.cs" />
    <Compile Include="Reporting\DataSelect\Person\ParentPhoneNumberSelect.cs" />
    <Compile Include="Reporting\DataSelect\Person\InGroupGeofenceGroupTypeSelect.cs" />
    <Compile Include="Reporting\DataSelect\Person\PersonLinkSelect.cs" />
    <Compile Include="Reporting\DataSelect\Person\TotalGivingAmountSelect.cs" />
    <Compile Include="Reporting\ReportingHelper.cs" />
    <Compile Include="Security\Authentication\Facebook.cs">
      <SubType>Code</SubType>
    </Compile>
    <Compile Include="Security\Authentication\Google.cs" />
    <Compile Include="Security\Authentication\PINAuthentication.cs" />
    <Compile Include="Security\BackgroundCheckComponent.cs" />
    <Compile Include="Security\BackgroundCheckContainer.cs" />
    <Compile Include="Security\BackgroundCheck\ProtectMyMinistry.cs" />
    <Compile Include="Services\NuGet\RockProjectManager.cs" />
    <Compile Include="Store\Package.cs" />
    <Compile Include="Store\InstalledPackageService.cs" />
    <Compile Include="Store\Organization.cs" />
    <Compile Include="Store\OrganizationService.cs" />
    <Compile Include="Store\PackageInstallStep.cs" />
    <Compile Include="Store\PurchaseResponse.cs" />
    <Compile Include="Store\StoreService.cs" />
    <Compile Include="Store\PackageVersionService.cs" />
    <Compile Include="Store\PackageVersionRating.cs" />
    <Compile Include="Store\PackageVersion.cs" />
    <Compile Include="Store\PackageCategory.cs" />
    <Compile Include="Store\PackageCategoryService.cs" />
    <Compile Include="Store\PackageService.cs" />
    <Compile Include="Store\InstalledPackage.cs" />
    <Compile Include="Store\Promo.cs" />
    <Compile Include="Store\PromoService.cs" />
    <Compile Include="Store\StoreImage.cs" />
    <Compile Include="Store\StoreModel.cs" />
    <Compile Include="Store\StoreServiceBase.cs" />
    <Compile Include="SystemGuid\Attribute.cs" />
    <Compile Include="SystemGuid\NoteType.cs" />
    <Compile Include="SystemGuid\ServiceJob.cs" />
    <Compile Include="Transactions\ConnectionRequestActivityChangeTransaction.cs" />
    <Compile Include="Transactions\GroupAttendedTransaction.cs" />
    <Compile Include="Transactions\ConnectionRequestChangeTransaction.cs" />
    <Compile Include="Transactions\GroupMemberChangeTransaction.cs" />
    <Compile Include="Transactions\SendCommunicationApprovalEmail.cs" />
    <Compile Include="Transactions\RunJobNowTransaction.cs" />
    <Compile Include="Transactions\DeleteAttributeBinaryFile.cs" />
    <Compile Include="Transactions\UpdateFacebookFriends.cs" />
    <Compile Include="Utility\AttributeCacheJsonConverter.cs" />
    <Compile Include="Utility\AttributeValueJsonConverter.cs" />
    <Compile Include="Chart\ChartGroupBy.cs" />
    <Compile Include="Utility\RockJsonMediaTypeFormatter.cs" />
    <Compile Include="Utility\RockJsonTextWriter.cs" />
    <Compile Include="Utility\RockSemanticVersion.cs" />
    <Compile Include="Utility\SimpleModeJsonConverter.cs" />
    <Compile Include="Web\Cache\CachedModel.cs" />
    <Compile Include="Web\Cache\NoteTypeCache.cs" />
    <Compile Include="Web\Cache\RockMemoryCache.cs" />
    <Compile Include="Web\UI\Controls\Event\RegistrantFee.cs" />
    <Compile Include="Web\UI\Controls\DynamicControlsPanel.cs" />
    <Compile Include="Web\UI\Controls\Event\RegistrationInstanceEditor.cs" />
    <Compile Include="Web\UI\Controls\Event\RegistrantEditor.cs" />
    <Compile Include="Web\UI\Controls\Grid\BoolFromArrayField.cs" />
    <Compile Include="Web\UI\Controls\Grid\IRockGridField.cs" />
    <Compile Include="Web\UI\Controls\Grid\RockLiteralField.cs" />
    <Compile Include="Web\UI\Controls\Grid\CurrencyField.cs" />
    <Compile Include="Web\UI\Controls\Grid\CallbackField.cs" />
    <Compile Include="Web\UI\Controls\Grid\FieldTypeField.cs" />
    <Compile Include="Web\UI\Controls\Grid\CampusField.cs" />
    <Compile Include="Web\UI\Controls\Grid\PhoneNumbersField.cs" />
    <Compile Include="Web\UI\Controls\IDisplayRequiredIndicator.cs" />
<<<<<<< HEAD
    <Compile Include="Web\UI\Controls\NumberUpDown.cs" />
=======
    <Compile Include="Web\UI\Controls\Pickers\GroupTypesPicker.cs" />
>>>>>>> df7f2146
    <Compile Include="Web\UI\Controls\Pickers\FinancialGatewayPicker.cs" />
    <Compile Include="Web\UI\Controls\Pickers\GroupAndRolePicker.cs" />
    <Compile Include="Web\UI\Controls\Pickers\MergeTemplatePicker.cs" />
    <Compile Include="Web\UI\Controls\Pickers\DataViewPicker.cs" />
    <Compile Include="Web\UI\Controls\Pickers\GradePicker.cs" />
    <Compile Include="Web\UI\Controls\Event\RegistrationTemplateFormEditor.cs" />
    <Compile Include="Web\UI\Controls\RockRating.cs" />
    <Compile Include="Web\UI\RockBlockWrapper.cs" />
    <Compile Include="Web\UI\Controls\Chart\ChartClickArgs.cs" />
    <Compile Include="Web\UI\Controls\Chart\ChartStyle.cs" />
    <Compile Include="Reporting\Dashboard\DashboardWidget.cs">
      <SubType>ASPXCodeBehind</SubType>
    </Compile>
    <Compile Include="Web\UI\Controls\Chart\ChartOptions.cs" />
    <Compile Include="Field\Types\WorkflowActivityTypeFieldType.cs" />
    <Compile Include="Plugin\Migration.cs" />
    <Compile Include="Plugin\VersionAttribute.cs" />
    <Compile Include="Reporting\Dashboard\LineBarPointsChartDashboardWidget.cs">
      <SubType>ASPXCodeBehind</SubType>
    </Compile>
    <Compile Include="Data\DbService.cs" />
    <Compile Include="Data\IgnoreCanDelete.cs" />
    <Compile Include="Data\IModel.cs" />
    <Compile Include="Data\IService.cs" />
    <Compile Include="Data\LinqRuntimeTypeBuilder.cs" />
    <Compile Include="Data\HideFromReportingAttribute.cs" />
    <Compile Include="Data\DbContext.cs" />
    <Compile Include="Field\Types\SecurityRoleFieldType.cs" />
    <Compile Include="Field\Types\DaysOfWeekFieldType.cs" />
    <Compile Include="Field\Types\DayOfWeekFieldType.cs" />
    <Compile Include="Field\Types\RemoteAuthsFieldType.cs" />
    <Compile Include="Field\Types\SiteFieldType.cs" />
    <Compile Include="Field\Types\PersonBadgesFieldType.cs" />
    <Compile Include="Field\Types\GroupLocationTypeFieldType.cs" />
    <Compile Include="Field\Types\CodeEditorFieldType.cs" />
    <Compile Include="Field\Types\TimeFieldType.cs" />
    <Compile Include="Field\Types\IntegerRangeFieldType.cs" />
    <Compile Include="Field\Types\DateRangeFieldType.cs" />
    <Compile Include="Field\Types\DecimalRangeFieldType.cs" />
    <Compile Include="Financial\PaymentInfo.cs" />
    <Compile Include="Financial\SwipePaymentInfo.cs" />
    <Compile Include="Financial\ReferencePaymentInfo.cs" />
    <Compile Include="Financial\PaymentSchedule.cs" />
    <Compile Include="Financial\Payment.cs" />
    <Compile Include="Financial\GatewayComponent.cs" />
    <Compile Include="Financial\GatewayContainer.cs" />
    <Compile Include="Jobs\LocationServicesVerify.cs" />
    <Compile Include="Jobs\LaunchWorkflow.cs">
      <SubType>ASPXCodeBehind</SubType>
    </Compile>
    <Compile Include="Jobs\SendCommunications.cs" />
    <Compile Include="Jobs\RunSQL.cs" />
    <Compile Include="Model\CodeGenerated\CommunicationRecipientActivityService.cs" />
    <Compile Include="Model\CodeGenerated\CommunicationTemplateService.cs" />
    <Compile Include="Model\CodeGenerated\MetricCategoryService.cs" />
    <Compile Include="Model\CodeGenerated\MetricService.cs">
      <SubType>Code</SubType>
    </Compile>
    <Compile Include="Model\CodeGenerated\MetricValueService.cs" />
    <Compile Include="Model\CodeGenerated\WorkflowActionFormAttributeService.cs" />
    <Compile Include="Model\CodeGenerated\WorkflowActionFormService.cs" />
    <Compile Include="Model\CodeGenerated\WorkflowActionService.cs" />
    <Compile Include="Model\CommunicationRecipientActivity.cs" />
    <Compile Include="Model\CommunicationTemplate.cs" />
    <Compile Include="Model\FinancialPersonBankAccountService.Partial.cs" />
    <Compile Include="Model\FinancialTransactionImage.cs" />
    <Compile Include="Model\MetricCategory.cs" />
    <Compile Include="Model\Metaphone.cs" />
    <Compile Include="Model\CodeGenerated\FollowingService.cs" />
    <Compile Include="Model\Following.cs" />
    <Compile Include="Model\AuditDetail.cs" />
    <Compile Include="Model\CodeGenerated\PageViewService.cs" />
    <Compile Include="Model\CodeGenerated\PersonBadgeService.cs" />
    <Compile Include="Model\Metric.cs" />
    <Compile Include="Model\MetricValue.cs" />
    <Compile Include="Model\PersonBadge.cs" />
    <Compile Include="Model\CodeGenerated\AuditDetailService.cs" />
    <Compile Include="Model\CodeGenerated\HistoryService.cs" />
    <Compile Include="Model\CodeGenerated\LayoutService.cs" />
    <Compile Include="Model\CodeGenerated\PersonAliasService.cs" />
    <Compile Include="Model\CodeGenerated\ReportFieldService.cs" />
    <Compile Include="Model\CodeGenerated\RestActionService.cs" />
    <Compile Include="Model\CodeGenerated\RestControllerService.cs" />
    <Compile Include="Model\DbGeographyConverter.cs" />
    <Compile Include="Model\PageViewService.Partial.cs" />
    <Compile Include="Model\RestAction.cs" />
    <Compile Include="Model\RestController.cs" />
    <Compile Include="Model\FinancialScheduledTransactionService.Partial.cs" />
    <Compile Include="Model\HistoryService.Partial.cs" />
    <Compile Include="Model\LayoutService.Partial.cs" />
    <Compile Include="Model\Layout.cs" />
    <Compile Include="Model\FinancialPersonSavedAccountService.Partial.cs" />
    <Compile Include="Model\History.cs" />
    <Compile Include="Model\PersonAlias.cs" />
    <Compile Include="Model\ReportField.cs" />
    <Compile Include="Model\RestControllerService.Partial.cs" />
    <Compile Include="Model\PageView.cs" />
    <Compile Include="Model\WorkflowActionFormAttribute.cs" />
    <Compile Include="Model\WorkflowActionForm.cs" />
    <Compile Include="Net\RestParameters\ContributionStatementOptions.cs" />
    <Compile Include="PersonProfile\Badge\Campus.cs" />
    <Compile Include="PersonProfile\Badge\AttendingDuration.cs" />
    <Compile Include="PersonProfile\Badge\LastVisitOnSite.cs" />
    <Compile Include="PersonProfile\Badge\InGroupOfType.cs" />
    <Compile Include="PersonProfile\Badge\FamilyWeeksAttendedInDuration.cs" />
    <Compile Include="PersonProfile\Badge\Liquid.cs" />
    <Compile Include="Reporting\DataFilter\Group\DistanceFromFilter.cs" />
    <Compile Include="Reporting\DataFilter\Group\SimpleMemberCountFilter.cs" />
    <Compile Include="Reporting\DataFilter\Group\MemberCountFilter.cs" />
    <Compile Include="Reporting\DataFilter\Group\CampusFilter.cs" />
    <Compile Include="Reporting\DataFilter\Group\GroupTypeFilter.cs" />
    <Compile Include="Reporting\DataFilter\Group\GroupAttributesFilter.cs" />
    <Compile Include="Reporting\DataFilter\Person\GradeFilter.cs" />
    <Compile Include="Reporting\DataFilter\Person\AgeFilter.cs" />
    <Compile Include="Reporting\DataFilter\Person\TagFilter.cs" />
    <Compile Include="Reporting\DataFilter\EntityFieldFilter.cs" />
    <Compile Include="Reporting\DataSelectComponent.cs" />
    <Compile Include="Reporting\DataFilter\Person\GivingAmountFilter.cs" />
    <Compile Include="Reporting\DataFilter\Person\DistanceFromFilter.cs" />
    <Compile Include="Reporting\DataFilter\Person\InGroupGroupTypeFilter.cs" />
    <Compile Include="Reporting\DataFilter\Person\InGroupFilter.cs" />
    <Compile Include="Reporting\DataSelect\Group\DistanceFromSelect.cs" />
    <Compile Include="Reporting\DataSelect\Group\LocationSelect.cs" />
    <Compile Include="Reporting\DataSelect\LiquidSelect.cs" />
    <Compile Include="Reporting\DataSelect\Person\InGroupGroupTypeSelect.cs" />
    <Compile Include="Reporting\DataSelect\Person\PhotoSelect.cs" />
    <Compile Include="Reporting\DataSelect\Person\GradeSelect.cs" />
    <Compile Include="Reporting\DataSelect\Person\DistanceFromSelect.cs" />
    <Compile Include="Reporting\DataSelect\Person\AddressSelect.cs" />
    <Compile Include="Reporting\DataSelect\Person\CampusSelect.cs" />
    <Compile Include="Reporting\DataSelect\Person\PhoneNumberSelect.cs" />
    <Compile Include="Reporting\DataSelect\Person\AgeSelect.cs" />
    <Compile Include="Reporting\DataSelect\Person\FamilyNameSelect.cs" />
    <Compile Include="Reporting\DataSelect\Person\ChildNamesSelect.cs" />
    <Compile Include="Reporting\DataSelect\Person\ParentsNamesSelect.cs" />
    <Compile Include="Reporting\DataSelect\Person\SpouseNameSelect.cs">
      <SubType>Code</SubType>
    </Compile>
    <Compile Include="Reporting\DataSelect\Person\FirstLastContributionSelect.cs" />
    <Compile Include="Reporting\DataSelectContainer.cs" />
    <Compile Include="Reporting\EntityHelper.cs" />
    <Compile Include="Reporting\SelectExpressionExtractor.cs" />
    <Compile Include="Reporting\FilterExpressionExtractor.cs" />
    <Compile Include="SystemGuid\FinancialAccount.cs" />
    <Compile Include="Transactions\SaveMetaphoneTransaction.cs" />
    <Compile Include="Utility\DateRange.cs" />
    <Compile Include="Utility\DoubleMetaphone.cs" />
    <Compile Include="Utility\StringAsLiteralJavascriptJsonConverter.cs" />
    <Compile Include="Utility\EnumAsStringJsonConverter.cs" />
    <Compile Include="Utility\RockDateTime.cs" />
    <Compile Include="Services\NuGet\NuGetExtensionsMethods.cs" />
    <Compile Include="Storage\ProviderComponent.cs" />
    <Compile Include="Storage\ProviderContainer.cs" />
    <Compile Include="Storage\Provider\Database.cs" />
    <Compile Include="Storage\Provider\FileSystem.cs" />
    <Compile Include="Field\Types\ComponentsFieldType.cs" />
    <Compile Include="Field\Types\CategoryFieldType.cs" />
    <Compile Include="Field\Types\CategoriesFieldType.cs" />
    <Compile Include="Field\Types\LocationFieldType.cs" />
    <Compile Include="Field\Types\GroupRoleFieldType.cs" />
    <Compile Include="Model\CodeGenerated\BinaryFileDataService.cs" />
    <Compile Include="Model\CodeGenerated\FinancialPersonBankAccountService.cs" />
    <Compile Include="Model\CodeGenerated\FinancialPersonSavedAccountService.cs" />
    <Compile Include="Model\CodeGenerated\FinancialTransactionRefundService.cs" />
    <Compile Include="Model\BinaryFileData.cs" />
    <Compile Include="Net\RockWebRequest.cs">
      <SubType>Code</SubType>
    </Compile>
    <Compile Include="PersonProfile\BadgeComponent.cs" />
    <Compile Include="PersonProfile\BadgeContainer.cs" />
    <Compile Include="PersonProfile\Badge\FamilyAttendance.cs" />
    <Compile Include="PersonProfile\IconBadge.cs" />
    <Compile Include="PersonProfile\HighlightLabelBadge.cs" />
    <Compile Include="Search\Group\Name.cs" />
    <Compile Include="SystemGuid\Category.cs" />
    <Compile Include="SystemGuid\EntityType.cs" />
    <Compile Include="Transactions\SendCommunicationTransaction.cs" />
    <Compile Include="Utility\IgnoreUrlEncodedKeyContractResolver.cs" />
    <Compile Include="Web\Cache\PersonBadgeCache.cs" />
    <Compile Include="Web\Cache\CategoryCache.cs" />
    <Compile Include="Web\Cache\RestControllerCache.cs" />
    <Compile Include="Web\Cache\RestActionCache.cs" />
    <Compile Include="Web\FileUploadException.cs" />
    <Compile Include="Web\Fingerprint.cs" />
    <Compile Include="Web\FingerprintExpressionBuilder.cs" />
    <Compile Include="Web\RequestValidator.cs" />
    <Compile Include="Web\SystemSettings.cs" />
    <Compile Include="Web\Cache\GroupTypeCache.cs" />
    <Compile Include="Web\Cache\LayoutCache.cs" />
    <Compile Include="Web\DescriptionList.cs" />
    <Compile Include="Web\UI\Adapters\CheckBoxListAdapter.cs" />
    <Compile Include="Web\UI\Controls\BootstrapButton.cs" />
    <Compile Include="Web\UI\Controls\Checkin Configuration Controls\CheckinGroupEditor.cs" />
    <Compile Include="Web\UI\Controls\Checkin Configuration Controls\CheckinGroupTypeEditor.cs" />
    <Compile Include="Web\UI\Controls\Communication\ChannelControl.cs" />
    <Compile Include="Data\IgnoreModelErrorsAttribute.cs" />
    <Compile Include="Model\CommunicationRecipientService.Partial.cs" />
    <Compile Include="Security\LoginParameters.cs" />
    <Compile Include="CheckIn\CheckInBlock.cs">
      <SubType>ASPXCodeBehind</SubType>
    </Compile>
    <Compile Include="CheckIn\CheckInFamily.cs" />
    <Compile Include="CheckIn\CheckInGroup.cs" />
    <Compile Include="CheckIn\CheckInGroupType.cs" />
    <Compile Include="CheckIn\CheckInLocation.cs" />
    <Compile Include="CheckIn\CheckInPerson.cs" />
    <Compile Include="CheckIn\CheckInSchedule.cs" />
    <Compile Include="CheckIn\CheckInState.cs" />
    <Compile Include="CheckIn\CheckInStatus.cs" />
    <Compile Include="CheckIn\CheckInLabel.cs" />
    <Compile Include="CheckIn\KioskLabel.cs" />
    <Compile Include="CheckIn\KioskLocationAttendance.cs" />
    <Compile Include="CheckIn\KioskGroupAttendance.cs" />
    <Compile Include="CheckIn\KioskScheduleAttendance.cs" />
    <Compile Include="CheckIn\KioskGroup.cs" />
    <Compile Include="CheckIn\KioskGroupType.cs" />
    <Compile Include="CheckIn\KioskLocation.cs" />
    <Compile Include="CheckIn\KioskSchedule.cs" />
    <Compile Include="CheckIn\KioskDevice.cs" />
    <Compile Include="Communication\MediumComponent.cs" />
    <Compile Include="Communication\Medium\Sms.cs" />
    <Compile Include="Communication\Medium\Email.cs" />
    <Compile Include="Communication\MediumContainer.cs" />
    <Compile Include="Communication\TransportComponent.cs" />
    <Compile Include="Communication\TransportContainer.cs" />
    <Compile Include="Communication\Transport\SMTP.cs" />
    <Compile Include="Field\Types\ComponentFieldType.cs" />
    <Compile Include="Model\FinancialTransactionRefund.cs" />
    <Compile Include="Model\FinancialPersonSavedAccount.cs" />
    <Compile Include="Model\FinancialPersonBankAccount.cs" />
    <Compile Include="Model\FinancialScheduledTransactionDetail.cs" />
    <Compile Include="Reporting\DataTransformComponent.cs" />
    <Compile Include="Reporting\DataTransformContainer.cs" />
    <Compile Include="Reporting\DataTransform\Person\ParentTransform.cs" />
    <Compile Include="Reporting\DataFilter\PropertyFilter.cs" />
    <Compile Include="Reporting\DataFilter\OtherDataViewFilter.cs" />
    <Compile Include="Data\DefinedValueAttribute.cs" />
    <Compile Include="Data\PreviewableAttribute.cs" />
    <Compile Include="Data\ICategorized.cs" />
    <Compile Include="Data\NotExportable.cs" />
    <Compile Include="Extension\SafeDirectoryCatalog.cs" />
    <Compile Include="Field\SelectFromListFieldType.cs" />
    <Compile Include="Field\Types\AccountsFieldType.cs" />
    <Compile Include="Field\Types\BinaryFileFieldType.cs">
      <SubType>Code</SubType>
    </Compile>
    <Compile Include="Field\Types\CampusesFieldType.cs" />
    <Compile Include="Field\Types\CampusFieldType.cs" />
    <Compile Include="Field\Types\BinaryFileTypeFieldType.cs" />
    <Compile Include="Field\Types\AccountFieldType.cs" />
    <Compile Include="Field\Types\WorkflowTypesFieldType.cs" />
    <Compile Include="Field\Types\GroupTypeFieldType.cs" />
    <Compile Include="Field\Types\FileFieldType.cs">
      <SubType>Code</SubType>
    </Compile>
    <Compile Include="Field\Types\KeyValueListFieldType.cs" />
    <Compile Include="Field\Types\EmailTemplateFieldType.cs" />
    <Compile Include="Field\Types\EntityTypeFieldType.cs" />
    <Compile Include="Field\Types\GroupFieldType.cs" />
    <Compile Include="Field\Types\GroupTypesFieldType.cs" />
    <Compile Include="Financial\ACHPaymentInfo.cs" />
    <Compile Include="Financial\CreditCardPaymentInfo.cs" />
    <Compile Include="Model\AuthService.Partial.cs" />
    <Compile Include="Model\BlockService.Partial.cs" />
    <Compile Include="Model\BlockTypeService.Partial.cs" />
    <Compile Include="Model\AttendanceCode.cs" />
    <Compile Include="Model\CategoryService.Partial.cs" />
    <Compile Include="Model\CodeGenerated\AttendanceCodeService.cs" />
    <Compile Include="Model\CodeGenerated\AttendanceService.cs" />
    <Compile Include="Model\CodeGenerated\AuthService.cs" />
    <Compile Include="Model\CodeGenerated\BinaryFileService.cs" />
    <Compile Include="Model\CodeGenerated\BinaryFileTypeService.cs" />
    <Compile Include="Model\CodeGenerated\BlockService.cs" />
    <Compile Include="Model\CodeGenerated\BlockTypeService.cs" />
    <Compile Include="Model\CodeGenerated\CommunicationRecipientService.cs" />
    <Compile Include="Model\CodeGenerated\CommunicationService.cs" />
    <Compile Include="Model\CodeGenerated\DataViewFilterService.cs" />
    <Compile Include="Model\CodeGenerated\DataViewService.cs" />
    <Compile Include="Model\CodeGenerated\DeviceService.cs" />
    <Compile Include="Model\CodeGenerated\FinancialAccountService.cs" />
    <Compile Include="Model\CodeGenerated\FinancialBatchService.cs" />
    <Compile Include="Model\CodeGenerated\FinancialPledgeService.cs" />
    <Compile Include="Model\CodeGenerated\FinancialScheduledTransactionDetailService.cs" />
    <Compile Include="Model\CodeGenerated\FinancialScheduledTransactionService.cs" />
    <Compile Include="Model\CodeGenerated\FinancialTransactionDetailService.cs" />
    <Compile Include="Model\CodeGenerated\FinancialTransactionImageService.cs" />
    <Compile Include="Model\CodeGenerated\FinancialTransactionService.cs" />
    <Compile Include="Model\CodeGenerated\GroupLocationService.cs" />
    <Compile Include="Model\CodeGenerated\HtmlContentService.cs" />
    <Compile Include="Model\CodeGenerated\NoteService.cs" />
    <Compile Include="Model\CodeGenerated\NoteTypeService.cs" />
    <Compile Include="Model\CodeGenerated\PageContextService.cs" />
    <Compile Include="Model\CodeGenerated\PageRouteService.cs" />
    <Compile Include="Model\CodeGenerated\PageService.cs" />
    <Compile Include="Model\CodeGenerated\PrayerRequestService.cs" />
    <Compile Include="Model\CodeGenerated\ReportService.cs" />
    <Compile Include="Model\CodeGenerated\ScheduleService.cs" />
    <Compile Include="Model\CodeGenerated\SiteDomainService.cs" />
    <Compile Include="Model\CodeGenerated\SiteService.cs" />
    <Compile Include="Model\CodeGenerated\UserLoginService.cs" />
    <Compile Include="Model\BinaryFileService.Partial.cs" />
    <Compile Include="Model\CodeGenerated\WorkflowActionTypeService.cs" />
    <Compile Include="Model\CodeGenerated\WorkflowActivityService.cs" />
    <Compile Include="Model\CodeGenerated\WorkflowActivityTypeService.cs" />
    <Compile Include="Model\AttendanceCodeService.Partial.cs" />
    <Compile Include="Model\AttendanceService.Partial.cs" />
    <Compile Include="Model\BinaryFileType.cs" />
    <Compile Include="Model\Communication.cs" />
    <Compile Include="Model\CommunicationRecipient.cs" />
    <Compile Include="Model\FinancialScheduledTransaction.cs" />
    <Compile Include="Model\DeviceService.Partial.cs" />
    <Compile Include="Model\DataViewService.Partial.cs" />
    <Compile Include="Model\FinancialTransactionService.Partial.cs">
      <SubType>Code</SubType>
    </Compile>
    <Compile Include="Model\PrayerRequestService.partial.cs" />
    <Compile Include="Model\DataView.cs" />
    <Compile Include="Model\DataViewFilter.cs" />
    <Compile Include="Model\Report.cs" />
    <Compile Include="Model\GroupLocationService.Partial.cs" />
    <Compile Include="Model\Note.cs" />
    <Compile Include="Model\NoteService.Partial.cs" />
    <Compile Include="Model\NoteType.cs" />
    <Compile Include="Model\NoteTypeService.Partial.cs" />
    <Compile Include="Model\PageContextService.Partial.cs" />
    <Compile Include="Model\HtmlContentService.Partial.cs" />
    <Compile Include="Model\PageContext.cs" />
    <Compile Include="Model\PageService.Partial.cs" />
    <Compile Include="Model\PageRouteService.Partial.cs" />
    <Compile Include="Model\PrayerRequest.cs" />
    <Compile Include="Model\SiteDomainService.Partial.cs" />
    <Compile Include="Model\SiteService.Partial.cs" />
    <Compile Include="Model\UserLoginService.Partial.cs" />
    <Compile Include="Communication\BouncedEmail.cs" />
    <Compile Include="Communication\IEmailProvider.cs" />
    <Compile Include="Constants\DisplayStrings.cs" />
    <Compile Include="Model\CodeGenerated\AttributeQualifierService.cs" />
    <Compile Include="Model\AttributeQualifierService.Partial.cs" />
    <Compile Include="Model\CodeGenerated\AttributeService.cs" />
    <Compile Include="Model\AttributeService.Partial.cs" />
    <Compile Include="Model\CodeGenerated\AttributeValueService.cs" />
    <Compile Include="Model\AttributeValueService.Partial.cs" />
    <Compile Include="Model\Audit.cs">
      <SubType>Code</SubType>
    </Compile>
    <Compile Include="Model\CodeGenerated\AuditService.cs" />
    <Compile Include="Model\CodeGenerated\CategoryService.cs" />
    <Compile Include="Model\CodeGenerated\EntityTypeService.cs" />
    <Compile Include="Field\Types\HtmlFieldType.cs" />
    <Compile Include="Field\Types\MemoFieldType.cs" />
    <Compile Include="Model\Attendance.cs" />
    <Compile Include="Model\Schedule.cs" />
    <Compile Include="Model\Device.cs" />
    <Compile Include="Model\CodeGenerated\ServiceJobService.cs" />
    <Compile Include="Model\CodeGenerated\WorkflowTriggerService.cs" />
    <Compile Include="Model\Category.cs" />
    <Compile Include="Services\NuGet\PackageService.cs" />
    <Compile Include="SystemGuid\BinaryFileType.cs" />
    <Compile Include="Web\Cache\CachedEntity.cs" />
    <Compile Include="Web\UI\Adapters\CheckBoxAdapter.cs" />
    <Compile Include="Web\UI\Adapters\DropDownListAdapter.cs" />
    <Compile Include="Web\UI\Adapters\RadioButtonAdapter.cs" />
    <Compile Include="Web\UI\Controls\Communication\Sms.cs" />
    <Compile Include="Web\UI\Controls\Communication\Email.cs" />
    <Compile Include="Web\UI\Controls\Badge.cs" />
    <Compile Include="Web\UI\Controls\ConfirmPageUnload.cs" />
    <Compile Include="Web\UI\Controls\Grid\IPriorityColumn.cs" />
    <Compile Include="Web\UI\Controls\Grid\RockTemplateField.cs" />
    <Compile Include="Web\UI\Controls\Grid\RockTemplateFieldUnselected.cs" />
    <Compile Include="Web\UI\Controls\NewFamily\ContactInfoRow.cs" />
    <Compile Include="Web\UI\Controls\NewFamily\ContactInfo.cs" />
    <Compile Include="Web\UI\Controls\Pickers\SchedulePicker.cs" />
    <Compile Include="Web\UI\Controls\RockRadioButton.cs" />
    <Compile Include="Web\UI\Controls\ToolkitScriptManager.cs" />
    <Compile Include="Web\UI\Controls\UrlLinkBox.cs" />
    <Compile Include="Web\UI\Controls\EmailBox.cs" />
    <Compile Include="Web\UI\Controls\Chart\BarChart.cs" />
    <Compile Include="Web\UI\Controls\Chart\PieChart.cs" />
    <Compile Include="Web\UI\Controls\Chart\LineChart.cs" />
    <Compile Include="Web\UI\Controls\Chart\FlotChart.cs" />
    <Compile Include="Web\UI\Controls\Grid\PersonField.cs" />
    <Compile Include="Web\UI\Controls\Grid\TimeField.cs" />
    <Compile Include="Web\UI\Controls\Grid\LiquidField.cs" />
    <Compile Include="Web\UI\Controls\Grid\ListDelimitedField.cs" />
    <Compile Include="Web\UI\Controls\Grid\PersonMergeField.cs" />
    <Compile Include="Web\UI\Controls\Grid\TemplateFieldUnselected.cs" />
    <Compile Include="Web\UI\Controls\Grid\SelectField.cs" />
    <Compile Include="Web\UI\Controls\Grid\RockBoundField.cs" />
    <Compile Include="Web\UI\Controls\Grid\LinkButtonField.cs" />
    <Compile Include="Web\UI\Controls\HiddenFieldWithClass.cs" />
    <Compile Include="Web\UI\Controls\IHasValidationGroup.cs" />
    <Compile Include="Web\UI\Controls\ImageEditor.cs" />
    <Compile Include="Web\UI\Controls\AddressControl.cs" />
    <Compile Include="Web\UI\Controls\ValueList.cs" />
    <Compile Include="Web\UI\Controls\NoteContainer.cs" />
    <Compile Include="Web\UI\Controls\PhoneNumberBox.cs" />
    <Compile Include="Web\UI\Controls\Pickers\GroupTypeGroupPicker.cs" />
    <Compile Include="Web\UI\Controls\Pickers\MetricCategoryPicker.cs" />
    <Compile Include="Web\UI\Controls\Pickers\DayOfWeekPicker.cs" />
    <Compile Include="Web\UI\Controls\Pickers\DaysOfWeekPicker.cs" />
    <Compile Include="Web\UI\Controls\Pickers\EntityPicker.cs" />
    <Compile Include="Web\UI\Controls\Pickers\MetricEntityPicker.cs" />
    <Compile Include="Web\UI\Controls\Pickers\RemoteAuthsPicker.cs" />
    <Compile Include="Web\UI\Controls\Pickers\SlidingDateRangePicker.cs" />
    <Compile Include="Web\UI\Controls\Pickers\YearPicker.cs" />
    <Compile Include="Web\UI\Controls\Pickers\EntityTypePicker.cs" />
    <Compile Include="Web\UI\Controls\PanelWidget.cs" />
    <Compile Include="Web\UI\Controls\RockControlWrapper.cs" />
    <Compile Include="Web\UI\Controls\HighlightLabel.cs" />
    <Compile Include="Web\UI\Controls\Pickers\BirthdayPicker.cs" />
    <Compile Include="Web\UI\Controls\Pickers\LocationItemPicker.cs" />
    <Compile Include="Web\UI\Controls\Pickers\LocationAddressPicker.cs" />
    <Compile Include="Web\UI\Controls\RockControlHelper.cs" />
    <Compile Include="Web\UI\Controls\CodeEditor.cs" />
    <Compile Include="Web\UI\Controls\CurrencyBox.cs" />
    <Compile Include="Web\UI\Controls\RockUpdatePanel.cs" />
    <Compile Include="Web\UI\Controls\RockTextOrDropDownList.cs" />
    <Compile Include="Web\UI\Controls\TermDescription.cs" />
    <Compile Include="Web\UI\Controls\Grid\DefinedValueField.cs" />
    <Compile Include="Web\UI\Controls\Pickers\LocationPicker.cs" />
    <Compile Include="Web\UI\Controls\Pickers\DateRangePicker.cs" />
    <Compile Include="Web\UI\Controls\Grid\CheckBoxEditableField.cs" />
    <Compile Include="Web\UI\Controls\Grid\ColorField.cs" />
    <Compile Include="Web\UI\Controls\RockBulletedList.cs" />
    <Compile Include="Web\UI\Controls\NewFamily\Attributes.cs" />
    <Compile Include="Web\UI\Controls\NewFamily\AttributesRow.cs" />
    <Compile Include="Web\UI\Controls\NewFamily\Members.cs" />
    <Compile Include="Web\UI\Controls\NewFamily\MembersRow.cs" />
    <Compile Include="Web\UI\Controls\NumberRangeEditor.cs" />
    <Compile Include="Web\UI\Controls\PersonProfile\Badge.cs" />
    <Compile Include="Web\UI\Controls\PersonLink.cs" />
    <Compile Include="Web\UI\Controls\HtmlEditor.cs" />
    <Compile Include="Web\UI\Controls\PersonProfile\BadgeList.cs" />
    <Compile Include="Web\UI\Controls\Pickers\ComponentPicker.cs" />
    <Compile Include="Web\UI\Controls\Pickers\ComponentsPicker.cs" />
    <Compile Include="Web\UI\Controls\Pickers\GroupTypePicker.cs" />
    <Compile Include="Web\UI\Controls\Pickers\GroupRolePicker.cs" />
    <Compile Include="Web\UI\Controls\Pickers\GeoPicker.cs" />
    <Compile Include="Web\UI\Controls\Pickers\MonthDayPicker.cs" />
    <Compile Include="Web\UI\Controls\Pickers\MonthYearPicker.cs" />
    <Compile Include="Web\UI\Controls\Pickers\CampusPicker.cs" />
    <Compile Include="Web\UI\Controls\Pickers\DateTimePicker.cs" />
    <Compile Include="Web\UI\Controls\TagList.cs" />
    <Compile Include="Web\UI\Controls\Pickers\DatePicker.cs" />
    <Compile Include="Web\UI\Controls\Pickers\TimePicker.cs" />
    <Compile Include="Web\UI\Controls\Pickers\MergeFieldPicker.cs" />
    <Compile Include="Web\UI\Controls\Pickers\PersonPicker.cs" />
    <Compile Include="Web\UI\Controls\Pickers\TreeViewItem.cs" />
    <Compile Include="Web\UI\Controls\NumberBox.cs" />
    <Compile Include="Web\UI\Controls\PageBreadCrumbs.cs" />
    <Compile Include="Web\UI\Controls\PageDescription.cs" />
    <Compile Include="Web\UI\Controls\PageIcon.cs" />
    <Compile Include="Web\UI\Controls\Pickers\CategoryPicker.cs" />
    <Compile Include="Web\UI\Controls\Pickers\BinaryFileTypePicker.cs" />
    <Compile Include="Web\UI\Controls\Pickers\BinaryFilePicker.cs" />
    <Compile Include="Web\UI\Controls\Pickers\AccountPicker.cs">
      <SubType>Code</SubType>
    </Compile>
    <Compile Include="Web\UI\Controls\Pickers\WorkflowTypePicker.cs" />
    <Compile Include="Web\UI\Controls\Pickers\GroupPicker.cs" />
    <Compile Include="Web\UI\Controls\Pickers\ItemPicker.cs" />
    <Compile Include="Web\UI\Controls\HiddenFieldValidator.cs" />
    <Compile Include="Web\UI\Controls\FileUploader.cs">
      <SubType>Code</SubType>
    </Compile>
    <Compile Include="Web\UI\Controls\Pickers\PagePicker.cs" />
    <Compile Include="Web\UI\Controls\KeyValueList.cs" />
    <Compile Include="Web\UI\Controls\Grid\ToggleField.cs" />
    <Compile Include="Web\UI\Controls\NoteControl.cs" />
    <Compile Include="Web\UI\Controls\ButtonDropDownList.cs" />
    <Compile Include="Web\UI\Controls\AttributeEditor.cs" />
    <Compile Include="Web\UI\Controls\ScheduleBuilder.cs" />
    <Compile Include="Web\UI\Controls\SecurityButton.cs" />
    <Compile Include="Web\UI\Controls\StateDropDownList.cs" />
    <Compile Include="Web\UI\Controls\Workflow Controls\WorkflowActionEditor.cs" />
    <Compile Include="Web\UI\Controls\Workflow Controls\WorkflowActivityEditor.cs" />
    <Compile Include="Web\UI\Controls\Workflow Controls\WorkflowFormActionList.cs" />
    <Compile Include="Web\UI\Controls\Workflow Controls\WorkflowActionTypeEditor.cs" />
    <Compile Include="Web\UI\Controls\Workflow Controls\WorkflowFormAttributeRow.cs" />
    <Compile Include="Web\UI\Controls\Workflow Controls\WorkflowFormEditor.cs">
      <SubType>Code</SubType>
    </Compile>
    <Compile Include="Web\UI\Controls\Workflow Controls\WorkflowActivityTypeEditor.cs" />
    <Compile Include="Web\UI\Controls\Grid\BadgeField.cs" />
    <Compile Include="Web\UI\Controls\Grid\INotRowSelectedField.cs" />
    <Compile Include="Web\UI\Controls\Toggle.cs" />
    <Compile Include="Web\UI\Controls\HelpBlock.cs" />
    <Compile Include="Reporting\DataFilterComponent.cs" />
    <Compile Include="Reporting\DataFilterContainer.cs" />
    <Compile Include="Reporting\DataFilter\Person\GroupTypeAttendanceFilter.cs" />
    <Compile Include="Reporting\DataFilter\Person\HasPictureFilter.cs" />
    <Compile Include="Web\UI\Adapters\RadioButtonListAdapter.cs" />
    <Compile Include="Web\UI\Controls\Data View Filters\FilterGroup.cs" />
    <Compile Include="Web\UI\Controls\Data View Filters\FilterField.cs" />
    <Compile Include="Web\UI\Controls\Grid\AttributeField.cs" />
    <Compile Include="Web\UI\Controls\IRockControl.cs" />
    <Compile Include="Web\UI\BreadCrumb.cs" />
    <Compile Include="Web\UI\RockBlockCustomSettings.cs">
      <SubType>ASPXCodeBehind</SubType>
    </Compile>
    <Compile Include="Web\UI\RockMasterPage.cs">
      <SubType>ASPXCodeBehind</SubType>
    </Compile>
    <Compile Include="Web\UI\IDetailBlock.cs" />
    <Compile Include="Web\UI\ISecondaryBlock.cs" />
    <Compile Include="Web\UI\ViewStateList.cs" />
    <Compile Include="Web\Utilities\HtmlSanitizer.cs" />
    <Compile Include="Workflow\Action\ActivateActions.cs" />
    <Compile Include="Workflow\Action\AddPersonToGroupAttribute.cs" />
    <Compile Include="Workflow\Action\AssignActivityFromAttributeValue.cs" />
    <Compile Include="Workflow\Action\AssignActivityToSecurityRole.cs" />
    <Compile Include="Workflow\Action\AssignActivityToPerson.cs" />
    <Compile Include="Workflow\Action\AssignActivityToGroup.cs" />
    <Compile Include="Workflow\Action\Delay.cs" />
    <Compile Include="Workflow\Action\DeleteWorkflow.cs" />
    <Compile Include="Workflow\Action\BackgroundCheckRequest.cs" />
    <Compile Include="Workflow\Action\AddPersonToGroup.cs" />
    <Compile Include="Workflow\Action\PersonNoteAdd.cs" />
    <Compile Include="Workflow\Action\PersonTagRemove.cs" />
    <Compile Include="Workflow\Action\SendSms.cs" />
    <Compile Include="Workflow\Action\PersonTagAdd.cs" />
    <Compile Include="Workflow\Action\SetAttributeToGroupLeader.cs" />
    <Compile Include="Workflow\Action\PostAttendanceToGroup.cs" />
    <Compile Include="Workflow\Action\SetAttributeToRandomGroupMember.cs" />
    <Compile Include="Workflow\Action\SetGroupMemberAttribute.cs" />
    <Compile Include="Workflow\Action\SetPersonAttribute.cs" />
    <Compile Include="Workflow\Action\SetAttributeToInitiator.cs" />
    <Compile Include="Workflow\Action\SetAttributeToCurrentPerson.cs" />
    <Compile Include="Workflow\Action\SendEmail.cs" />
    <Compile Include="Workflow\Action\SetAttributeFromEntity.cs" />
    <Compile Include="Workflow\Action\SetAttributeFromPerson.cs" />
    <Compile Include="Workflow\Action\SetAttributeValue.cs" />
    <Compile Include="Workflow\Action\PersistWorkflow.cs" />
    <Compile Include="Workflow\Action\SetWorkflowName.cs" />
    <Compile Include="Workflow\Action\LogError.cs" />
    <Compile Include="Workflow\Action\AddWorkflowNote.cs" />
    <Compile Include="Workflow\Action\WriteToLog.cs" />
    <Compile Include="Workflow\Action\UserForm.cs" />
    <Compile Include="Workflow\Action\CheckIn\CheckInActionComponent.cs" />
    <Compile Include="Workflow\Action\CheckIn\CalculateLastAttended.cs" />
    <Compile Include="Workflow\Action\CheckIn\FilterGroupsByGrade.cs" />
    <Compile Include="Workflow\Action\CheckIn\FilterGroupsByAge.cs" />
    <Compile Include="Workflow\Action\CheckIn\FilterGroupsByAbilityLevel.cs" />
    <Compile Include="Workflow\Action\CheckIn\FilterGroupsBySpecialNeeds.cs" />
    <Compile Include="Workflow\Action\CheckIn\FilterGroupsByLastName.cs" />
    <Compile Include="Workflow\Action\CheckIn\CreateLabels.cs" />
    <Compile Include="Workflow\Action\CheckIn\FilterByGrade.cs" />
    <Compile Include="Workflow\Action\CheckIn\RemoveEmptyPeople.cs" />
    <Compile Include="Workflow\Action\CheckIn\RemoveEmptyGroupTypes.cs" />
    <Compile Include="Workflow\Action\CheckIn\RemoveEmptyLocations.cs" />
    <Compile Include="Workflow\Action\CheckIn\SaveAttendance.cs" />
    <Compile Include="Workflow\Action\CheckIn\RemoveEmptyGroups.cs" />
    <Compile Include="Workflow\Action\CheckIn\LoadSchedules.cs" />
    <Compile Include="Workflow\Action\CheckIn\LoadGroups.cs" />
    <Compile Include="Workflow\Action\CheckIn\FilterActiveLocations.cs" />
    <Compile Include="Workflow\Action\CheckIn\LoadLocations.cs" />
    <Compile Include="Workflow\Action\CheckIn\FilterByAge.cs" />
    <Compile Include="Workflow\Action\CheckIn\LoadGroupTypes.cs" />
    <Compile Include="Workflow\Action\CheckIn\FindRelationships.cs" />
    <Compile Include="Workflow\Action\CheckIn\FindFamilyMembers.cs" />
    <Compile Include="Workflow\Action\CheckIn\FindFamilies.cs" />
    <Compile Include="Workflow\Action\CompleteActivity.cs" />
    <Compile Include="Workflow\Action\ParseZebraLabel.cs" />
    <Compile Include="Workflow\Action\RunSQL.cs" />
    <Compile Include="Attribute\WorkflowActivityTypeAttribute.cs" />
    <Compile Include="Workflow\TriggerCache.cs" />
    <Compile Include="Model\WorkflowTriggerService.Partial.cs" />
    <Compile Include="Model\WorkflowTrigger.cs" />
    <Compile Include="Model\EntityType.cs" />
    <Compile Include="Model\EntityTypeService.Partial.cs" />
    <Compile Include="Model\TaggedItemService.Partial.cs" />
    <Compile Include="Model\TagService.Partial.cs" />
    <Compile Include="Model\Tag.cs" />
    <Compile Include="Model\TaggedItem.cs" />
    <Compile Include="Model\CodeGenerated\DefinedTypeService.cs" />
    <Compile Include="Model\CodeGenerated\DefinedValueService.cs" />
    <Compile Include="Model\CodeGenerated\ExceptionLogService.cs" />
    <Compile Include="Model\CodeGenerated\FieldTypeService.cs" />
    <Compile Include="Model\FieldTypeService.Partial.cs" />
    <Compile Include="Model\DefinedTypeService.Partial.cs" />
    <Compile Include="Model\DefinedValueService.Partial.cs" />
    <Compile Include="Model\ExceptionLog.cs" />
    <Compile Include="Model\ExceptionLogService.Partial.cs" />
    <Compile Include="Model\RangeValue.cs" />
    <Compile Include="Model\CodeGenerated\ServiceLogService.cs" />
    <Compile Include="Model\CodeGenerated\TaggedItemService.cs" />
    <Compile Include="Model\CodeGenerated\TagService.cs" />
    <Compile Include="Model\CodeGenerated\LocationService.cs" />
    <Compile Include="Model\GroupTypeLocationType.cs">
      <SubType>Code</SubType>
    </Compile>
    <Compile Include="Model\LocationService.Partial.cs" />
    <Compile Include="Model\Campus.cs" />
    <Compile Include="Model\CodeGenerated\CampusService.cs" />
    <Compile Include="Model\CodeGenerated\SystemEmailService.cs" />
    <Compile Include="Model\CodeGenerated\PersonService.cs" />
    <Compile Include="Model\PersonService.Partial.cs" />
    <Compile Include="Model\PersonAliasService.Partial.cs" />
    <Compile Include="Model\PersonViewed.cs" />
    <Compile Include="Model\CodeGenerated\PersonViewedService.cs" />
    <Compile Include="Model\PersonViewedService.Partial.cs" />
    <Compile Include="Model\CodeGenerated\PhoneNumberService.cs" />
    <Compile Include="Model\PhoneNumberService.Partial.cs" />
    <Compile Include="Model\DiscService.cs" />
    <Compile Include="Data\NotAuditedAttribute.cs" />
    <Compile Include="Data\IEntity.cs" />
    <Compile Include="Data\RockPluginDBInitializer.cs" />
    <Compile Include="Data\RouteAttribute.cs" />
    <Compile Include="Data\Service.cs" />
    <Compile Include="Extension\Component.cs" />
    <Compile Include="Extension\IComponentData.cs" />
    <Compile Include="Extension\Container.cs" />
    <Compile Include="Extension\ComponentDescription.cs" />
    <Compile Include="Address\MelissaData.cs" />
    <Compile Include="Address\ServiceObjects.cs" />
    <Compile Include="Model\Auth.cs" />
    <Compile Include="Model\BlockType.cs" />
    <Compile Include="Model\Block.cs" />
    <Compile Include="Model\BinaryFile.cs" />
    <Compile Include="Model\HtmlContent.cs" />
    <Compile Include="Model\Page.cs" />
    <Compile Include="Model\PageRoute.cs" />
    <Compile Include="Model\Site.cs" />
    <Compile Include="Model\SiteDomain.cs" />
    <Compile Include="Model\UserLogin.cs" />
    <Compile Include="Communication\Email.cs" />
    <Compile Include="Model\Attribute.cs" />
    <Compile Include="Model\AttributeQualifier.cs" />
    <Compile Include="Model\AttributeValue.cs" />
    <Compile Include="Model\DefinedType.cs" />
    <Compile Include="Model\DefinedValue.cs" />
    <Compile Include="Model\FieldType.cs" />
    <Compile Include="Model\ServiceLog.cs" />
    <Compile Include="Model\Location.cs" />
    <Compile Include="Model\SystemEmail.cs" />
    <Compile Include="Model\Person.cs" />
    <Compile Include="Model\PhoneNumber.cs" />
    <Compile Include="Extension\IContainer.cs" />
    <Compile Include="Field\ConfigurationValue.cs" />
    <Compile Include="Field\Types\SelectMultiFieldType.cs" />
    <Compile Include="Field\Types\PersonFieldType.cs" />
    <Compile Include="Field\Types\DecimalFieldType.cs" />
    <Compile Include="Field\Types\DefinedValueRangeFieldType.cs" />
    <Compile Include="Field\Types\DefinedTypeFieldType.cs" />
    <Compile Include="Field\Types\DateFieldType.cs" />
    <Compile Include="Field\Types\ImageFieldType.cs" />
    <Compile Include="Model\FinancialBatch.cs">
      <SubType>Code</SubType>
    </Compile>
    <Compile Include="Model\FinancialAccount.cs">
      <SubType>Code</SubType>
    </Compile>
    <Compile Include="Model\FinancialPledge.cs">
      <SubType>Code</SubType>
    </Compile>
    <Compile Include="Model\FinancialTransaction.cs">
      <SubType>Code</SubType>
    </Compile>
    <Compile Include="Model\FinancialTransactionDetail.cs">
      <SubType>Code</SubType>
    </Compile>
    <Compile Include="Model\Group.cs" />
    <Compile Include="Model\CodeGenerated\GroupTypeRoleService.cs" />
    <Compile Include="Model\CodeGenerated\GroupService.cs" />
    <Compile Include="Model\GroupService.Partial.cs" />
    <Compile Include="Model\GroupTypeRole.cs" />
    <Compile Include="Model\GroupTypeRoleService.Partial.cs" />
    <Compile Include="Model\GroupType.cs" />
    <Compile Include="Model\CodeGenerated\GroupTypeService.cs" />
    <Compile Include="Model\GroupTypeService.Partial.cs" />
    <Compile Include="Model\GroupMember.cs" />
    <Compile Include="Model\CodeGenerated\GroupMemberService.cs" />
    <Compile Include="Model\GroupMemberService.Partial.cs" />
    <Compile Include="Model\GroupLocation.cs" />
    <Compile Include="Jobs\RockCleanup.cs" />
    <Compile Include="Search\Person\Address.cs" />
    <Compile Include="Search\Person\Email.cs" />
    <Compile Include="Search\Person\Name.cs" />
    <Compile Include="Search\Person\Phone.cs" />
    <Compile Include="Search\SearchComponent.cs" />
    <Compile Include="Search\SearchContainer.cs" />
    <Compile Include="Security\SecurityActionAttribute.cs" />
    <Compile Include="Security\Authentication\ActiveDirectory.cs" />
    <Compile Include="Security\Authentication\Database.cs" />
    <Compile Include="Security\Encryption.cs" />
    <Compile Include="Security\GlobalDefault.cs" />
    <Compile Include="Security\AuthenticationComponent.cs" />
    <Compile Include="Security\AuthenticationContainer.cs" />
    <Compile Include="Services\NuGet\RockPackagePathResolver.cs" />
    <Compile Include="Services\NuGet\WebProjectManager.cs" />
    <Compile Include="Services\NuGet\WebProjectSystem.cs" />
    <Compile Include="SystemGuid\BlockType.cs" />
    <Compile Include="SystemGuid\Site.cs" />
    <Compile Include="SystemGuid\GroupRole.cs" />
    <Compile Include="SystemGuid\DefinedValue.cs" />
    <Compile Include="SystemGuid\GroupType.cs" />
    <Compile Include="SystemGuid\FieldType.cs" />
    <Compile Include="SystemGuid\Group.cs" />
    <Compile Include="SystemGuid\DefinedType.cs" />
    <Compile Include="SystemGuid\Page.cs" />
    <Compile Include="Transactions\AuditTransaction.cs" />
    <Compile Include="Transactions\WorkflowTriggerTransaction.cs" />
    <Compile Include="Transactions\UserLastActivityTransaction.cs" />
    <Compile Include="Transactions\PersonViewTransaction.cs" />
    <Compile Include="Transactions\ITransaction.cs" />
    <Compile Include="Transactions\PageViewTransaction.cs" />
    <Compile Include="Transactions\RockQueue.cs" />
    <Compile Include="SystemGuid\SystemEmail.cs" />
    <Compile Include="Model\WorkflowActivityType.cs" />
    <Compile Include="Model\WorkflowActionType.cs" />
    <Compile Include="Model\WorkflowActivity.cs" />
    <Compile Include="Model\WorkflowAction.cs" />
    <Compile Include="Jobs\ProcessWorkflows.cs" />
    <Compile Include="Workflow\Action\CompleteWorkflow.cs" />
    <Compile Include="Workflow\Action\ActivateActivity.cs" />
    <Compile Include="Workflow\Action\SendSystemEmail.cs" />
    <Compile Include="Workflow\Action\SetStatus.cs" />
    <Compile Include="Model\WorkflowService.Partial.cs" />
    <Compile Include="Workflow\ActionComponent.cs" />
    <Compile Include="Workflow\ActionContainer.cs" />
    <Compile Include="Model\CodeGenerated\WorkflowLogService.cs" />
    <Compile Include="Model\CodeGenerated\WorkflowService.cs" />
    <Compile Include="Model\CodeGenerated\WorkflowTypeService.cs" />
    <Compile Include="Model\WorkflowLog.cs" />
    <Compile Include="Model\Workflow.cs" />
    <Compile Include="Model\WorkflowType.cs" />
    <Compile Include="Model\ServiceJob.cs" />
    <Compile Include="Model\ServiceJobService.Partial.cs" />
    <Compile Include="Web\Cache\AttributeCache.cs" />
    <Compile Include="Web\Cache\BlockTypeCache.cs" />
    <Compile Include="Web\Cache\BlockCache.cs" />
    <Compile Include="Security\Role.cs" />
    <Compile Include="Web\Cache\CampusCache.cs">
      <SubType>Code</SubType>
    </Compile>
    <Compile Include="Web\Cache\EntityTypeCache.cs" />
    <Compile Include="Web\Cache\DefinedTypeCache.cs" />
    <Compile Include="Web\Cache\DefinedValueCache.cs" />
    <Compile Include="Web\Cache\GlobalAttributesCache.cs" />
    <Compile Include="Web\Cache\FieldTypeCache.cs" />
    <Compile Include="Web\Cache\SiteCache.cs" />
    <Compile Include="Web\Cache\PageCache.cs" />
    <Compile Include="Web\UI\ContextAttribute.cs">
      <SubType>Code</SubType>
    </Compile>
    <Compile Include="Web\UI\Controls\Pickers\CampusesPicker.cs" />
    <Compile Include="Web\UI\Controls\ModalAlert.cs" />
    <Compile Include="Web\UI\Controls\ModalDialog.cs" />
    <Compile Include="Web\UI\Controls\RockRadioButtonList.cs" />
    <Compile Include="Web\UI\Controls\Grid\EnumField.cs" />
    <Compile Include="Web\UI\Controls\Grid\DateTimeField.cs" />
    <Compile Include="Web\UI\Controls\Grid\DateField.cs" />
    <Compile Include="Web\UI\Controls\Grid\GridFilter.cs" />
    <Compile Include="Web\UI\Controls\RockLiteral.cs" />
    <Compile Include="Web\UI\Controls\ModalIFrameDialog.cs" />
    <Compile Include="Web\UI\Controls\ImageUploader.cs" />
    <Compile Include="Web\UI\Controls\RockTextBox.cs" />
    <Compile Include="Web\UI\Controls\PageTitle.cs" />
    <Compile Include="Web\UI\Controls\RockCheckBoxList.cs" />
    <Compile Include="Web\UI\Controls\Data Fields\FieldTypeList.cs" />
    <Compile Include="Web\UI\Controls\Grid\GridActions.cs" />
    <Compile Include="Web\UI\Controls\RockCheckBox.cs" />
    <Compile Include="Web\UI\Controls\SearchField.cs" />
    <Compile Include="Web\UI\Controls\Zone.cs" />
    <Compile Include="Web\UI\DialogPage.cs">
      <SubType>ASPXCodeBehind</SubType>
    </Compile>
    <Compile Include="Web\UI\RockPage.cs">
      <SubType>ASPXCodeBehind</SubType>
    </Compile>
    <Compile Include="Web\UI\RockBlock.cs">
      <SubType>ASPXCodeBehind</SubType>
    </Compile>
    <Compile Include="Attribute\TextFieldAttribute.cs" />
    <Compile Include="Web\RockRouteHandler.cs" />
    <Compile Include="Security\Authorization.cs" />
    <Compile Include="Security\ISecured.cs" />
    <Compile Include="Web\UI\Controls\Data Fields\DataDropDownList.cs">
      <SubType>Code</SubType>
    </Compile>
    <Compile Include="Web\UI\Controls\Data Fields\DataTextBox.cs">
      <SubType>Code</SubType>
    </Compile>
    <Compile Include="Web\UI\Controls\RockDropDownList.cs" />
    <Compile Include="Web\UI\Controls\Grid\SecurityField.cs" />
    <Compile Include="Web\UI\Controls\Grid\ReorderField.cs" />
    <Compile Include="Web\UI\Controls\Grid\EditField.cs" />
    <Compile Include="Web\UI\Controls\Grid\DeleteField.cs">
      <SubType>Code</SubType>
    </Compile>
    <Compile Include="Web\UI\Controls\Grid\Grid.cs" />
    <Compile Include="Web\UI\Controls\Grid\BoolField.cs" />
    <Compile Include="Web\UI\Controls\HtmlGenericContainer.cs" />
    <Compile Include="Web\UI\Controls\NotificationBox.cs" />
    <Compile Include="Web\UI\Controls\Grid\RowEventArgs.cs" />
    <Compile Include="Utility\ExtensionMethods.cs" />
    <Compile Include="Field\Types\BooleanFieldType.cs" />
    <Compile Include="Field\Types\PageReferenceFieldType.cs" />
    <Compile Include="Field\Types\IntegerFieldType.cs" />
    <Compile Include="Field\Types\SelectSingleFieldType.cs" />
    <Compile Include="Field\Types\ColorFieldType.cs" />
    <Compile Include="Field\FieldType.cs" />
    <Compile Include="Field\Helper.cs" />
    <Compile Include="Field\IFieldType.cs" />
    <Compile Include="Field\Types\TextFieldType.cs" />
    <Compile Include="Attribute\Helper.cs" />
    <Compile Include="Web\HttpModule.cs" />
    <Compile Include="Web\PageReference.cs" />
    <Compile Include="Utility\Reflection.cs" />
    <Compile Include="Jobs\JobPulse.cs" />
    <Compile Include="Jobs\RockJobListener.cs" />
    <Compile Include="Attribute\IHasAttributes.cs" />
    <Compile Include="Data\IOrdered.cs" />
    <Compile Include="Data\Entity.cs" />
    <Compile Include="Data\Model.cs">
      <SubType>Code</SubType>
    </Compile>
    <Compile Include="Data\RockContext.cs" />
    <Compile Include="Properties\AssemblyInfo.cs" />
    <Compile Include="Service References\MelissaData.AddressCheck\Reference.cs">
      <AutoGen>True</AutoGen>
      <DesignTime>True</DesignTime>
      <DependentUpon>Reference.svcmap</DependentUpon>
    </Compile>
    <Compile Include="Service References\ServiceObjects.GeoCoder\Reference.cs">
      <AutoGen>True</AutoGen>
      <DesignTime>True</DesignTime>
      <DependentUpon>Reference.svcmap</DependentUpon>
    </Compile>
    <Compile Include="Data\IFeed.cs" />
    <Compile Include="Jobs\JobLoadFailedException.cs" />
    <Compile Include="Web\UI\PersonBlock.cs">
      <SubType>ASPXCodeBehind</SubType>
    </Compile>
    <Compile Include="Web\UI\Validation\DataAnnotationValidator.cs" />
  </ItemGroup>
  <ItemGroup>
    <Content Include="packages.config" />
    <None Include="App.config" />
    <None Include="Service References\MelissaData.AddressCheck\Rock.MelissaData.AddressCheck.ResponseArray.datasource">
      <DependentUpon>Reference.svcmap</DependentUpon>
    </None>
    <None Include="Service References\MelissaData.AddressCheck\Service.wsdl" />
    <None Include="Service References\MelissaData.AddressCheck\Service.xsd">
      <SubType>Designer</SubType>
    </None>
    <None Include="Service References\MelissaData.AddressCheck\Service1.xsd">
      <SubType>Designer</SubType>
    </None>
    <None Include="Service References\ServiceObjects.GeoCoder\GeoCoder.wsdl" />
    <None Include="Service References\ServiceObjects.GeoCoder\Rock.ServiceObjects.GeoCoder.DistanceBetweenInfo.datasource">
      <DependentUpon>Reference.svcmap</DependentUpon>
    </None>
    <None Include="Service References\ServiceObjects.GeoCoder\Rock.ServiceObjects.GeoCoder.DistanceToWaterInfo.datasource">
      <DependentUpon>Reference.svcmap</DependentUpon>
    </None>
    <None Include="Service References\ServiceObjects.GeoCoder\Rock.ServiceObjects.GeoCoder.GeocodeCityWorldwideInfo.datasource">
      <DependentUpon>Reference.svcmap</DependentUpon>
    </None>
    <None Include="Service References\ServiceObjects.GeoCoder\Rock.ServiceObjects.GeoCoder.Location.datasource">
      <DependentUpon>Reference.svcmap</DependentUpon>
    </None>
    <None Include="Service References\ServiceObjects.GeoCoder\Rock.ServiceObjects.GeoCoder.Location_V3.datasource">
      <DependentUpon>Reference.svcmap</DependentUpon>
    </None>
    <None Include="Service References\ServiceObjects.GeoCoder\Rock.ServiceObjects.GeoCoder.ReverseAddress.datasource">
      <DependentUpon>Reference.svcmap</DependentUpon>
    </None>
    <None Include="Service References\ServiceObjects.GeoCoder\Rock.ServiceObjects.GeoCoder.ZipCodeInfo.datasource">
      <DependentUpon>Reference.svcmap</DependentUpon>
    </None>
    <None Include="Service References\ServiceObjects.GeoCoder\GeoCoder.disco" />
    <None Include="Service References\ServiceObjects.GeoCoder\configuration91.svcinfo" />
    <None Include="Service References\ServiceObjects.GeoCoder\configuration.svcinfo" />
    <None Include="Service References\ServiceObjects.GeoCoder\Reference.svcmap">
      <Generator>WCF Proxy Generator</Generator>
      <LastGenOutput>Reference.cs</LastGenOutput>
    </None>
    <None Include="Service References\MelissaData.AddressCheck\Service.disco" />
    <None Include="Service References\MelissaData.AddressCheck\configuration91.svcinfo" />
    <None Include="Service References\MelissaData.AddressCheck\configuration.svcinfo" />
    <None Include="Service References\MelissaData.AddressCheck\Reference.svcmap">
      <Generator>WCF Proxy Generator</Generator>
      <LastGenOutput>Reference.cs</LastGenOutput>
    </None>
  </ItemGroup>
  <ItemGroup>
    <Service Include="{508349B6-6B84-4DF5-91F0-309BEEBAD82D}" />
  </ItemGroup>
  <ItemGroup>
    <WCFMetadataStorage Include="Service References\MelissaData.AddressCheck\" />
    <WCFMetadataStorage Include="Service References\ServiceObjects.GeoCoder\" />
  </ItemGroup>
  <ItemGroup>
    <WCFMetadata Include="Service References\" />
  </ItemGroup>
  <ItemGroup>
    <Folder Include="Auth\" />
  </ItemGroup>
  <ItemGroup>
    <ProjectReference Include="..\DotLiquid\DotLiquid.csproj">
      <Project>{cb9372cd-9c1d-47ab-92d8-702d4d68324f}</Project>
      <Name>DotLiquid</Name>
    </ProjectReference>
  </ItemGroup>
  <Import Project="$(MSBuildToolsPath)\Microsoft.CSharp.targets" />
  <!-- To modify your build process, add your task inside one of the targets below and uncomment it. 
       Other similar extension points exist, see Microsoft.Common.targets.
  <Target Name="BeforeBuild">
  </Target>
  <Target Name="AfterBuild">
  </Target>
  -->
</Project><|MERGE_RESOLUTION|>--- conflicted
+++ resolved
@@ -489,11 +489,8 @@
     <Compile Include="Web\UI\Controls\Grid\CampusField.cs" />
     <Compile Include="Web\UI\Controls\Grid\PhoneNumbersField.cs" />
     <Compile Include="Web\UI\Controls\IDisplayRequiredIndicator.cs" />
-<<<<<<< HEAD
     <Compile Include="Web\UI\Controls\NumberUpDown.cs" />
-=======
     <Compile Include="Web\UI\Controls\Pickers\GroupTypesPicker.cs" />
->>>>>>> df7f2146
     <Compile Include="Web\UI\Controls\Pickers\FinancialGatewayPicker.cs" />
     <Compile Include="Web\UI\Controls\Pickers\GroupAndRolePicker.cs" />
     <Compile Include="Web\UI\Controls\Pickers\MergeTemplatePicker.cs" />
