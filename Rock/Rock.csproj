--- conflicted
+++ resolved
@@ -682,11 +682,8 @@
     <Compile Include="Transactions\AchievementsProcessTransaction.cs" />
     <Compile Include="Tasks\BusStartedTask.cs" />
     <Compile Include="Utility\Enums\PushOpenAction.cs" />
-<<<<<<< HEAD
     <Compile Include="Utility\ExtensionMethods\DateKeyExtensions.cs" />
-=======
     <Compile Include="Utility\ExtensionMethods\AssemblyExtensions.cs" />
->>>>>>> 38d9006c
     <Compile Include="Utility\ExtensionMethods\StreamExtensions.cs" />
     <Compile Include="Utility\KeyHelper.cs" />
     <Compile Include="Utility\ExtensionMethods\Request.cs" />
