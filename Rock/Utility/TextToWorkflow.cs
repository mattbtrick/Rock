--- conflicted
+++ resolved
@@ -45,13 +45,13 @@
         {
             response = "The keyword you provided was not recognized as a valid keyword.";
 
-            // Get TextToWorkflow defined types for this number
+            // get TextToWorkflow defined types for this number
             var definedType = DefinedTypeCache.Get( SystemGuid.DefinedType.TEXT_TO_WORKFLOW.AsGuid() );
 
             // If there are not any defined values, then return with the invalid keyword response
             if ( definedType == null || definedType.DefinedValues == null || !definedType.DefinedValues.Any() ) return;
 
-            // Get the TextToWorkflow values for the selected "To" number
+            // get the TextToWorkflow values for the selected "To" number
             var smsWorkflows = definedType.DefinedValues.Where( v => v.Value.AsNumeric() == toPhone.AsNumeric() )
                 .OrderBy( v => v.Order ).ToList();
 
@@ -62,17 +62,13 @@
                 string keywordExpression = dvWorkflow.GetAttributeValue( "KeywordExpression" );
                 if ( string.IsNullOrWhiteSpace( keywordExpression ) )
                 {
-<<<<<<< HEAD
-                    // If there was no keyword expression add wildcard expression
-=======
                     // if there was no keyword expression add wild card expression
->>>>>>> 815c7fcd
                     keywordExpression = ".*";
                 }
 
                 if ( keywordExpression == "*" )
                 {
-                    // If the keyword is just a * then replace it
+                    // if the keyword is just a * then replace it
                     keywordExpression = ".*";
                 }
 
@@ -84,24 +80,15 @@
 
                 // If the keyword expression does not match the message that was received ignore this TextToWorkflow value and continue to the next
                 var match = Regex.Match( message, keywordExpression, RegexOptions.IgnoreCase );
-                if ( !match.Success )
-                {
-                    continue;
-                }
+                if ( !match.Success ) continue;
 
                 // Get the workflow type, If there is not a valid workflow type defined, return with invalid keyword response
                 var workflowTypeGuid = dvWorkflow.GetAttributeValue( "WorkflowType" ).AsGuidOrNull();
-                if ( !workflowTypeGuid.HasValue )
-                {
-                    return;
-                }
+                if ( !workflowTypeGuid.HasValue ) return;
 
                 // Get the configured workflow type, if it is not valid return with invalid keyword response
                 var workflowType = WorkflowTypeCache.Get( workflowTypeGuid.Value );
-                if ( workflowType == null )
-                {
-                    return;
-                }
+                if ( workflowType == null ) return;
 
                 // Get the list of workflow attributes to set
                 var workflowAttributesSettings = new List<KeyValuePair<string, object>>();
@@ -132,16 +119,9 @@
                 using ( var rockContext = new RockContext() )
                 {
                     fromPerson = GetPerson( fromPhone, rockContext );
-<<<<<<< HEAD
-
                     LaunchWorkflow( workflowType, nameTemplate, fromPerson, fromPhone, toPhone, message, matchGroups, null, workflowAttributesSettings, out response );
                 }
-                // Once we find one match stop processing
-=======
-                    LaunchWorkflow( workflowType, nameTemplate, fromPerson, fromPhone, toPhone, message, matchGroups, null, workflowAttributesSettings, out response );
-                }
                 // once we find one match stop processing
->>>>>>> 815c7fcd
                 break;
             }
         }
@@ -288,11 +268,8 @@
             }
 
             // If we have a person, return it
-            if ( fromPerson != null )
-            {
-                return fromPerson;
-            }
-            
+            if ( fromPerson != null ) return fromPerson;
+
             // Otherwise, See if a person matches by any other type of phone (other than mobile)
             var peopleWithAnyNumber = phoneNumberService
                 .Queryable().AsNoTracking()
