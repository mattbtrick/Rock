﻿// <copyright>
// Copyright by the Spark Development Network
//
// Licensed under the Rock Community License (the "License");
// you may not use this file except in compliance with the License.
// You may obtain a copy of the License at
//
// http://www.rockrms.com/license
//
// Unless required by applicable law or agreed to in writing, software
// distributed under the License is distributed on an "AS IS" BASIS,
// WITHOUT WARRANTIES OR CONDITIONS OF ANY KIND, either express or implied.
// See the License for the specific language governing permissions and
// limitations under the License.
// </copyright>
//
using System;
<<<<<<< HEAD
using Rock.Lava;
=======
using Rock.Web.Utilities;
>>>>>>> c7ee349c

namespace Rock.Utility.Settings
{
    /// <summary>
    /// Provides configuration information for a Rock instance.
    /// </summary>
    public class RockInstanceConfigurationService
    {
        /// <summary>
        /// Initializes a new instance of the <see cref="RockInstanceConfigurationService"/> class.
        /// </summary>
        public RockInstanceConfigurationService()
        {
            this.Database = new RockInstanceDatabaseConfiguration();
        }

        /// <summary>
        /// Returns the date and time of the application host server.
        /// </summary>
        public DateTime SystemDateTime
        {
            get
            {
                return DateTime.Now;
            }
        }

        /// <summary>
        /// Returns the date and time of the application host server, localised according to the timezone specified in the Rock application settings.
        /// </summary>
        public DateTime RockDateTime
        {
            get
            {
                return Rock.RockDateTime.Now;
            }
        }

        /// <summary>
        /// Returns the install path of the Rock application on the host.
        /// </summary>
        public string PhysicalDirectory
        {
            get
            {
                // Returns the path in which the current instance is hosted, or the path of the executing assembly if we are not running in a hosting environment.
                var path = System.Web.Hosting.HostingEnvironment.ApplicationPhysicalPath
                           ?? AppDomain.CurrentDomain.BaseDirectory;

                return path;
            }
        }

        /// <summary>
        /// Returns the virtual path of the Rock application on the host.
        /// </summary>
        public string ApplicationDirectory
        {
            get
            {
                // Refer: https://stackoverflow.com/questions/6041332/best-way-to-get-application-folder-path
                var path = System.Web.Hosting.HostingEnvironment.ApplicationVirtualPath
                            ?? AppDomain.CurrentDomain.BaseDirectory;

                return path;
            }
        }

        /// <summary>
        /// Gets the name of the machine.
        /// </summary>
        /// <value>
        /// The name of the machine.
        /// </value>
        public string MachineName
        {
            get
            {
                return System.Environment.MachineName;
            }
        }

        /// <summary>
        /// Gets the ASP net version.
        /// </summary>
        /// <value>
        /// The ASP net version.
        /// </value>
        public string AspNetVersion
        {
            get
            {
                return RockUpdateHelper.GetDotNetVersion();
            }
        }

        /// <summary>
        /// Returns the database properties of the Rock application.
        /// </summary>
        public RockInstanceDatabaseConfiguration Database { get; }

        /// <summary>
        /// Gets a value indicating whether this instance is clustered.
        /// </summary>
        /// <value>
        ///   <c>true</c> if this instance is clustered; otherwise, <c>false</c>.
        /// </value>
        public bool IsClustered
        {
            get
            {
                return Rock.Web.SystemSettings.GetValueFromWebConfig( Rock.SystemKey.SystemSetting.REDIS_ENABLE_CACHE_CLUSTER ).AsBooleanOrNull() ?? false;
            }
        }

        /// <summary>
        /// Gets the name of the rendering engine that is currently used to render Lava templates.
        /// </summary>
        public string LavaEngineName
        {
            get
            {
                return LavaEngine.CurrentEngine.EngineName;
            }
        }
    }
}<|MERGE_RESOLUTION|>--- conflicted
+++ resolved
@@ -15,11 +15,8 @@
 // </copyright>
 //
 using System;
-<<<<<<< HEAD
 using Rock.Lava;
-=======
 using Rock.Web.Utilities;
->>>>>>> c7ee349c
 
 namespace Rock.Utility.Settings
 {
