--- conflicted
+++ resolved
@@ -39,7 +39,7 @@
         public const string MIGRATE_FAMILY_CHECKIN_IDS = "E782C667-EF07-4AD2-86B7-01C1935AAF5B";
 
         /// <summary>
-<<<<<<< HEAD
+
         /// The Job to run Post v8.0 Data Migrations
         /// </summary>
         public const string DATA_MIGRATIONS_80 = "AF760EF9-66BD-4A4D-AF95-749AA789ACAA";
@@ -63,10 +63,9 @@
         /// The job to migrate pre-v7.0 Communication Medium data from JSON to regular fields
         /// </summary>
         public static string MIGRATE_COMMUNICATION_MEDIUM_DATA = "E7C54AAB-451E-4E89-8083-CF398D37416E";
-=======
+
         /// The Job to get NCOA
         /// </summary>
         public const string GET_NCOA = "D2D6EA6C-F94A-39A0-481B-A23D08B887D6";
->>>>>>> 51713c52
     }
 }