﻿// <copyright>
// Copyright by the Spark Development Network
//
// Licensed under the Rock Community License (the "License");
// you may not use this file except in compliance with the License.
// You may obtain a copy of the License at
//
// http://www.rockrms.com/license
//
// Unless required by applicable law or agreed to in writing, software
// distributed under the License is distributed on an "AS IS" BASIS,
// WITHOUT WARRANTIES OR CONDITIONS OF ANY KIND, either express or implied.
// See the License for the specific language governing permissions and
// limitations under the License.
// </copyright>
//
namespace Rock.SystemGuid
{
    /// <summary>
    /// System Email Templates
    /// </summary>
    public static class EntityType
    {
        /// <summary>
        /// The achievement attempt
        /// </summary>
        public const string ACHIEVEMENT_ATTEMPT = "5C144B51-3D2E-4BC2-B6C7-7E4CB890E15F";

        /// <summary>
        /// The achievement type
        /// </summary>
        public const string ACHIEVEMENT_TYPE = "0E99356C-0DEA-4F24-944E-21CD5FA83B9E";

        /// <summary>
        /// The achievement type prerequisite
        /// </summary>
        public const string ACHIEVEMENT_TYPE_PREREQUISITE = "5362DB19-B8E1-4378-A66A-FB097CE3AB90";

        /// <summary>
        /// The guid for the Rock.Model.Attendance entity.
        /// </summary>
        public const string ATTENDANCE = "4CCB856F-51E0-4E48-B94A-1705EFBA6C9E";

        /// <summary>
        /// The guid for the Rock.Model.Attribute entity.
        /// </summary>
        public const string ATTRIBUTE = "5997C8D3-8840-4591-99A5-552919F90CBD";

        /// <summary>
        /// The database authentication provider
        /// </summary>
        public const string AUTHENTICATION_DATABASE = "4E9B798F-BB68-4C0E-9707-0928D15AB020";

        /// <summary>
        /// The pin authentication provider
        /// </summary>
        public const string AUTHENTICATION_PIN = "1FB5A259-F45C-4857-AF3D-3B9E32DB0EEE";

        /// <summary>
        /// The guid for the Rock.Model.Badge entity
        /// </summary>
        public const string BADGE = "99300129-6F4C-45B2-B486-71123F046289";

        /// <summary>
        /// The benevolence request
        /// </summary>
        public const string BENEVOLENCE_REQUEST = "CF0CE5C1-9286-4310-9B50-10D040F8EBD2";

        /// <summary>
        /// The Block entity type
        /// </summary>
        public const string BLOCK = "D89555CA-9AE4-4D62-8AF1-E5E463C1EF65";

        /// <summary>
        /// The campus
        /// </summary>
        public const string CAMPUS = "00096BED-9587-415E-8AD4-4E076AE8FBF0";

        /// <summary>
        /// The checkr provider
        /// </summary>
        public const string CHECKR_PROVIDER = "8D9DE88A-C649-47B2-BA5C-92A24F60AE61";

        /// <summary>
        /// The content channel type
        /// </summary>
        public const string CONTENT_CHANNEL = "44484685-477E-4668-89A6-84F29739EB68";

        /// <summary>
        /// The content channel item type
        /// </summary>
        public const string CONTENT_CHANNEL_ITEM = "BF12AE64-21FB-433B-A8A4-E40E8C426DDA";

        /// <summary>
        /// The guid for the email communication medium
        /// </summary>
        public const string COMMUNICATION_MEDIUM_EMAIL = "5A653EBE-6803-44B4-85D2-FB7B8146D55D";

        /// <summary>
        /// The guid for the push notification communication medium
        /// </summary>
        public const string COMMUNICATION_MEDIUM_PUSH_NOTIFICATION = "3638C6DF-4FF3-4A52-B4B8-AFB754991597";

        /// <summary>
        /// The guid for the email communication medium
        /// </summary>
        public const string COMMUNICATION_MEDIUM_SMS = "4BC02764-512A-4A10-ACDE-586F71D8A8BD";

        /// <summary>
        /// The guid for Rock.Model.CommunicationTemplate
        /// </summary>
        public const string COMMUNICATION_TEMPLATE = "A9493AFE-4316-4651-800D-5028E4C7444D";

        /// <summary>
        /// The guid for the Rock.Model.ConnectionActivityType entity
        /// </summary>
        public const string CONNECTION_ACTIVITY_TYPE = "97B143F0-CB9D-4652-8FF1-FF2FA1EA4945";

        /// <summary>
        /// The guid for the Rock.Model.ConnectionOpportunity entity
        /// </summary>
        public const string CONNECTION_OPPORTUNITY = "79F64363-BC90-4109-9D31-A5EEB397CB2F";
        /// <summary>
        /// The guid for the Rock.Model.ConnectionOpportunityCampus entity
        /// </summary>
        public const string CONNECTION_OPPORTUNITY_CAMPUS = "E656E8B3-12AB-476E-AA63-5F9B76F64A08";
        /// <summary>
        /// The guid for the Rock.Model.ConnectionOpportunityGroup entity
        /// </summary>
        public const string CONNECTION_OPPORTUNITY_GROUP = "CD3F425C-9B36-4433-9C38-D58DE42C9F65";
        /// <summary>
        /// The guid for the Rock.Model.ConnectionOpportunityConnectorGroup entity
        /// </summary>
        public const string CONNECTION_OPPORTUNITY_CONNECTOR_GROUP = "4CB430B1-0F32-482F-9C95-164A09332CC1";
        /// <summary>
        /// The guid for the Rock.Model.ConnectionRequest entity
        /// </summary>
        public const string CONNECTION_REQUEST = "36B0D0C7-8125-48FA-9DA2-729AAA65F718";
        /// <summary>
        /// The guid for the Rock.Model.ConnectionRequestActivity entity
        /// </summary>
        public const string CONNECTION_REQUEST_ACTIVITY = "3248F40D-7661-42CC-AD9B-EF63322937B7";
        /// <summary>
        /// The guid for the Rock.Model.ConnectionRequestWorkflow entity
        /// </summary>
        public const string CONNECTION_REQUEST_WORKFLOW = "C69D1C9F-5521-4C83-8FE9-5044ECC2CE65";
        /// <summary>
        /// The guid for the Rock.Model.ConnectionStatus entity
        /// </summary>
        public const string CONNECTION_STATUS = "F3840C8B-63BF-4F98-AC4A-9336896E589B";
        /// <summary>
        /// The guid for the Rock.Model.ConnectionType entity
        /// </summary>
        public const string CONNECTION_TYPE = "B1E52EAD-65BD-4C4D-BCCD-73368067621D";
        /// <summary>
        /// The guid for the Rock.Model.ConnectionWorkflow entity
        /// </summary>
        public const string CONNECTION_WORKFLOW = "4EB8711F-7301-4699-A223-0505A7CEB20A";

        /// <summary>
        /// The guid for the Rock.Model.DataView entity.
        /// </summary>
        public const string DATAVIEW = "57F8FA29-DCF1-4F74-8553-87E90F234139";

        /// <summary>
        /// The guid for the Rock.Model.DefinedType entity.
        /// </summary>
        public const string DEFINED_TYPE = "6028D502-79F4-4A74-9323-525E90F900C7";

        /// <summary>
        /// The guid for the Rock.Model.FinancialAccount entity.
        /// </summary>
        public const string FINANCIAL_ACCOUNT = "798BCE48-6AA7-4983-9214-F9BCEFB4521D";

        /// <summary>
        /// The guid for the Rock.Model.FinancialBatch entity.
        /// </summary>
        public const string FINANCIAL_BATCH = "BDD09C8E-2C52-4D08-9062-BE7D52D190C2";

        /// <summary>
        /// The guid for the Rock.Model.FinancialScheduledTransaction entity.
        /// </summary>
        public const string FINANCIAL_SCHEDULED_TRANSACTION = "76824E8A-CCC4-4085-84D9-8AF8C0807E20";

        /// <summary>
        /// The guid for the Rock.Model.FinancialTransaction entity.
        /// </summary>
        public const string FINANCIAL_TRANSACTION = "2C1CB26B-AB22-42D0-8164-AEDEE0DAE667";

        /// <summary>
        /// The guid for the Rock.Model.FinancialTransactionDetail entity.
        /// </summary>
        public const string FINANCIAL_TRANSACTION_DETAIL = "AC4AC28B-8E7E-4D7E-85DB-DFFB4F3ADCCE";

        /// <summary>
        /// The guid for the Rock.Model.Group entity.
        /// </summary>
        public const string GROUP = "9BBFDA11-0D22-40D5-902F-60ADFBC88987";

        /// <summary>
        /// The guid for the Rock.Model.GroupMember entity.
        /// </summary>
        public const string GROUP_MEMBER = "49668B95-FEDC-43DD-8085-D2B0D6343C48";

        /// <summary>
        /// The HTTP module component
        /// </summary>
        public const string HTTP_MODULE_COMPONENT = "EDE69F48-5E05-4260-B360-DA37DFD1AB83";

        /// <summary>
        /// The guid for <see cref="Rock.Model.Interaction"/>
        /// </summary>
        public const string INTERACTION = "3BB4B095-2DE4-4009-8FA2-705BF284F7B7";

        /// <summary>
        /// The guid for the Rock.Model.MetricCategory entity
        /// </summary>
        public const string METRICCATEGORY = "3D35C859-DF37-433F-A20A-0FFD0FCB9862";

        /// <summary>
        /// The guid for the Rock.Model.MergeTemplate entity
        /// </summary>
        public const string MERGE_TEMPLATE = "CD1DB988-6891-4B0F-8D1B-B0A311A3BC3E";

        /// <summary>
        /// The GUID for the entity <see cref="Rock.Blocks.Types.Mobile.Prayer.AnswerToPrayer"/>.
        /// </summary>
        public const string MOBILE_ANSWER_TO_PRAYER_BLOCK_TYPE = "759AFCA0-9E0B-4A22-A402-CD4499F2A457";

        /// <summary>
        /// The GUID for the entity Rock.Blocks.Types.Mobile.Content
        /// </summary>
        public const string MOBILE_CONTENT_BLOCK_TYPE = "B9ADB0A5-62B0-4D74-BDFF-1AA959788602";

        /// <summary>
        /// The GUID for the entity Rock.Blocks.Types.Mobile.ContentChannelItemList
        /// </summary>
        public const string MOBILE_CONTENT_CHANNEL_ITEM_LIST_BLOCK_TYPE = "6DBF59D6-EB40-43C8-8859-F38254EC3F6D";

        /// <summary>
        /// The GUID for the entity Rock.Blocks.Types.Mobile.ContentChannelItemView
        /// </summary>
        public const string MOBILE_CONTENT_CHANNEL_ITEM_VIEW_BLOCK_TYPE = "44A8B647-E0A7-42E7-9A75-276310F7E7BB";

        /// <summary>
        /// The GUID for the entity Rock.Blocks.Types.Mobile.LavaItemList
        /// </summary>
        public const string MOBILE_LAVA_ITEM_LIST_BLOCK_TYPE = "60AD6D70-8A2A-4CC1-97D5-199300AF77EE";

        /// <summary>
        /// The GUID for the entity Rock.Blocks.Types.Mobile.Login
        /// </summary>
        public const string MOBILE_LOGIN_BLOCK_TYPE = "6CE2D3D7-18D8-49FF-8C39-0CA98EB5DEB4";

        /// <summary>
<<<<<<< HEAD
        /// The GUID for the entity Rock.Blocks.Types.Mobile.Core.Notes
        /// </summary>
        public const string MOBILE_CORE_NOTES_BLOCK_TYPE = "2FED71D1-4A60-4EB5-B971-530B5D1FC041";
=======
        /// The GUID for the entity <see cref="Rock.Blocks.Types.Mobile.Prayer.MyPrayerRequests"/>.
        /// </summary>
        public const string MOBILE_MY_PRAYER_REQUESTS_BLOCK_TYPE = "E644DE6A-44CA-48AC-BF33-5429DA8052C6";
>>>>>>> f019bf93

        /// <summary>
        /// The GUID for the entity Rock.Blocks.Types.Mobile.ProfileDetails
        /// </summary>
        public const string MOBILE_PROFILE_DETAILS_BLOCK_TYPE = "A1ED4948-0778-4E13-B434-E97795DDB68B";

        /// <summary>
        /// The GUID for the entity Rock.Blocks.Types.Mobile.Register
        /// </summary>
        public const string MOBILE_REGISTER_BLOCK_TYPE = "4459357F-E422-45D1-855D-C4681101F848";

        /// <summary>
        /// The GUID for the entity Rock.Blocks.Types.Mobile.WorkflowEntry
        /// </summary>
        public const string MOBILE_WORKFLOW_ENTRY_BLOCK_TYPE = "02D2DBA8-5300-4367-B15B-E37DFB3F7D1E";

        /// <summary>
        /// The GUID for the entity Rock.Blocks.Types.Mobile.Cms.Hero
        /// </summary>
        public const string MOBILE_CMS_HERO_BLOCK_TYPE = "49BE78CD-2D19-44C4-A6BF-4F3B5D3F97C8";

        /// <summary>
        /// The GUID for the entity Rock.Blocks.Types.Mobile.Cms.StructuredContentView
        /// </summary>
        public const string MOBILE_CMS_STRUCTUREDCONTENTVIEW_BLOCK_TYPE = "219660C4-8F32-46DA-B8E3-A7A6FA0D6B76";

        /// <summary>
        /// The GUID for the entity Rock.Blocks.Types.Mobile.Events.CalendarEventList
        /// </summary>
        public const string MOBILE_EVENTS_CALENDAREVENTLIST_BLOCK_TYPE = "6FB9F1F4-5F24-4A22-A6EB-A7FA499179A9";

        /// <summary>
        /// The GUID for the entity Rock.Blocks.Types.Mobile.Events.CalendarView
        /// </summary>
        public const string MOBILE_EVENTS_CALENDARVIEW_BLOCK_TYPE = "5A26F32F-892E-4E76-B64A-0F54A77C863D";

        /// <summary>
        /// The GUID for the entity Rock.Blocks.Types.Mobile.Communication.CommunicationView
        /// </summary>
        public const string MOBILE_COMMUNICATION_COMMUNICATIONVIEW_BLOCK_TYPE = "4AF5FCEF-CBF6-486B-A04D-920E31356B7F";

        /// <summary>
        /// The GUID for the entity Rock.Blocks.Types.Mobile.Events.CalendarEventItemOccurrenceView
        /// </summary>
        public const string MOBILE_EVENTS_CALENDAREVENTITEMOCCURRENCEVIEW_BLOCK_TYPE = "04C43693-C524-4679-9F65-047F94A74CAB";

        /// <summary>
        /// The GUID for the entity Rock.Blocks.Types.Mobile.Events.CommunicationListSubscribe
        /// </summary>
        public const string MOBILE_EVENTS_COMMUNICATION_LIST_SUBSCRIBE_BLOCK_TYPE = "C4B81A58-6380-4C38-85E8-0536E584310E";

        /// <summary>
        /// The GUID for the entity Rock.Blocks.Types.Mobile.Events.EventItemOccurrenceListByAudienceLava
        /// </summary>
        public const string MOBILE_EVENTS_EVENTITEMOCCURRENCELISTBYAUDIENCELAVA_BLOCK_TYPE = "95BAF1B3-5B4B-430C-BDCC-268142C708BD";

        /// <summary>
        /// The GUID for the entity Rock.Blocks.Types.Mobile.Events.PrayerSession
        /// </summary>
        public const string MOBILE_EVENTS_PRAYER_SESSION_BLOCK_TYPE = "BCAF9B7B-2ADE-496B-9303-150F495851FC";

        /// <summary>
        /// The GUID for the entity Rock.Blocks.Types.Mobile.Events.PrayerSessionSetup
        /// </summary>
        public const string MOBILE_EVENTS_PRAYER_SESSION_SETUP_BLOCK_TYPE = "51431866-FF92-433C-8B0F-0F6BBAD9BCE7";

        /// <summary>
        /// The GUID for the entity Rock.Blocks.Types.Mobile.Groups.GroupAttendanceEntry
        /// </summary>
        public const string MOBILE_GROUPS_GROUP_ATTENDANCE_ENTRY_BLOCK_TYPE = "1655E6A9-2BD6-4FA0-8886-D64DCA177FBB";

        /// <summary>
        /// The GUID for the entity Rock.Blocks.Types.Mobile.Groups.GroupEdit
        /// </summary>
        public const string MOBILE_GROUPS_GROUP_EDIT_BLOCK_TYPE = "DE46759A-CE15-4F27-9FC8-154CD30D4637";

        /// <summary>
        /// The GUID for the entity Rock.Blocks.Types.Mobile.Groups.GroupMemberEdit
        /// </summary>
        public const string MOBILE_GROUPS_GROUP_MEMBER_EDIT_BLOCK_TYPE = "61208516-9051-4E0E-AC46-6C8E1F104F3A";

        /// <summary>
        /// The GUID for the entity Rock.Blocks.Types.Mobile.Groups.GroupMemberList
        /// </summary>
        public const string MOBILE_GROUPS_GROUP_MEMBER_LIST_BLOCK_TYPE = "70652D98-9285-4707-8F46-B7FC48B6503D";

        /// <summary>
        /// The GUID for the entity Rock.Blocks.Types.Mobile.Groups.GroupMemberView
        /// </summary>
        public const string MOBILE_GROUPS_GROUP_MEMBER_VIEW_BLOCK_TYPE = "3213DCBC-C5EC-4DD2-BB78-19B3636AE842";

        /// <summary>
        /// The GUID for the entity Rock.Blocks.Types.Mobile.Groups.GroupView
        /// </summary>
        public const string MOBILE_GROUPS_GROUP_VIEW_BLOCK_TYPE = "564C4D86-C9DF-48D0-84B6-DD3FCC1A5158";

        /// <summary>
        /// The GUID for the entity Rock.Blocks.Types.Mobile.Prayer.PrayerRequestDetails
        /// </summary>
        public const string MOBILE_PRAYER_PRAYER_REQUEST_DETAILS_BLOCK_TYPE = "F8E56BC0-E9D1-44A4-9900-46589A1FB784";

        /// <summary>
        /// The GUID for the entity <see cref="Rock.Blocks.Types.Mobile.Security.OnboardPerson"/>.
        /// </summary>
        public const string MOBILE_SECURITY_ONBOARD_PERSON = "C9B7F36A-F70A-4ABF-9422-B18E579F927F";

        /// <summary>
        /// The guid for the Rock.Model.Note entity
        /// </summary>
        public const string NOTE = "53DC1E78-14A5-44DE-903F-6A2CB02164E7";

        /// <summary>
        /// The guid for the Rock.Model.Page entity
        /// </summary>
        public const string PAGE = "E104DCDF-247C-4CED-A119-8CC51632761F";

        /// <summary>
        /// The guid for the Rock.Model.Person entity
        /// </summary>
        public const string PERSON = "72657ED8-D16E-492E-AC12-144C5E7567E7";

        /// <summary>
        /// The guid for the Rock.Model.PersonAlias entity
        /// </summary>
        public const string PERSON_ALIAS = "90F5E87B-F0D5-4617-8AE9-EB57E673F36F";

        /// <summary>
        /// The guid for the Rock.Workflow.Action.PersonGetCampusTeamMember entity
        /// </summary>
        public const string PERSON_GET_CAMPUS_TEAM_MEMBER = "6A4F7FEC-3D49-4A31-882C-2D10DB84231E";

        /// <summary>
        /// The guid for the Rock.Model.PersonSignal entity
        /// </summary>
        public const string PERSON_SIGNAL = "0FFF77A1-E92D-4A05-8B36-1D2B6D46660F";

        /// <summary>
        /// The protect my ministry provider
        /// </summary>
        public const string PROTECT_MY_MINISTRY_PROVIDER = "C16856F4-3C6B-4AFB-A0B8-88A303508206";

        /// <summary>
        /// The guid for the Rock.Model.Registration entity
        /// </summary>
        public const string REGISTRATION = "D2F294C6-E161-4A56-85C7-CD74D535F61A";

        /// <summary>
        /// The guid for the Rock.Model.RegistrationTemplate entity
        /// </summary>
        public const string REGISTRATION_TEMPLATE = "A01E3E99-A8AD-4C6C-BAAC-98795738BA70";

        /// <summary>
        /// The LiquidSelect DataSelect field for Reporting
        /// </summary>
        public const string REPORTING_DATASELECT_LIQUIDSELECT = "C130DC52-CA31-45EE-A4F2-6C53A838EF3D";

        /// <summary>
        /// The guid for the Rock.Model.Schedule entity
        /// </summary>
        public const string SCHEDULE = "0B2C38A7-D79C-4F85-9757-F1B045D32C8A";

        /// <summary>
        /// The guid for the Rock.Workflow.Action.SendEmail entity
        /// </summary>
        public const string SEND_EMAIL = "66197B01-D1F0-4924-A315-47AD54E030DE";

        /// <summary>
        /// The Service Job entity type
        /// </summary>
        public const string SERVICE_JOB = "52766196-A72F-4F60-997A-78E19508843D";

        /// <summary>
        /// The Signal Type entity type
        /// </summary>
        public const string SIGNAL_TYPE = "0BA03B9B-E974-4526-9B21-5037424B6D16";

        /// <summary>
        /// The guid for the database storage provider entity
        /// </summary>
        public const string STORAGE_PROVIDER_DATABASE = "0AA42802-04FD-4AEC-B011-FEB127FC85CD";

        /// <summary>
        /// The guid for <see cref="Rock.Model.Streak"/>
        /// </summary>
        public const string STREAK = "D953B0A5-0065-4624-8844-10010DE01E5C";

        /// <summary>
        /// The guid for the system communication entity
        /// </summary>
        public const string SYSTEM_COMMUNICATION = "D0CAD7C0-10FE-41EF-B89D-E6F0D22456C4";

        /// <summary>
        /// The guid for the file-system storage provider entity (Rock.Storage.Provider.FileSystem)
        /// </summary>
        public const string STORAGE_PROVIDER_FILESYSTEM = "A97B6002-454E-4890-B529-B99F8F2F376A";

        /// <summary>
        /// The asset storage 'Amazon S3' component (Rock.Storage.AssetStorage.AmazonS3Component)
        /// </summary>
        public const string STORAGE_ASSETSTORAGE_AMAZONS3 = "FFE9C4A0-7AB7-48CA-8938-EC73DEC134E8";

        /// <summary>
        /// The asset storage 'Azure Cloud Storage' component (Rock.Storage.AssetStorage.AzureCloudStorageComponent)
        /// </summary>
        public const string STORAGE_ASSETSTORAGE_AZURECLOUD = "1576800F-BFD2-4309-A2C9-AE6DF6C0A1A5";

        /// <summary>
        /// The asset storage 'Google Cloud Storage' component (Rock.Storage.AssetStorage.GoogleCloudStorageComponent)
        /// </summary>
        public const string STORAGE_ASSETSTORAGE_GOOGLECLOUD = "71344FA8-4210-4B6C-ADC1-9F63C4CA15CA";

        /// <summary>
        /// The asset storage file-system component (Rock.Storage.AssetStorage.FileSystemComponent)
        /// </summary>
        public const string STORAGE_ASSETSTORAGE_FILESYSTEM = "FFEA94EA-D394-4C1A-A3AE-23E6C50F047A";

        /// <summary>
        /// The guid for the Rock.Model.WorkflowType entity
        /// </summary>
        public const string WORKFLOW_TYPE = "C9F3C4A5-1526-474D-803F-D6C7A45CBBAE";

        /// <summary>
        /// The guid for the Rock.Model.WorkflowType entity
        /// </summary>
        public const string WORKFLOW_ACTION_TYPE = "23E3273A-B137-48A3-9AFF-C8DC832DDCA6";

        /// <summary>
        /// The guid for the Test Financial Gateway entity type
        /// </summary>
        public const string FINANCIAL_GATEWAY_TEST_GATEWAY = "C22B0247-7C9F-411B-A1F5-0051FCBAC199";

        /// <summary>
        /// The guid for the Step entity type
        /// </summary>
        public const string STEP = "8EADB0DC-17F4-4541-A46E-53F89E21A622";

        /// <summary>
        /// The guid for the Step program entity
        /// </summary>
        public const string STEP_PROGRAM = "E89F9528-A74E-41B7-8B65-B56B4CE7A122";

        /// <summary>
        /// The MyWell financial gateway
        /// </summary>
        public const string MYWELL_FINANCIAL_GATEWAY = "E81ED723-E807-4BDE-ADF1-AB9686241637";


        /// <summary>
        /// The SMS Conversation Action
        /// </summary>
        public const string SMS_ACTION_CONVERSATION = "E808A9FD-06A7-4FB2-AD01-C826A53B0ABB";

        /// <summary>
        /// Rock.Model.Site EntityType guid
        /// </summary>
        public const string SITE = "7244C10B-5D87-467B-A7F5-12DC29910CA8";
    }
}<|MERGE_RESOLUTION|>--- conflicted
+++ resolved
@@ -253,15 +253,14 @@
         public const string MOBILE_LOGIN_BLOCK_TYPE = "6CE2D3D7-18D8-49FF-8C39-0CA98EB5DEB4";
 
         /// <summary>
-<<<<<<< HEAD
         /// The GUID for the entity Rock.Blocks.Types.Mobile.Core.Notes
         /// </summary>
         public const string MOBILE_CORE_NOTES_BLOCK_TYPE = "2FED71D1-4A60-4EB5-B971-530B5D1FC041";
-=======
+
+		/// <summary>
         /// The GUID for the entity <see cref="Rock.Blocks.Types.Mobile.Prayer.MyPrayerRequests"/>.
         /// </summary>
         public const string MOBILE_MY_PRAYER_REQUESTS_BLOCK_TYPE = "E644DE6A-44CA-48AC-BF33-5429DA8052C6";
->>>>>>> f019bf93
 
         /// <summary>
         /// The GUID for the entity Rock.Blocks.Types.Mobile.ProfileDetails
