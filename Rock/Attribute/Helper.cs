--- conflicted
+++ resolved
@@ -396,15 +396,9 @@
                         Control control = parentControl.FindControl( string.Format( "attribute_field_{0}", attribute.Id.ToString() ) );
                         if ( control != null )
                         {
-<<<<<<< HEAD
-                            Rock.Core.DTO.AttributeValue value = new Core.DTO.AttributeValue();
-                            value.Value = attribute.FieldType.Field.GetEditValue( control, attribute.QualifierValues );
-                            item.AttributeValues[attribute.Key] = new KeyValuePair<string, List<Rock.Core.DTO.AttributeValue>>( attribute.Name, new List<Rock.Core.DTO.AttributeValue>() { value } );
-=======
                             var value = new Rock.Web.Cache.AttributeValue();
                             value.Value = attribute.FieldType.Field.GetEditValue( control, attribute.QualifierValues );
                             item.AttributeValues[attribute.Key] = new KeyValuePair<string, List<Rock.Web.Cache.AttributeValue>>( attribute.Name, new List<Rock.Web.Cache.AttributeValue>() { value } );
->>>>>>> f85563e9
                         }
                     }
         }
