--- conflicted
+++ resolved
@@ -5,13 +5,8 @@
 //
 
 using System;
-<<<<<<< HEAD
-using Rock.Cms;
 using NUnit.Framework;
-=======
 using Rock.Model;
-using Xunit;
->>>>>>> 8c190dca
 
 namespace Rock.Tests.Cms
 {
